fixtures
outputs
.idea/
<<<<<<< HEAD

=======
>>>>>>> 9f95a0d1

# Byte-compiled / optimized / DLL files
__pycache__/
*.py[cod]
*$py.class

# C extensions
*.so

# Distribution / packaging
.Python
build/
develop-eggs/
dist/
downloads/
eggs/
.eggs/
lib/
lib64/
parts/
sdist/
var/
wheels/
share/python-wheels/
*.egg-info/
.installed.cfg
*.egg
.DS_Store

MANIFEST

# PyInstaller
#  Usually these files are written by a python script from a template
#  before PyInstaller builds the exe, so as to inject date/other infos into it.
*.manifest
*.spec

# Installer logs
pip-log.txt
pip-delete-this-directory.txt

# Unit test / coverage reports
htmlcov/
.tox/
.nox/
.coverage
.coverage.*
.cache
nosetests.xml
coverage.xml
*.cover
.hypothesis/
.pytest_cache/

# Translations
*.mo
*.pot

# Django stuff:
*.log
local_settings.py
db.sqlite3

# Flask stuff:
instance/
.webassets-cache

# Scrapy stuff:
.scrapy

# Sphinx documentation
docs/_build/

# PyBuilder
target/

# Jupyter Notebook
.ipynb_checkpoints

# IPython
profile_default/
ipython_config.py

# pyenv
.python-version
pyvenv.cfg

# celery beat schedule file
celerybeat-schedule

# SageMath parsed files
*.sage.py

# Environments
.env
.venv
env/
venv/
ENV/
env.bak/
venv.bak/

# Spyder project settings
.spyderproject
.spyproject

# Rope project settings
.ropeproject

# mkdocs documentation
/site

# mypy
.mypy_cache/
.dmypy.json
dmypy.json

# Pyre type checker
.pyre/
.idea

tests/test_outputs/
test_chunks.csv
reports/
mprofile*
benchmark-outputs/
working-dir/<|MERGE_RESOLUTION|>--- conflicted
+++ resolved
@@ -1,10 +1,6 @@
 fixtures
 outputs
 .idea/
-<<<<<<< HEAD
-
-=======
->>>>>>> 9f95a0d1
 
 # Byte-compiled / optimized / DLL files
 __pycache__/
