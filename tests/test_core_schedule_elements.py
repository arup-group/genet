--- conflicted
+++ resolved
@@ -232,48 +232,6 @@
 @pytest.fixture()
 def basic_service():
     return Service(id='service1',
-<<<<<<< HEAD
-                   routes=[
-                       Route(id='1', route_short_name='route1', mode='bus',
-                             stops=[
-                                 Stop('0', x=1, y=1, epsg='epsg:4326'),
-                                 Stop('1', x=2, y=2, epsg='epsg:4326'),
-                                 Stop('2', x=3, y=3, epsg='epsg:4326')
-                             ],
-                             trips={'route1_04:40:00': '04:40:00'},
-                             arrival_offsets=['00:00:00', '00:02:00'],
-                             departure_offsets=['00:00:00', '00:02:00'],
-                             route=[]),
-                       Route(id='2', route_short_name='route2', mode='bus',
-                             stops=[
-                                 Stop('1', x=2, y=2, epsg='epsg:4326'),
-                                 Stop('2', x=3, y=3, epsg='epsg:4326')
-                             ],
-                             trips={'route2_05:40:00': '05:40:00'},
-                             arrival_offsets=['00:00:00', '00:03:00'],
-                             departure_offsets=['00:00:00', '00:05:00'],
-                             route=[]),
-                       Route(id='3', route_short_name='route3', mode='bus',
-                             stops=[
-                                 Stop('0', x=1, y=1, epsg='epsg:4326'),
-                                 Stop('1', x=2, y=2, epsg='epsg:4326'),
-                             ],
-                             trips={'route1_04:40:00': '04:40:00'},
-                             arrival_offsets=['00:00:00', '00:02:00'],
-                             departure_offsets=['00:00:00', '00:02:00'],
-                             route=[]),
-                       Route(id='4', route_short_name='route4', mode='bus',
-                             stops=[
-                                 Stop('2', x=3, y=3, epsg='epsg:4326'),
-                                 Stop('1', x=2, y=2, epsg='epsg:4326'),
-                                 Stop('0', x=1, y=1, epsg='epsg:4326')
-                             ],
-                             trips={'route2_05:40:00': '05:40:00'},
-                             arrival_offsets=['00:00:00', '00:03:00'],
-                             departure_offsets=['00:00:00', '00:05:00'],
-                             route=[])
-                   ])
-=======
                       routes=[
                           Route(id='1', route_short_name='route1', mode='bus',
                                 stops=[
@@ -330,7 +288,6 @@
                                 departure_offsets=['00:00:00', '00:05:00'],
                                 route=[])
                       ])
->>>>>>> c79607b8
 
 
 def test_splitting_service_on_direction_finds_two_distinct_directions(basic_service):
@@ -349,39 +306,6 @@
 @pytest.fixture()
 def service_with_separated_routes():
     return Service(id='service1',
-<<<<<<< HEAD
-                   routes=[
-                       Route(id='1', route_short_name='route1', mode='bus',
-                             stops=[
-                                 Stop('0', x=0, y=0, epsg='epsg:4326'),
-                                 Stop('1', x=0, y=1, epsg='epsg:4326'),
-                             ],
-                             trips={'route1_04:40:00': '04:40:00'},
-                             arrival_offsets=['00:00:00', '00:02:00'],
-                             departure_offsets=['00:00:00', '00:02:00'],
-                             route=[]),
-                       Route(id='2', route_short_name='route2', mode='bus',
-                             stops=[
-                                 Stop('2', x=0, y=2, epsg='epsg:4326'),
-                                 Stop('3', x=0, y=3, epsg='epsg:4326'),
-                             ],
-                             trips={'route2_05:40:00': '05:40:00'},
-                             arrival_offsets=['00:00:00', '00:03:00'],
-                             departure_offsets=['00:00:00', '00:05:00'],
-                             route=[]),
-                       Route(id='3', route_short_name='route3', mode='bus',
-                             stops=[
-                                 Stop('0', x=0, y=0, epsg='epsg:4326'),
-                                 Stop('1', x=0, y=1, epsg='epsg:4326'),
-                                 Stop('2', x=0, y=2, epsg='epsg:4326'),
-                                 Stop('3', x=0, y=3, epsg='epsg:4326')
-                             ],
-                             trips={'route1_04:40:00': '04:40:00'},
-                             arrival_offsets=['00:00:00', '00:02:00'],
-                             departure_offsets=['00:00:00', '00:02:00'],
-                             route=['0', '1', '2', '3'])
-                   ])
-=======
                       routes=[
                           Route(id='1', route_short_name='route1', mode='bus',
                                 stops=[
@@ -425,7 +349,6 @@
                                 departure_offsets=['00:00:00', '00:02:00'],
                                 route=['0', '1', '2', '3'])
                       ])
->>>>>>> c79607b8
 
 
 def test_splitting_service_on_direction_combines_separated_routes(service_with_separated_routes):
@@ -442,53 +365,6 @@
 @pytest.fixture()
 def service_with_loopy_routes():
     return Service(id='service1',
-<<<<<<< HEAD
-                   routes=[
-                       Route(id='1_dir_1', route_short_name='route1', mode='bus',
-                             stops=[
-                                 Stop('A', x=1, y=0, epsg='epsg:4326'),
-                                 Stop('B', x=0, y=-1, epsg='epsg:4326'),
-                                 Stop('C', x=-1, y=0, epsg='epsg:4326'),
-                                 Stop('D', x=0, y=1, epsg='epsg:4326'),
-                                 Stop('A', x=1, y=0, epsg='epsg:4326'),
-                             ],
-                             trips={'route1_04:40:00': '04:40:00'},
-                             arrival_offsets=['', '', ''],
-                             departure_offsets=['', '', '']),
-                       Route(id='2_dir_1', route_short_name='route2', mode='bus',
-                             stops=[
-                                 Stop('A', x=1, y=0, epsg='epsg:4326'),
-                                 Stop('C', x=-1, y=0, epsg='epsg:4326'),
-                                 Stop('D', x=0, y=1, epsg='epsg:4326'),
-                                 Stop('A', x=1, y=0, epsg='epsg:4326'),
-                             ],
-                             trips={'route2_05:40:00': '05:40:00'},
-                             arrival_offsets=['', '', ''],
-                             departure_offsets=['', '', '']),
-                       Route(id='3_dir_2', route_short_name='route3', mode='bus',
-                             stops=[
-                                 Stop('A', x=1, y=0, epsg='epsg:4326'),
-                                 Stop('D', x=0, y=1, epsg='epsg:4326'),
-                                 Stop('C', x=-1, y=0, epsg='epsg:4326'),
-                                 Stop('B', x=0, y=-1, epsg='epsg:4326'),
-                                 Stop('A', x=1, y=0, epsg='epsg:4326'),
-                             ],
-                             trips={'route1_04:40:00': '04:40:00'},
-                             arrival_offsets=['', '', ''],
-                             departure_offsets=['', '', '']),
-                       Route(id='4_dir_2', route_short_name='route4', mode='bus',
-                             stops=[
-                                 Stop('A', x=1, y=0, epsg='epsg:4326'),
-                                 Stop('D', x=0, y=1, epsg='epsg:4326'),
-                                 Stop('C', x=-1, y=0, epsg='epsg:4326'),
-                                 Stop('A', x=1, y=0, epsg='epsg:4326'),
-                             ],
-                             trips={'route1_04:40:00': '04:40:00'},
-                             arrival_offsets=['', '', ''],
-                             departure_offsets=['', '', '']),
-                   ])
-
-=======
                       routes=[
                           Route(id='1_dir_1', route_short_name='route1', mode='bus',
                                 stops=[
@@ -549,7 +425,7 @@
                                 arrival_offsets=['', '', ''],
                                 departure_offsets=['', '', '']),
                       ])
->>>>>>> c79607b8
+
 
 def test_splitting_service_on_direction_with_loopy_routes(service_with_loopy_routes):
     service_split = service_with_loopy_routes.split_by_direction()
@@ -570,49 +446,6 @@
 @pytest.fixture()
 def service_with_routes_that_have_non_overlapping_graph_edges():
     return Service(id='service1',
-<<<<<<< HEAD
-                   routes=[
-                       Route(id='1_dir_1', route_short_name='route1', mode='rail',
-                             stops=[
-                                 Stop('A', x=0, y=1, epsg='epsg:4326'),
-                                 Stop('B', x=0, y=2, epsg='epsg:4326'),
-                                 Stop('C', x=0, y=3, epsg='epsg:4326'),
-                                 Stop('D', x=0, y=4, epsg='epsg:4326')
-                             ],
-                             trips={'route1_04:40:00': '04:40:00'},
-                             arrival_offsets=['', '', ''],
-                             departure_offsets=['', '', '']),
-                       Route(id='2_dir_1', route_short_name='route2', mode='rail',
-                             stops=[
-                                 Stop('A', x=0, y=1, epsg='epsg:4326'),
-                                 Stop('C', x=0, y=3, epsg='epsg:4326')
-                             ],
-                             trips={'route2_05:40:00': '05:40:00'},
-                             arrival_offsets=['', '', ''],
-                             departure_offsets=['', '', '']),
-                       Route(id='3_dir_2', route_short_name='route3', mode='rail',
-                             stops=[
-                                 Stop('C', x=0, y=3, epsg='epsg:4326'),
-                                 Stop('B', x=0, y=2, epsg='epsg:4326'),
-                                 Stop('A', x=0, y=1, epsg='epsg:4326')
-                             ],
-                             trips={'route1_04:40:00': '04:40:00'},
-                             arrival_offsets=['', '', ''],
-                             departure_offsets=['', '', '']),
-                       Route(id='4_dir_2', route_short_name='route4', mode='rail',
-                             stops=[
-                                 Stop('C', x=0, y=3, epsg='epsg:4326'),
-                                 Stop('A', x=0, y=1, epsg='epsg:4326')
-                             ],
-                             trips={'route1_04:40:00': '04:40:00'},
-                             arrival_offsets=['', '', ''],
-                             departure_offsets=['', '', '']),
-                   ])
-
-
-def test_splitting_service_on_direction_with_non_overlapping_graph_edges_produces_two_directions(
-        service_with_routes_that_have_non_overlapping_graph_edges):
-=======
                       routes=[
                           Route(id='1_dir_1', route_short_name='route1', mode='rail',
                                 stops=[
@@ -667,8 +500,8 @@
                                 departure_offsets=['', '', '']),
                       ])
 
-def test_splitting_service_on_direction_with_non_overlapping_graph_edges_produces_two_directions(service_with_routes_that_have_non_overlapping_graph_edges):
->>>>>>> c79607b8
+def test_splitting_service_on_direction_with_non_overlapping_graph_edges_produces_two_directions(
+        service_with_routes_that_have_non_overlapping_graph_edges):
     service_split = service_with_routes_that_have_non_overlapping_graph_edges.split_by_direction()
     assert_semantically_equal(service_split,
                               {'North Bound': ['1_dir_1', '2_dir_1'],
@@ -687,49 +520,6 @@
 def service_edge_case_loopy_and_non_overlapping_graph():
     # inspired by district and circle LU lines
     return Service(id='service1',
-<<<<<<< HEAD
-                   routes=[
-                       Route(id='1_dir_1', route_short_name='route1', mode='rail',
-                             stops=[
-                                 Stop('A', x=-1, y=0, epsg='epsg:4326'),
-                                 Stop('C', x=-3, y=0, epsg='epsg:4326')
-                             ],
-                             trips={'route1_04:40:00': '04:40:00'},
-                             arrival_offsets=['', '', ''],
-                             departure_offsets=['', '', '']),
-                       Route(id='2_dir_2', route_short_name='route2', mode='rail',
-                             stops=[
-                                 Stop('F', x=-6, y=0, epsg='epsg:4326'),
-                                 Stop('A', x=-1, y=0, epsg='epsg:4326')
-                             ],
-                             trips={'route2_05:40:00': '05:40:00'},
-                             arrival_offsets=['', '', ''],
-                             departure_offsets=['', '', '']),
-                       Route(id='3_dir_1', route_short_name='route3', mode='rail',
-                             stops=[
-                                 Stop('E', x=-5, y=0, epsg='epsg:4326'),
-                                 Stop('F', x=-6, y=0, epsg='epsg:4326')
-                             ],
-                             trips={'route1_04:40:00': '04:40:00'},
-                             arrival_offsets=['', '', ''],
-                             departure_offsets=['', '', '']),
-                       Route(id='4_dir_1', route_short_name='route4', mode='rail',
-                             stops=[
-                                 Stop('A', x=-1, y=0, epsg='epsg:4326'),
-                                 Stop('B', x=-2, y=0, epsg='epsg:4326'),
-                                 Stop('C', x=-3, y=0, epsg='epsg:4326'),
-                                 Stop('D', x=-4, y=0, epsg='epsg:4326'),
-                                 Stop('E', x=-5, y=0, epsg='epsg:4326')
-                             ],
-                             trips={'route1_04:40:00': '04:40:00'},
-                             arrival_offsets=['', '', ''],
-                             departure_offsets=['', '', '']),
-                   ])
-
-
-def test_splitting_service_edge_case_on_direction_results_in_two_directions(
-        service_edge_case_loopy_and_non_overlapping_graph):
-=======
                       routes=[
                           Route(id='1_dir_1', route_short_name='route1', mode='rail',
                                 stops=[
@@ -784,8 +574,8 @@
                                 departure_offsets=['', '', '']),
                       ])
 
-def test_splitting_service_edge_case_on_direction_results_in_two_directions(service_edge_case_loopy_and_non_overlapping_graph):
->>>>>>> c79607b8
+def test_splitting_service_edge_case_on_direction_results_in_two_directions(
+        service_edge_case_loopy_and_non_overlapping_graph):
     service_split = service_edge_case_loopy_and_non_overlapping_graph.split_by_direction()
     assert_semantically_equal(service_split,
                               {'West Bound': ['1_dir_1', '3_dir_1', '4_dir_1'],
