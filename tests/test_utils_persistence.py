--- conflicted
+++ resolved
@@ -40,7 +40,6 @@
 
 def test_is_zip_identifies_folder_isnt_zip():
     zip_dir = os.path.join('path', 'to', 'dir')
-<<<<<<< HEAD
     assert not persistence.is_zip(zip_dir)
 
 
@@ -81,7 +80,4 @@
     value = {'attributes': 2}
     return_d = persistence.set_nested_value(d, value)
 
-    assert return_d == {'attributes': 2}
-=======
-    assert not persistence.is_zip(zip_dir)
->>>>>>> bb4b90de
+    assert return_d == {'attributes': 2}