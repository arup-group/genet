from genet.utils import parallel
from tests.fixtures import assert_semantically_equal


<<<<<<< HEAD
def test_split_list_returns_the_one_list_it_was_given_when_batch_size_is_bigger_than_the_size_of_the_list():
    list_to_be_partitioned = list(range(50))
    patitioned_list = parallel.split_list(list_to_be_partitioned, k=100)
=======
def test_split_list_returns_the_one_list_it_was_given_when_there_is_one_process():
    list_to_be_partitioned = list(range(50))
    patitioned_list = parallel.split_list(list_to_be_partitioned, processes=1)
>>>>>>> 7857156c

    assert patitioned_list == [list_to_be_partitioned]


<<<<<<< HEAD
def test_split_list_returns_correctly_partitioned_lists():
    list_to_be_partitioned = list(range(10))
    patitioned_list = parallel.split_list(list_to_be_partitioned, k=3)
=======
def test_split_list_returns_the_one_list_by_default():
    list_to_be_partitioned = list(range(50))
    patitioned_list = parallel.split_list(list_to_be_partitioned)

    assert patitioned_list == [list_to_be_partitioned]


def test_split_list_returns_correctly_partitioned_lists():
    list_to_be_partitioned = list(range(10))
    patitioned_list = parallel.split_list(list_to_be_partitioned, processes=3)

    assert patitioned_list == [[0, 1, 2, 3], [4, 5, 6, 7], [8, 9]]


def test_combine_list():
    combined_list = parallel.combine_list([[0, 1, 2], [3, 4, 5], [6, 7, 8], [9]])
    assert combined_list == list(range(10))


def test_split_dict_returns_list_with_one_dict_with_one_process():
    dict_to_be_partitioned = dict(zip(range(50), [str(2*i) for i in range(50)]))
    patitioned_dict = parallel.split_dict(dict_to_be_partitioned, processes=1)

    assert patitioned_dict == [dict_to_be_partitioned]

>>>>>>> 7857156c

def test_split_dict_returns_correctly_partitioned_lists():
    dict_to_be_partitioned = dict(zip(range(10), [str(2*i) for i in range(10)]))
    patitioned_dict = parallel.split_dict(dict_to_be_partitioned, processes=3)

    assert patitioned_dict == [{0:'0', 1:'2', 2:'4', 3:'6'}, {4:'8', 5:'10', 6:'12', 7:'14'}, {8:'16', 9:'18'}]


def test_combine_dict():
    combined_list = parallel.combine_dict([{0:'0', 1:'2', 2:'4'}, {3:'6', 4:'8', 5:'10'}, {6:'12', 7:'14', 8:'16'}, {9:'18'}])
    assert_semantically_equal(combined_list, dict(zip(range(10), [str(2*i) for i in range(10)])))


def test_combine_list():
    combined_list = parallel.combine_list([[0, 1, 2], [3, 4, 5], [6, 7, 8], [9]])
    assert combined_list == list(range(10))


def test_split_dict_returns_list_with_one_dict_it_was_given_when_batch_size_is_bigger_than_the_size_of_the_list():
    dict_to_be_partitioned = dict(zip(range(50), [str(2*i) for i in range(50)]))
    patitioned_list = parallel.split_dict(dict_to_be_partitioned, k=100)

    assert patitioned_list == [dict_to_be_partitioned]


def test_split_dict_returns_correctly_partitioned_lists():
    dict_to_be_partitioned = dict(zip(range(10), [str(2*i) for i in range(10)]))
    combined_list = parallel.split_dict(dict_to_be_partitioned, k=3)

    assert combined_list == [{0:'0', 1:'2', 2:'4'}, {3:'6', 4:'8', 5:'10'}, {6:'12', 7:'14', 8:'16'}, {9:'18'}]


def test_combine_dict():
    combined_list = parallel.combine_dict([{0:'0', 1:'2', 2:'4'}, {3:'6', 4:'8', 5:'10'}, {6:'12', 7:'14', 8:'16'}, {9:'18'}])
    assert_semantically_equal(combined_list, dict(zip(range(10), [str(2*i) for i in range(10)])))


def dict_to_list_function(dictionary, arg_1=1):
    return [i*arg_1 for i in list(dictionary.keys())]


def test_multiprocess_wrap_function_processing_dict_data():
    input = dict(zip(range(200), ['a']*200))

    output = parallel.multiprocess_wrap(data=input, split=parallel.split_dict, apply=dict_to_list_function,
                                        combine=parallel.combine_list, processes=1)
    assert output == list(range(200))


def test_multiprocess_wrap_function_processing_dict_data_with_kwargs():
    input = dict(zip(range(200), ['a']*200))

    output = parallel.multiprocess_wrap(data=input, split=parallel.split_dict, apply=dict_to_list_function,
                                        combine=parallel.combine_list, processes=1, arg_1=2)
<<<<<<< HEAD
    assert output == list(range(0, 400, 2))
=======
    assert output == list(range(0, 400, 2))


def test_multiprocess_wrapping_with_processes_param():
    input = dict(zip(range(200), ['a']*200))

    output = parallel.multiprocess_wrap(data=input, split=parallel.split_dict, apply=dict_to_list_function,
                                        combine=parallel.combine_list, processes=2)
    assert output == list(range(0, 200))


def custom_simple_split_method(l):
    return [{i:v} for i, v in l.items()]


def test_multiprocess_wrapping_with_custom_simple_split_method():
    # i.e. doesnt rely on number of processes
    input = dict(zip(range(10), ['a']*10))

    output = parallel.multiprocess_wrap(data=input, split=custom_simple_split_method, apply=dict_to_list_function,
                                        combine=parallel.combine_list, processes=2)
    assert output == list(range(10))
>>>>>>> 7857156c
<|MERGE_RESOLUTION|>--- conflicted
+++ resolved
@@ -2,24 +2,13 @@
 from tests.fixtures import assert_semantically_equal
 
 
-<<<<<<< HEAD
-def test_split_list_returns_the_one_list_it_was_given_when_batch_size_is_bigger_than_the_size_of_the_list():
-    list_to_be_partitioned = list(range(50))
-    patitioned_list = parallel.split_list(list_to_be_partitioned, k=100)
-=======
 def test_split_list_returns_the_one_list_it_was_given_when_there_is_one_process():
     list_to_be_partitioned = list(range(50))
     patitioned_list = parallel.split_list(list_to_be_partitioned, processes=1)
->>>>>>> 7857156c
 
     assert patitioned_list == [list_to_be_partitioned]
 
 
-<<<<<<< HEAD
-def test_split_list_returns_correctly_partitioned_lists():
-    list_to_be_partitioned = list(range(10))
-    patitioned_list = parallel.split_list(list_to_be_partitioned, k=3)
-=======
 def test_split_list_returns_the_one_list_by_default():
     list_to_be_partitioned = list(range(50))
     patitioned_list = parallel.split_list(list_to_be_partitioned)
@@ -45,37 +34,12 @@
 
     assert patitioned_dict == [dict_to_be_partitioned]
 
->>>>>>> 7857156c
 
-def test_split_dict_returns_correctly_partitioned_lists():
+def test_split_dict_returns_correctly_partitioned_dicts():
     dict_to_be_partitioned = dict(zip(range(10), [str(2*i) for i in range(10)]))
     patitioned_dict = parallel.split_dict(dict_to_be_partitioned, processes=3)
 
     assert patitioned_dict == [{0:'0', 1:'2', 2:'4', 3:'6'}, {4:'8', 5:'10', 6:'12', 7:'14'}, {8:'16', 9:'18'}]
-
-
-def test_combine_dict():
-    combined_list = parallel.combine_dict([{0:'0', 1:'2', 2:'4'}, {3:'6', 4:'8', 5:'10'}, {6:'12', 7:'14', 8:'16'}, {9:'18'}])
-    assert_semantically_equal(combined_list, dict(zip(range(10), [str(2*i) for i in range(10)])))
-
-
-def test_combine_list():
-    combined_list = parallel.combine_list([[0, 1, 2], [3, 4, 5], [6, 7, 8], [9]])
-    assert combined_list == list(range(10))
-
-
-def test_split_dict_returns_list_with_one_dict_it_was_given_when_batch_size_is_bigger_than_the_size_of_the_list():
-    dict_to_be_partitioned = dict(zip(range(50), [str(2*i) for i in range(50)]))
-    patitioned_list = parallel.split_dict(dict_to_be_partitioned, k=100)
-
-    assert patitioned_list == [dict_to_be_partitioned]
-
-
-def test_split_dict_returns_correctly_partitioned_lists():
-    dict_to_be_partitioned = dict(zip(range(10), [str(2*i) for i in range(10)]))
-    combined_list = parallel.split_dict(dict_to_be_partitioned, k=3)
-
-    assert combined_list == [{0:'0', 1:'2', 2:'4'}, {3:'6', 4:'8', 5:'10'}, {6:'12', 7:'14', 8:'16'}, {9:'18'}]
 
 
 def test_combine_dict():
@@ -100,9 +64,6 @@
 
     output = parallel.multiprocess_wrap(data=input, split=parallel.split_dict, apply=dict_to_list_function,
                                         combine=parallel.combine_list, processes=1, arg_1=2)
-<<<<<<< HEAD
-    assert output == list(range(0, 400, 2))
-=======
     assert output == list(range(0, 400, 2))
 
 
@@ -124,5 +85,4 @@
 
     output = parallel.multiprocess_wrap(data=input, split=custom_simple_split_method, apply=dict_to_list_function,
                                         combine=parallel.combine_list, processes=2)
-    assert output == list(range(10))
->>>>>>> 7857156c
+    assert output == list(range(10))