import os
import pytest
from genet.outputs_handler import geojson as gngeojson
from genet import Network, Schedule, Service, Route, Stop
from tests.fixtures import assert_semantically_equal, correct_schedule


@pytest.fixture()
def network(correct_schedule):
    n = Network('epsg:27700')
    n.add_node('0', attribs={'x': 528704.1425925883, 'y': 182068.78193707118})
    n.add_node('1', attribs={'x': 528804.1425925883, 'y': 182168.78193707118})
    n.add_link('link_0', '0', '1', attribs={'length': 123, 'modes': ['car', 'walk'], 'freespeed': 10, 'capacity': 5})
    n.add_link('link_1', '0', '1', attribs={'length': 123, 'modes': ['bike'],
                                            'attributes': {'osm:way:highway': {'name': 'osm:way:highway',
                                                                               'class': 'java.lang.String',
                                                                               'text': 'unclassified'}}})
    n.add_link('link_2', '1', '0', attribs={'length': 123, 'modes': ['rail']})

    n.schedule = correct_schedule
    return n


def test_saving_values_which_result_in_overflow(tmpdir):
    n = Network('epsg:27700')
    n.add_node('0', attribs={'x': 528704.1425925883, 'y': 182068.78193707118, 's2_id': 7860190995130875979})
    n.add_node('1', attribs={'x': 528804.1425925883, 'y': 182168.78193707118, 's2_id': 12118290696817869383})
    n.add_link('link_0', '0', '1', attribs={'length': 123, 'modes': ['car', 'walk'], 'ids': ['1', '2']})
    n.write_to_geojson(tmpdir)


def test_generating_network_graph_geodataframe(network):
    gdfs = gngeojson.generate_geodataframes(network.graph)
    nodes, links = gdfs['nodes'], gdfs['links']
    correct_nodes = {
        'x': {'0': 528704.1425925883, '1': 528804.1425925883},
        'y': {'0': 182068.78193707118, '1': 182168.78193707118}}
    correct_links = {'u': {'link_0': '0', 'link_1': '0', 'link_2': '1'},
                     'v': {'link_0': '1', 'link_1': '1', 'link_2': '0'},
                     'length': {'link_0': 123, 'link_1': 123, 'link_2': 123},
                     'attributes': {'link_0': float('nan'), 'link_1': {
                         'osm:way:highway': {'name': 'osm:way:highway', 'class': 'java.lang.String',
                                             'text': 'unclassified'}}, 'link_2': float('nan')},
                     'to': {'link_0': '1', 'link_1': '1', 'link_2': '0'},
                     'from': {'link_0': '0', 'link_1': '0', 'link_2': '1'},
                     'freespeed': {'link_0': 10.0, 'link_1': float('nan'), 'link_2': float('nan')},
                     'id': {'link_0': 'link_0', 'link_1': 'link_1', 'link_2': 'link_2'},
                     'capacity': {'link_0': 5.0, 'link_1': float('nan'), 'link_2': float('nan')},
                     'modes': {'link_0': ['car', 'walk'], 'link_1': ['bike'], 'link_2': ['rail']}}

    assert_semantically_equal(nodes[set(nodes.columns) - {'geometry'}].to_dict(), correct_nodes)
    assert_semantically_equal(links[set(links.columns) - {'geometry'}].to_dict(), correct_links)

    assert round(nodes.loc['0', 'geometry'].coords[:][0][0], 7) == round(528704.1425925883, 7)
    assert round(nodes.loc['0', 'geometry'].coords[:][0][1], 7) == round(182068.78193707118, 7)
    assert round(nodes.loc['1', 'geometry'].coords[:][0][0], 7) == round(528804.1425925883, 7)
    assert round(nodes.loc['1', 'geometry'].coords[:][0][1], 7) == round(182168.78193707118, 7)

    points = links.loc['link_0', 'geometry'].coords[:]
    assert round(points[0][0], 7) == round(528704.1425925883, 7)
    assert round(points[0][1], 7) == round(182068.78193707118, 7)
    assert round(points[1][0], 7) == round(528804.1425925883, 7)
    assert round(points[1][1], 7) == round(182168.78193707118, 7)

    assert nodes.crs == "EPSG:27700"
    assert links.crs == "EPSG:27700"


def test_generating_schedule_graph_geodataframe(network):
<<<<<<< HEAD
    gdfs = gngeojson.generate_geodataframes(network.schedule.graph())
    nodes, links = gdfs['nodes'], gdfs['links']
    correct_nodes = {'services': {'0': ['service'], '1': ['service']},
                     'routes': {'0': ['1', '2'], '1': ['1', '2']},
=======
    nodes, links = gngeojson.generate_geodataframes(network.schedule.graph())
    correct_nodes = {'services': {'0': {'service'}, '1': {'service'}},
                     'routes': {'0': {'1', '2'}, '1': {'1', '2'}},
>>>>>>> c79607b8
                     'id': {'0': '0', '1': '1'}, 'x': {'0': 529455.7452394223, '1': 529350.7866124967},
                     'y': {'0': 182401.37630677427, '1': 182388.0201078112},
                     'epsg': {'0': 'epsg:27700', '1': 'epsg:27700'},
                     'lat': {'0': 51.525696033239186, '1': 51.52560003323918},
                     'lon': {'0': -0.13530998708775874, '1': -0.13682698708848137},
                     's2_id': {'0': 5221390668020036699, '1': 5221390668558830581},
                     'additional_attributes': {'0': {'linkRefId'}, '1': {'linkRefId'}},
                     'linkRefId': {'0': '1', '1': '2'},
                     'name': {'0': '', '1': ''}
                     }
    correct_links = {'services': {0: {'service'}},
                     'routes': {0: {'1', '2'}},
                     'u': {0: '0'},
                     'v': {0: '1'}}

    assert_semantically_equal(nodes[set(nodes.columns) - {'geometry'}].to_dict(), correct_nodes)
    assert_semantically_equal(links[set(links.columns) - {'geometry'}].to_dict(), correct_links)

    assert round(nodes.loc['0', 'geometry'].coords[:][0][0], 7) == round(529455.7452394223, 7)
    assert round(nodes.loc['0', 'geometry'].coords[:][0][1], 7) == round(182401.37630677427, 7)
    assert round(nodes.loc['1', 'geometry'].coords[:][0][0], 7) == round(529350.7866124967, 7)
    assert round(nodes.loc['1', 'geometry'].coords[:][0][1], 7) == round(182388.0201078112, 7)

    points = links.loc[0, 'geometry'].coords[:]
    assert round(points[0][0], 7) == round(529455.7452394223, 7)
    assert round(points[0][1], 7) == round(182401.37630677427, 7)
    assert round(points[1][0], 7) == round(529350.7866124967, 7)
    assert round(points[1][1], 7) == round(182388.0201078112, 7)

    assert nodes.crs == "EPSG:27700"
    assert links.crs == "EPSG:27700"


def test_modal_subset(network):
    gdfs = gngeojson.generate_geodataframes(network.graph)
    nodes, links = gdfs['nodes'], gdfs['links']
    car = links[links.apply(lambda x: gngeojson.modal_subset(x, {'car'}), axis=1)]

    assert len(car) == 1
    assert car.loc['link_0', 'modes'] == ['car', 'walk']


def test_generating_standard_outputs_after_modifying_modes_in_schedule(network, tmpdir):
    network.schedule.apply_attributes_to_routes({'1': {'mode': 'different_bus'}, '2': {'mode': 'other_bus'}})
    gngeojson.generate_standard_outputs_for_schedule(network.schedule, tmpdir)


def test_save_to_geojson(network, tmpdir):
    assert os.listdir(tmpdir) == []
    network.write_to_geojson(tmpdir)
    assert set(os.listdir(tmpdir)) == {'schedule_nodes.geojson', 'schedule_links.geojson', 'network_nodes.geojson',
                                       'schedule_nodes_geometry_only.geojson', 'network_nodes_geometry_only.geojson',
                                       'schedule_links_geometry_only.geojson', 'network_links_geometry_only.geojson',
                                       'network_links.geojson', 'network_change_log.csv', 'schedule_change_log.csv'}


def test_generating_standard_outputs(network, tmpdir):
    network.schedule = Schedule(epsg='epsg:27700', services=[
        Service(id='bus_service',
                routes=[
                    Route(id='1', route_short_name='', mode='bus',
                          stops=[
                              Stop(id='0', x=529455.7452394223, y=182401.37630677427, epsg='epsg:27700', linkRefId='1'),
                              Stop(id='1', x=529350.7866124967, y=182388.0201078112, epsg='epsg:27700', linkRefId='2')],
                          trips={'trip_id': ['VJ00938baa194cee94700312812d208fe79f3297ee_04:40:00'],
                                 'trip_departure_time': ['04:40:00'],
                                 'vehicle_id': ['veh_1_bus']},
                          arrival_offsets=['00:00:00', '00:02:00'],
                          departure_offsets=['00:00:00', '00:02:00'],
                          route=['1', '2']),
                    Route(id='2', route_short_name='route2', mode='bus',
                          stops=[
                              Stop(id='0', x=529455.7452394223, y=182401.37630677427, epsg='epsg:27700', linkRefId='1'),
                              Stop(id='1', x=529350.7866124967, y=182388.0201078112, epsg='epsg:27700', linkRefId='2')],
                          trips={'trip_id': ['1_05:40:00', '2_05:45:00', '3_05:50:00', '4_06:40:00', '5_06:46:00'],
                                 'trip_departure_time': ['05:40:00', '05:45:00', '05:50:00', '06:40:00', '06:46:00'],
                                 'vehicle_id': ['veh_2_bus', 'veh_3_bus', 'veh_4_bus', 'veh_5_bus', 'veh_6_bus']},
                          arrival_offsets=['00:00:00', '00:03:00'],
                          departure_offsets=['00:00:00', '00:05:00'],
                          route=['1', '2'])
                ]),
        Service(id='rail_service',
                routes=[Route(
                    route_short_name="RTR_I/love\_being//difficult",
                    mode='rail',
                    stops=[
                        Stop(id='RSN', x=-0.1410946, y=51.5231335, epsg='epsg:4326', name="I/love\_being//difficult"),
                        Stop(id='RSE', x=-0.1421595, y=51.5192615, epsg='epsg:4326')],
                    trips={'trip_id': ['RT1', 'RT2', 'RT3', 'RT4'],
                           'trip_departure_time': ['03:21:00', '03:31:00', '03:41:00', '03:51:00'],
                           'vehicle_id': ['veh_7_rail', 'veh_8_rail', 'veh_9_rail', 'veh_10_rail']},
                    arrival_offsets=['0:00:00', '0:02:00'],
                    departure_offsets=['0:00:00', '0:02:00']
                )])
    ])
    assert os.listdir(tmpdir) == []
    network.generate_standard_outputs(tmpdir)
    assert set(os.listdir(tmpdir)) == {'graph', 'schedule_links_geometry_only.geojson',
                                       'network_nodes_geometry_only.geojson', 'network_links.geojson',
                                       'network_links_geometry_only.geojson', 'schedule_nodes.geojson',
                                       'schedule_nodes_geometry_only.geojson', 'schedule', 'network_nodes.geojson',
                                       'schedule_links.geojson', 'network_change_log.csv', 'schedule_change_log.csv'}
    assert set(os.listdir(os.path.join(tmpdir, 'graph'))) == {'car_capacity_subgraph.geojson',
                                                              'car_freespeed_subgraph.geojson',
                                                              'car_osm_highway_unclassified.geojson',
                                                              'geometry_only_subgraphs', 'shp_files'}
    assert set(os.listdir(os.path.join(tmpdir, 'graph', 'shp_files'))) == {'car_osm_highway_unclassified.dbf',
                                                                           'car_capacity_subgraph.cpg',
                                                                           'car_freespeed_subgraph.shx',
                                                                           'car_freespeed_subgraph.cpg',
                                                                           'car_capacity_subgraph.prj',
                                                                           'car_osm_highway_unclassified.prj',
                                                                           'car_osm_highway_unclassified.shp',
                                                                           'car_freespeed_subgraph.prj',
                                                                           'car_osm_highway_unclassified.shx',
                                                                           'car_capacity_subgraph.shp',
                                                                           'car_capacity_subgraph.dbf',
                                                                           'car_capacity_subgraph.shx',
                                                                           'car_freespeed_subgraph.dbf',
                                                                           'car_freespeed_subgraph.shp',
                                                                           'car_osm_highway_unclassified.cpg'}
    assert set(os.listdir(os.path.join(tmpdir, 'graph', 'geometry_only_subgraphs'))) == {
        'subgraph_geometry_walk.geojson', 'subgraph_geometry_rail.geojson', 'subgraph_geometry_car.geojson',
        'shp_files',
        'subgraph_geometry_bike.geojson'}
    assert set(os.listdir(os.path.join(tmpdir, 'graph', 'geometry_only_subgraphs', 'shp_files'))) == {
        'subgraph_geometry_walk.shp', 'subgraph_geometry_rail.prj', 'subgraph_geometry_bike.dbf',
        'subgraph_geometry_rail.shx', 'subgraph_geometry_car.cpg', 'subgraph_geometry_car.dbf',
        'subgraph_geometry_car.shp',
        'subgraph_geometry_bike.shp', 'subgraph_geometry_walk.dbf', 'subgraph_geometry_bike.shx',
        'subgraph_geometry_rail.cpg', 'subgraph_geometry_bike.cpg', 'subgraph_geometry_car.shx',
        'subgraph_geometry_walk.cpg', 'subgraph_geometry_car.prj', 'subgraph_geometry_rail.dbf',
        'subgraph_geometry_walk.prj', 'subgraph_geometry_walk.shx', 'subgraph_geometry_bike.prj',
        'subgraph_geometry_rail.shp'}

    assert set(os.listdir(os.path.join(tmpdir, 'schedule'))) == {'vehicles_per_hour', 'subgraphs',
                                                                 'trips_per_day_per_service.csv',
                                                                 'trips_per_day_per_route.csv',
                                                                 'trips_per_day_per_route_aggregated_per_stop_id_pair.csv',
                                                                 'trips_per_day_per_route_aggregated_per_stop_name_pair.csv'
                                                                 }
    assert set(os.listdir(os.path.join(tmpdir, 'schedule', 'vehicles_per_hour'))) == {'vph_per_service.csv',
                                                                                      'vehicles_per_hour_all_modes.geojson',
                                                                                      'vph_per_stop_departing_from.csv',
                                                                                      'vph_all_modes_within_6:30-7:30.geojson',
                                                                                      'vph_per_stop_arriving_at.csv',
                                                                                      'shp_files',
                                                                                      'vehicles_per_hour_bus.geojson',
                                                                                      'vehicles_per_hour_rail.geojson'}
    assert set(os.listdir(os.path.join(tmpdir, 'schedule', 'vehicles_per_hour', 'shp_files'))) == {
        'vehicles_per_hour_all_modes.cpg', 'vph_all_modes_within_6:30-7:30.shx', 'vehicles_per_hour_rail.prj',
        'vehicles_per_hour_bus.shp', 'vehicles_per_hour_bus.dbf', 'vehicles_per_hour_rail.shx',
    'vehicles_per_hour_bus.prj',
        'vehicles_per_hour_all_modes.prj', 'vehicles_per_hour_bus.shx', 'vehicles_per_hour_rail.dbf',
        'vph_all_modes_within_6:30-7:30.dbf', 'vehicles_per_hour_rail.cpg', 'vph_all_modes_within_6:30-7:30.shp',
        'vehicles_per_hour_rail.shp', 'vehicles_per_hour_all_modes.shx', 'vehicles_per_hour_bus.cpg',
        'vehicles_per_hour_all_modes.shp', 'vph_all_modes_within_6:30-7:30.prj', 'vehicles_per_hour_all_modes.dbf',
        'vph_all_modes_within_6:30-7:30.cpg'}
    assert set(os.listdir(os.path.join(tmpdir, 'schedule', 'subgraphs'))) == {'schedule_subgraph_links_bus.geojson',
                                                                              'schedule_subgraph_links_rail.geojson',
                                                                              'shp_files',
                                                                              'schedule_subgraph_nodes_bus.geojson',
                                                                              'schedule_subgraph_nodes_rail.geojson'}
    assert set(os.listdir(os.path.join(tmpdir, 'schedule', 'subgraphs', 'shp_files'))) == {
    'schedule_subgraph_nodes_rail.prj', 'schedule_subgraph_links_bus.shx', 'schedule_subgraph_links_bus.prj',
    'schedule_subgraph_nodes_rail.dbf', 'schedule_subgraph_nodes_rail.shx', 'schedule_subgraph_links_rail.dbf',
    'schedule_subgraph_links_rail.shx', 'schedule_subgraph_nodes_bus.cpg', 'schedule_subgraph_links_rail.shp',
    'schedule_subgraph_nodes_bus.prj', 'schedule_subgraph_nodes_bus.dbf', 'schedule_subgraph_links_rail.cpg',
    'schedule_subgraph_links_bus.dbf', 'schedule_subgraph_links_bus.shp', 'schedule_subgraph_links_rail.prj',
    'schedule_subgraph_nodes_bus.shx', 'schedule_subgraph_links_bus.cpg', 'schedule_subgraph_nodes_bus.shp',
    'schedule_subgraph_nodes_rail.cpg', 'schedule_subgraph_nodes_rail.shp'}
    assert os.path.exists(tmpdir + '.zip')<|MERGE_RESOLUTION|>--- conflicted
+++ resolved
@@ -67,16 +67,10 @@
 
 
 def test_generating_schedule_graph_geodataframe(network):
-<<<<<<< HEAD
     gdfs = gngeojson.generate_geodataframes(network.schedule.graph())
     nodes, links = gdfs['nodes'], gdfs['links']
-    correct_nodes = {'services': {'0': ['service'], '1': ['service']},
-                     'routes': {'0': ['1', '2'], '1': ['1', '2']},
-=======
-    nodes, links = gngeojson.generate_geodataframes(network.schedule.graph())
     correct_nodes = {'services': {'0': {'service'}, '1': {'service'}},
                      'routes': {'0': {'1', '2'}, '1': {'1', '2'}},
->>>>>>> c79607b8
                      'id': {'0': '0', '1': '1'}, 'x': {'0': 529455.7452394223, '1': 529350.7866124967},
                      'y': {'0': 182401.37630677427, '1': 182388.0201078112},
                      'epsg': {'0': 'epsg:27700', '1': 'epsg:27700'},
