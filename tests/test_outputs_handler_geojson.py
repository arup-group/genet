--- conflicted
+++ resolved
@@ -220,15 +220,6 @@
                                                                                       'vehicles_per_hour_bus.geojson',
                                                                                       'vehicles_per_hour_rail.geojson'}
     assert set(os.listdir(os.path.join(tmpdir, 'schedule', 'vehicles_per_hour', 'shp_files'))) == {
-<<<<<<< HEAD
-    'vph_all_modes_within_6:30-7:30.shx', 'vph_all_modes_within_6:30-7:30.cpg', 'vehicles_per_hour_rail.shp',
-    'vehicles_per_hour_rail.cpg', 'vehicles_per_hour_all_modes.cpg', 'vehicles_per_hour_bus.dbf',
-    'vehicles_per_hour_rail.prj', 'vehicles_per_hour_bus.shp', 'vehicles_per_hour_all_modes.shp',
-    'vehicles_per_hour_rail.shx', 'vph_all_modes_within_6:30-7:30.dbf', 'vehicles_per_hour_bus.prj',
-    'vph_all_modes_within_6:30-7:30.shp', 'vehicles_per_hour_bus.shx', 'vehicles_per_hour_rail.dbf',
-    'vehicles_per_hour_all_modes.prj', 'vehicles_per_hour_all_modes.shx', 'vph_all_modes_within_6:30-7:30.prj',
-    'vehicles_per_hour_bus.cpg', 'vehicles_per_hour_all_modes.dbf'}
-=======
         'vehicles_per_hour_all_modes.cpg', 'vph_all_modes_within_6:30-7:30.shx', 'vehicles_per_hour_rail.prj',
         'vehicles_per_hour_bus.shp', 'vehicles_per_hour_bus.dbf', 'vehicles_per_hour_rail.shx',
     'vehicles_per_hour_bus.prj',
@@ -237,7 +228,6 @@
         'vehicles_per_hour_rail.shp', 'vehicles_per_hour_all_modes.shx', 'vehicles_per_hour_bus.cpg',
         'vehicles_per_hour_all_modes.shp', 'vph_all_modes_within_6:30-7:30.prj', 'vehicles_per_hour_all_modes.dbf',
         'vph_all_modes_within_6:30-7:30.cpg'}
->>>>>>> d5c29ed9
     assert set(os.listdir(os.path.join(tmpdir, 'schedule', 'subgraphs'))) == {'schedule_subgraph_links_bus.geojson',
                                                                               'schedule_subgraph_links_rail.geojson',
                                                                               'shp_files',
