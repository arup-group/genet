--- conflicted
+++ resolved
@@ -428,7 +428,6 @@
     assert_frame_equal(df, correct_df)
 
 
-<<<<<<< HEAD
 def test_generating_trips_dataframe(service):
     df = service.trips_to_dataframe()
 
@@ -444,7 +443,7 @@
              'service_id': {0: 'service', 1: 'service', 2: 'service', 3: 'service'}}
         )
     )
-=======
+
+
 def test_vehicles(service):
-    assert service.vehicles() == {'veh_1_bus', 'veh_2_bus', 'veh_3_bus', 'veh_4_bus'}
->>>>>>> e0072467
+    assert service.vehicles() == {'veh_1_bus', 'veh_2_bus', 'veh_3_bus', 'veh_4_bus'}