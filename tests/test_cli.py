--- conflicted
+++ resolved
@@ -298,14 +298,7 @@
             f"--vehicles={EXAMPLE_VEHICLES}",
             f"--projection={PROJECTION}",
         ],
-<<<<<<< HEAD
-        expected_files=[
-            'validation_report.json',
-            'summary_report.json',
-        ]
-=======
-        expected_files=["validation_report.json"],
->>>>>>> b16ea3a4
+        expected_files=["validation_report.json", "summary_report.json"],
     )
 
 
