--- conflicted
+++ resolved
@@ -425,7 +425,6 @@
     assert_frame_equal(df, correct_df)
 
 
-<<<<<<< HEAD
 def test_generating_trips_dataframe(route):
     df = route.trips_to_dataframe()
 
@@ -439,7 +438,7 @@
              'mode': {0: 'bus', 1: 'bus'}}
         )
     )
-=======
+
+
 def test_vehicles(route):
-    assert route.vehicles() == {'veh_1_bus', 'veh_2_bus'}
->>>>>>> e0072467
+    assert route.vehicles() == {'veh_1_bus', 'veh_2_bus'}