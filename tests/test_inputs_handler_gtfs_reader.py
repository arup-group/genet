<<<<<<< HEAD
=======
import json
import os
import sys
from pandas.testing import assert_frame_equal
from tests.fixtures import *
>>>>>>> d5c29ed9
from genet.inputs_handler import gtfs_reader
from tests.fixtures import *

sys.path.insert(0, os.path.abspath(os.path.join(os.path.dirname(__file__), "..")))
gtfs_test_file = os.path.abspath(os.path.join(os.path.dirname(__file__), "test_data", "gtfs"))
gtfs_test_zip_file = os.path.abspath(os.path.join(os.path.dirname(__file__), "test_data", "gtfs.zip"))


def test_read_services_from_calendar_correct():
    services = gtfs_reader.read_services_from_calendar(gtfs_test_file, '20190604')
    assert services == ['6630', '6631']


def test_read_gtfs_to_db_like_tables_correct(correct_stop_times_db, correct_stops_db, correct_trips_db, correct_routes_db):
    stop_times_db, stops_db, trips_db, routes_db = gtfs_reader.read_gtfs_to_db_like_tables(gtfs_test_file)

    assert_frame_equal(stop_times_db, correct_stop_times_db)
    assert_frame_equal(stops_db, correct_stops_db)
    assert_frame_equal(trips_db, correct_trips_db)
    assert_frame_equal(routes_db, correct_routes_db)

def test_read_gtfs_calendar_with_spaces_fills_in_with_character():
    services = gtfs_reader.read_services_from_calendar(
        os.path.abspath(os.path.join(os.path.dirname(__file__), "test_data", "gtfs_with_spaces")),
        '20190604')
    assert services == ['663_0', '663_1']

def test_read_gtfs_with_spaces_fills_in_with_character():
    stop_times, stop_times_db, stops_db, trips_db, routes_db = gtfs_reader.read_gtfs_to_db_like_tables(
        os.path.abspath(os.path.join(os.path.dirname(__file__), "test_data", "gtfs_with_spaces"))
    )

    assert stop_times == [
        {'trip_id': 'BT_1', 'arrival_time': '03:21:00', 'departure_time': '03:21:00', 'stop_id': 'BS_E',
         'stop_sequence': '0', 'stop_headsign': '', 'pickup_type': '0', 'drop_off_type': '1', 'timepoint': '1',
         'stop_direction_name': ''},
        {'trip_id': 'BT_1', 'arrival_time': '03:23:00', 'departure_time': '03:23:00', 'stop_id': 'BS_N',
         'stop_sequence': '1', 'stop_headsign': '', 'pickup_type': '0', 'drop_off_type': '0', 'timepoint': '0',
         'stop_direction_name': ''},
        {'trip_id': 'RT_1', 'arrival_time': '03:21:00', 'departure_time': '03:21:00', 'stop_id': 'RS_N',
         'stop_sequence': '0', 'stop_headsign': '', 'pickup_type': '0', 'drop_off_type': '0', 'timepoint': '0',
         'stop_direction_name': ''},
        {'trip_id': 'RT_1', 'arrival_time': '03:23:00', 'departure_time': '03:23:00', 'stop_id': 'RS_E',
         'stop_sequence': '1', 'stop_headsign': '', 'pickup_type': '0', 'drop_off_type': '1', 'timepoint': '1',
         'stop_direction_name': ''}]
    assert_semantically_equal(
        stop_times_db,
        {'BT_1': [{'trip_id': 'BT_1', 'arrival_time': '03:21:00', 'departure_time': '03:21:00', 'stop_id': 'BS_E',
                   'stop_sequence': '0', 'stop_headsign': '', 'pickup_type': '0', 'drop_off_type': '1',
                   'timepoint': '1', 'stop_direction_name': ''},
                  {'trip_id': 'BT_1', 'arrival_time': '03:23:00', 'departure_time': '03:23:00', 'stop_id': 'BS_N',
                   'stop_sequence': '1', 'stop_headsign': '', 'pickup_type': '0', 'drop_off_type': '0',
                   'timepoint': '0', 'stop_direction_name': ''}], 'RT_1': [
            {'trip_id': 'RT_1', 'arrival_time': '03:21:00', 'departure_time': '03:21:00', 'stop_id': 'RS_N',
             'stop_sequence': '0', 'stop_headsign': '', 'pickup_type': '0', 'drop_off_type': '0', 'timepoint': '0',
             'stop_direction_name': ''},
            {'trip_id': 'RT_1', 'arrival_time': '03:23:00', 'departure_time': '03:23:00', 'stop_id': 'RS_E',
             'stop_sequence': '1', 'stop_headsign': '', 'pickup_type': '0', 'drop_off_type': '1', 'timepoint': '1',
             'stop_direction_name': ''}]}
    )
    assert_semantically_equal(
        stops_db,
        {'BS_E': {'stop_id': 'BS_E', 'stop_code': '', 'stop_name': 'Bus Stop snap to edge', 'stop_lat': '51.5226864',
                  'stop_lon': '-0.1413621', 'wheelchair_boarding': '', 'stop_timezone': '', 'location_type': '0.0',
                  'parent_station': '210G433', 'platform_code': ''},
         'BS_N': {'stop_id': 'BS_N', 'stop_code': '', 'stop_name': 'Bus Stop snap to node', 'stop_lat': '51.5216199',
                  'stop_lon': '-0.140053', 'wheelchair_boarding': '', 'stop_timezone': '', 'location_type': '0.0',
                  'parent_station': '210G432', 'platform_code': ''},
         'RS_E': {'stop_id': 'RS_E', 'stop_code': '', 'stop_name': 'Rail Stop snap to edge', 'stop_lat': '51.5192615',
                  'stop_lon': '-0.1421595', 'wheelchair_boarding': '', 'stop_timezone': '', 'location_type': '0.0',
                  'parent_station': '210G431', 'platform_code': ''},
         'RS_N': {'stop_id': 'RS_N', 'stop_code': '', 'stop_name': 'Rail Stop snap to node', 'stop_lat': '51.5231335',
                  'stop_lon': '-0.1410946', 'wheelchair_boarding': '', 'stop_timezone': '', 'location_type': '0.0',
                  'parent_station': '210G430', 'platform_code': ''}}
    )
    assert_semantically_equal(
        trips_db,
        {'BT_1': {'route_id': '100_1', 'service_id': '663_0', 'trip_id': 'BT_1', 'trip_headsign': 'Bus Test trip',
                  'block_id': '', 'wheelchair_accessible': '0', 'trip_direction_name': '', 'exceptional': ''},
         'RT_1': {'route_id': '100_2', 'service_id': '663_1', 'trip_id': 'RT_1', 'trip_headsign': 'Rail Test trip',
                  'block_id': '', 'wheelchair_accessible': '0', 'trip_direction_name': '', 'exceptional': ''}}
    )
    assert_semantically_equal(
        routes_db,
        {'100_1': {'route_id': '100_1', 'agency_id': 'OP550', 'route_short_name': 'BTR',
                   'route_long_name': 'Bus Test Route', 'route_type': '3', 'route_url': '', 'route_color': 'CE312D',
                   'route_text_color': 'FFFFFF', 'checkin_duration': ''},
         '100_2': {'route_id': '100_2', 'agency_id': 'OP550', 'route_short_name': 'RTR',
                   'route_long_name': 'Rail Test Route', 'route_type': '2', 'route_url': '', 'route_color': 'CE312D',
                   'route_text_color': 'FFFFFF', 'checkin_duration': ''}}
    )


def test_get_mode_returns_mode_if_given_int():
    assert gtfs_reader.get_mode(3) == 'bus'


def test_get_mode_returns_mode_if_given_str():
    assert gtfs_reader.get_mode('3') == 'bus'


def test_get_mode_returns_other_if_doesnt_recognise():
    assert gtfs_reader.get_mode('99999999') == 'other'


def test_read_to_schedule_correct(correct_schedule_graph_nodes_from_test_gtfs,
                                  correct_schedule_graph_edges_from_test_gtfs,
                                  correct_schedule_graph_data_from_test_gtfs):
    schedule_graph = gtfs_reader.read_gtfs_to_schedule_graph(gtfs_test_file, '20190604')
    assert_semantically_equal(dict(schedule_graph.nodes(data=True)), correct_schedule_graph_nodes_from_test_gtfs)
    assert_semantically_equal(schedule_graph.edges._adjdict, correct_schedule_graph_edges_from_test_gtfs)
    del schedule_graph.graph['change_log']
    del correct_schedule_graph_data_from_test_gtfs['change_log']
    assert_semantically_equal(schedule_graph.graph, correct_schedule_graph_data_from_test_gtfs)


def test_zip_read_to_schedule_correct(correct_schedule_graph_nodes_from_test_gtfs,
                                      correct_schedule_graph_edges_from_test_gtfs,
                                      correct_schedule_graph_data_from_test_gtfs):
    schedule_graph = gtfs_reader.read_gtfs_to_schedule_graph(gtfs_test_file, '20190604')
    assert_semantically_equal(dict(schedule_graph.nodes(data=True)), correct_schedule_graph_nodes_from_test_gtfs)
    assert_semantically_equal(schedule_graph.edges._adjdict, correct_schedule_graph_edges_from_test_gtfs)
    del schedule_graph.graph['change_log']
    del correct_schedule_graph_data_from_test_gtfs['change_log']
    assert_semantically_equal(schedule_graph.graph, correct_schedule_graph_data_from_test_gtfs)


def test_reading_loopy_gtfs_removes_duplicated_stops():
    schedule_graph = gtfs_reader.read_gtfs_to_schedule_graph(
         os.path.abspath(os.path.join(os.path.dirname(__file__), "test_data", "loopy_gtfs")),
        '20190604')
    assert schedule_graph.graph['routes']['1001_0']['ordered_stops'] == ['BSE', 'BSN', 'BSE', 'BSN']<|MERGE_RESOLUTION|>--- conflicted
+++ resolved
@@ -1,11 +1,8 @@
-<<<<<<< HEAD
-=======
 import json
 import os
 import sys
+from pandas import DataFrame
 from pandas.testing import assert_frame_equal
-from tests.fixtures import *
->>>>>>> d5c29ed9
 from genet.inputs_handler import gtfs_reader
 from tests.fixtures import *
 
@@ -34,68 +31,59 @@
     assert services == ['663_0', '663_1']
 
 def test_read_gtfs_with_spaces_fills_in_with_character():
-    stop_times, stop_times_db, stops_db, trips_db, routes_db = gtfs_reader.read_gtfs_to_db_like_tables(
+    stop_times_db, stops_db, trips_db, routes_db = gtfs_reader.read_gtfs_to_db_like_tables(
         os.path.abspath(os.path.join(os.path.dirname(__file__), "test_data", "gtfs_with_spaces"))
     )
 
-    assert stop_times == [
-        {'trip_id': 'BT_1', 'arrival_time': '03:21:00', 'departure_time': '03:21:00', 'stop_id': 'BS_E',
-         'stop_sequence': '0', 'stop_headsign': '', 'pickup_type': '0', 'drop_off_type': '1', 'timepoint': '1',
-         'stop_direction_name': ''},
-        {'trip_id': 'BT_1', 'arrival_time': '03:23:00', 'departure_time': '03:23:00', 'stop_id': 'BS_N',
-         'stop_sequence': '1', 'stop_headsign': '', 'pickup_type': '0', 'drop_off_type': '0', 'timepoint': '0',
-         'stop_direction_name': ''},
-        {'trip_id': 'RT_1', 'arrival_time': '03:21:00', 'departure_time': '03:21:00', 'stop_id': 'RS_N',
-         'stop_sequence': '0', 'stop_headsign': '', 'pickup_type': '0', 'drop_off_type': '0', 'timepoint': '0',
-         'stop_direction_name': ''},
-        {'trip_id': 'RT_1', 'arrival_time': '03:23:00', 'departure_time': '03:23:00', 'stop_id': 'RS_E',
-         'stop_sequence': '1', 'stop_headsign': '', 'pickup_type': '0', 'drop_off_type': '1', 'timepoint': '1',
-         'stop_direction_name': ''}]
-    assert_semantically_equal(
+    assert_frame_equal(
         stop_times_db,
-        {'BT_1': [{'trip_id': 'BT_1', 'arrival_time': '03:21:00', 'departure_time': '03:21:00', 'stop_id': 'BS_E',
-                   'stop_sequence': '0', 'stop_headsign': '', 'pickup_type': '0', 'drop_off_type': '1',
-                   'timepoint': '1', 'stop_direction_name': ''},
-                  {'trip_id': 'BT_1', 'arrival_time': '03:23:00', 'departure_time': '03:23:00', 'stop_id': 'BS_N',
-                   'stop_sequence': '1', 'stop_headsign': '', 'pickup_type': '0', 'drop_off_type': '0',
-                   'timepoint': '0', 'stop_direction_name': ''}], 'RT_1': [
-            {'trip_id': 'RT_1', 'arrival_time': '03:21:00', 'departure_time': '03:21:00', 'stop_id': 'RS_N',
-             'stop_sequence': '0', 'stop_headsign': '', 'pickup_type': '0', 'drop_off_type': '0', 'timepoint': '0',
-             'stop_direction_name': ''},
-            {'trip_id': 'RT_1', 'arrival_time': '03:23:00', 'departure_time': '03:23:00', 'stop_id': 'RS_E',
-             'stop_sequence': '1', 'stop_headsign': '', 'pickup_type': '0', 'drop_off_type': '1', 'timepoint': '1',
-             'stop_direction_name': ''}]}
+        DataFrame(
+            {'trip_id': {0: 'BT_1', 1: 'BT_1', 2: 'RT_1', 3: 'RT_1'},
+             'arrival_time': {0: '03:21:00', 1: '03:23:00', 2: '03:21:00', 3: '03:23:00'},
+             'departure_time': {0: '03:21:00', 1: '03:23:00', 2: '03:21:00', 3: '03:23:00'},
+             'stop_id': {0: 'BS_E', 1: 'BS_N', 2: 'RS_N', 3: 'RS_E'}, 'stop_sequence': {0: 0, 1: 1, 2: 0, 3: 1},
+             'stop_headsign': {0: float('nan'), 1: float('nan'), 2: float('nan'), 3: float('nan')},
+             'pickup_type': {0: 0, 1: 0, 2: 0, 3: 0},
+             'drop_off_type': {0: 1, 1: 0, 2: 0, 3: 1}, 'timepoint': {0: 1, 1: 0, 2: 0, 3: 1},
+             'stop_direction_name': {0: float('nan'), 1: float('nan'), 2: float('nan'), 3: float('nan')}}
+        )
     )
-    assert_semantically_equal(
+    assert_frame_equal(
         stops_db,
-        {'BS_E': {'stop_id': 'BS_E', 'stop_code': '', 'stop_name': 'Bus Stop snap to edge', 'stop_lat': '51.5226864',
-                  'stop_lon': '-0.1413621', 'wheelchair_boarding': '', 'stop_timezone': '', 'location_type': '0.0',
-                  'parent_station': '210G433', 'platform_code': ''},
-         'BS_N': {'stop_id': 'BS_N', 'stop_code': '', 'stop_name': 'Bus Stop snap to node', 'stop_lat': '51.5216199',
-                  'stop_lon': '-0.140053', 'wheelchair_boarding': '', 'stop_timezone': '', 'location_type': '0.0',
-                  'parent_station': '210G432', 'platform_code': ''},
-         'RS_E': {'stop_id': 'RS_E', 'stop_code': '', 'stop_name': 'Rail Stop snap to edge', 'stop_lat': '51.5192615',
-                  'stop_lon': '-0.1421595', 'wheelchair_boarding': '', 'stop_timezone': '', 'location_type': '0.0',
-                  'parent_station': '210G431', 'platform_code': ''},
-         'RS_N': {'stop_id': 'RS_N', 'stop_code': '', 'stop_name': 'Rail Stop snap to node', 'stop_lat': '51.5231335',
-                  'stop_lon': '-0.1410946', 'wheelchair_boarding': '', 'stop_timezone': '', 'location_type': '0.0',
-                  'parent_station': '210G430', 'platform_code': ''}}
+        DataFrame(
+            {'stop_id': {0: 'BS_E', 1: 'BS_N', 2: 'RS_E', 3: 'RS_N'},
+             'stop_code': {0: float('nan'), 1: float('nan'), 2: float('nan'), 3: float('nan')},
+             'stop_name': {0: 'Bus Stop snap to edge', 1: 'Bus Stop snap to node', 2: 'Rail Stop snap to edge',
+                           3: 'Rail Stop snap to node'},
+             'stop_lat': {0: 51.5226864, 1: 51.5216199, 2: 51.5192615, 3: 51.5231335},
+             'stop_lon': {0: -0.14136210000000002, 1: -0.140053, 2: -0.1421595, 3: -0.14109460000000001},
+             'wheelchair_boarding': {0: float('nan'), 1: float('nan'), 2: float('nan'), 3: float('nan')},
+             'stop_timezone': {0: float('nan'), 1: float('nan'), 2: float('nan'), 3: float('nan')},
+             'location_type': {0: 0.0, 1: 0.0, 2: 0.0, 3: 0.0},
+             'parent_station': {0: '210G433', 1: '210G432', 2: '210G431', 3: '210G430'},
+             'platform_code': {0: float('nan'), 1: float('nan'), 2: float('nan'), 3: float('nan')}}
+        )
     )
-    assert_semantically_equal(
+    assert_frame_equal(
         trips_db,
-        {'BT_1': {'route_id': '100_1', 'service_id': '663_0', 'trip_id': 'BT_1', 'trip_headsign': 'Bus Test trip',
-                  'block_id': '', 'wheelchair_accessible': '0', 'trip_direction_name': '', 'exceptional': ''},
-         'RT_1': {'route_id': '100_2', 'service_id': '663_1', 'trip_id': 'RT_1', 'trip_headsign': 'Rail Test trip',
-                  'block_id': '', 'wheelchair_accessible': '0', 'trip_direction_name': '', 'exceptional': ''}}
+        DataFrame(
+            {'route_id': {0: '100_1', 1: '100_2'}, 'service_id': {0: '663_0', 1: '663_1'},
+             'trip_id': {0: 'BT_1', 1: 'RT_1'}, 'trip_headsign': {0: 'Bus Test trip', 1: 'Rail Test trip'},
+             'block_id': {0: float('nan'), 1: float('nan')}, 'wheelchair_accessible': {0: 0, 1: 0},
+             'trip_direction_name': {0: float('nan'), 1: float('nan')},
+             'exceptional': {0: float('nan'), 1: float('nan')}}
+        )
     )
-    assert_semantically_equal(
+    assert_frame_equal(
         routes_db,
-        {'100_1': {'route_id': '100_1', 'agency_id': 'OP550', 'route_short_name': 'BTR',
-                   'route_long_name': 'Bus Test Route', 'route_type': '3', 'route_url': '', 'route_color': 'CE312D',
-                   'route_text_color': 'FFFFFF', 'checkin_duration': ''},
-         '100_2': {'route_id': '100_2', 'agency_id': 'OP550', 'route_short_name': 'RTR',
-                   'route_long_name': 'Rail Test Route', 'route_type': '2', 'route_url': '', 'route_color': 'CE312D',
-                   'route_text_color': 'FFFFFF', 'checkin_duration': ''}}
+        DataFrame(
+            {'route_id': {0: '100_1', 1: '100_2'}, 'agency_id': {0: 'OP550', 1: 'OP550'},
+             'route_short_name': {0: 'BTR', 1: 'RTR'}, 'route_long_name': {0: 'Bus Test Route', 1: 'Rail Test Route'},
+             'route_type': {0: 3, 1: 2}, 'route_url': {0: float('nan'), 1: float('nan')},
+             'route_color': {0: 'CE312D', 1: 'CE312D'},
+             'route_text_color': {0: 'FFFFFF', 1: 'FFFFFF'},
+             'checkin_duration': {0: float('nan'), 1: float('nan')}}
+        )
     )
 
 
