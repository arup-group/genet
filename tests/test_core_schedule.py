--- conflicted
+++ resolved
@@ -92,15 +92,16 @@
     Schedule.number_of_routes.assert_called_once()
 
 
-<<<<<<< HEAD
 def test_plot_delegates_to_util_plot_plot_graph_routes(mocker, schedule):
     mocker.patch.object(plot, 'plot_graph')
     schedule.plot()
     plot.plot_graph.assert_called_once()
-=======
+
+
 def test_reproject_changes_projection_for_all_stops_in_route():
     correct_x_y = {'x': 51.52393050617373, 'y': -0.14967658860132668}
     schedule = Schedule(
+        'epsg:27700',
         [Service(id='10314', routes=[
             Route(
                 route_short_name='12',
@@ -112,13 +113,11 @@
                 arrival_offsets=['00:00:00', '00:02:00'],
                 departure_offsets=['00:00:00', '00:02:00']
             )
-        ])],
-        'epsg:27700')
+        ])])
     schedule.reproject('epsg:4326')
     stops = dict(schedule.stops())
     assert_semantically_equal({'x': stops['26997928P'].x, 'y': stops['26997928P'].y}, correct_x_y)
     assert_semantically_equal({'x': stops['26997928P.link:1'].x, 'y': stops['26997928P.link:1'].y}, correct_x_y)
->>>>>>> 2ea7bb74
 
 
 def test_adding_merges_separable_schedules(route):
@@ -144,18 +143,11 @@
     assert 'This method only supports adding non overlapping services' in str(e.value)
 
 
-<<<<<<< HEAD
-def test_adding_throws_error_when_schedules_dont_have_matching_epsg(test_service, different_test_service):
-    schedule = Schedule(services=[test_service], epsg='epsg:4326')
-    assert 'service' in schedule.services
-    schedule_to_be_added = Schedule(services=[different_test_service], epsg='epsg:27700')
-=======
 def test_adding_calls_on_reproject_when_schedules_dont_have_matching_epsg(test_service, different_test_service, mocker):
     mocker.patch.object(Schedule, 'reproject')
     schedule = Schedule(services=[test_service], epsg='epsg:27700')
     assert 'service' in schedule.services
     schedule_to_be_added = Schedule(services=[different_test_service], epsg='epsg:4326')
->>>>>>> 2ea7bb74
 
     schedule + schedule_to_be_added
     schedule_to_be_added.reproject.assert_called_once_with('epsg:27700')
