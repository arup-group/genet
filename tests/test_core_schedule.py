--- conflicted
+++ resolved
@@ -991,18 +991,14 @@
     assert all([isinstance(stop, Stop) for stop in schedule.stops()])
 
 
-<<<<<<< HEAD
 def test_read_matsim_schedule_delegates_to_matsim_reader_read_schedule(mocker, route):
     mocker.patch.object(matsim_reader, 'read_schedule', return_value=([Service(id='1', routes=[route])], {}, {}))
 
-    schedule = Schedule('epsg:27700')
-    schedule.read_matsim_schedule(pt2matsim_schedule_file)
+    schedule = read.read_matsim_schedule(pt2matsim_schedule_file, epsg='epsg:27700')
 
     matsim_reader.read_schedule.assert_called_once_with(pt2matsim_schedule_file, schedule.epsg)
 
 
-=======
->>>>>>> d5c29ed9
 def test_read_matsim_schedule_returns_expected_schedule():
     schedule = read.read_matsim_schedule(
         path_to_schedule=pt2matsim_schedule_file,
@@ -1032,7 +1028,6 @@
     assert_semantically_equal(schedule.route('VJbd8660f05fe6f744e58a66ae12bd66acbca88b98').trips,
                               {'trip_id': ['VJ00938baa194cee94700312812d208fe79f3297ee_04:40:00'],
                                'trip_departure_time': ['04:40:00'], 'vehicle_id': ['veh_0_bus']})
-<<<<<<< HEAD
     assert_semantically_equal(schedule.minimal_transfer_times,
                               {('26997928P', '26997928P.link:1'): 0.0,
                                ('26997928P.link:1', '26997928P'): 0.0})
@@ -1043,21 +1038,20 @@
 
 
 def test_reading_schedule_with_stops_unused_by_services():
-    schedule = Schedule('epsg:27700')
-    schedule.read_matsim_schedule(pt2matsim_schedule_extra_stop_file)
+    schedule = read.read_matsim_schedule(pt2matsim_schedule_extra_stop_file, 'epsg:27700')
     assert_semantically_equal(dict(schedule.graph().nodes(data=True)),
                               {'26997928P': {'services': {'10314'},
                                              'routes': {'VJbd8660f05fe6f744e58a66ae12bd66acbca88b98'},
                                              'id': '26997928P', 'x': 528464.1342843144, 'y': 182179.7435136598,
                                              'epsg': 'epsg:27700', 'name': 'Brunswick Place (Stop P)',
-                                             'lon': 51.52393050617373, 'lat': -0.14967658860132668,
-                                             's2_id': 2507584876381457671, 'isBlocking': 'false'},
+                                             'lat': 51.52393050617373, 'lon': -0.14967658860132668,
+                                             's2_id': 5221390302759871369, 'isBlocking': 'false'},
                                '26997928P.link:1': {'services': {'10314'},
                                                     'routes': {'VJbd8660f05fe6f744e58a66ae12bd66acbca88b98'},
                                                     'id': '26997928P.link:1', 'x': 528464.1342843144,
                                                     'y': 182179.7435136598, 'epsg': 'epsg:27700',
-                                                    'name': 'Brunswick Place (Stop P)', 'lon': 51.52393050617373,
-                                                    'lat': -0.14967658860132668, 's2_id': 2507584876381457671,
+                                                    'name': 'Brunswick Place (Stop P)', 'lon': -0.14967658860132668,
+                                                    'lat': 51.52393050617373, 's2_id': 5221390302759871369,
                                                     'linkRefId': '1', 'isBlocking': 'false'},
                                'extra_stop': {'id': 'extra_stop', 'x': 528464.1342843144, 'y': 182179.7435136598,
                                               'epsg': 'epsg:27700', 'name': 'Brunswick Place (Stop P)',
@@ -1066,22 +1060,6 @@
                                               'isBlocking': 'false', 'routes': set(), 'services': set()}})
     assert_semantically_equal(schedule.minimal_transfer_times,
                               {('26997928P', 'extra_stop'): 0.0, ('extra_stop', '26997928P'): 0.0})
-=======
-    assert_semantically_equal(
-        dict(schedule.graph().nodes(data=True)),
-        {'26997928P': {'services': {'10314'}, 'routes': {'VJbd8660f05fe6f744e58a66ae12bd66acbca88b98'},
-                       'id': '26997928P', 'x': 528464.1342843144, 'y': 182179.7435136598, 'epsg': 'epsg:27700',
-                       'name': 'Brunswick Place (Stop P)', 'lat': 51.52393050617373, 'lon': -0.14967658860132668,
-                       's2_id': 5221390302759871369, 'additional_attributes': {'name', 'isBlocking'},
-                       'isBlocking': 'false'},
-         '26997928P.link:1': {'services': {'10314'}, 'routes': {'VJbd8660f05fe6f744e58a66ae12bd66acbca88b98'},
-                              'id': '26997928P.link:1', 'x': 528464.1342843144, 'y': 182179.7435136598,
-                              'epsg': 'epsg:27700', 'name': 'Brunswick Place (Stop P)', 'lat': 51.52393050617373,
-                              'lon': -0.14967658860132668, 's2_id': 5221390302759871369,
-                              'additional_attributes': {'name', 'linkRefId', 'isBlocking'}, 'linkRefId': '1',
-                              'isBlocking': 'false'}}
-    )
->>>>>>> d5c29ed9
 
 
 def test_reading_vehicles_with_a_schedule():
