import os
import sys
import pytest
from shapely.geometry import Polygon, GeometryCollection
from pandas import DataFrame, Timestamp
from pandas.testing import assert_frame_equal
from tests.fixtures import *
from tests.test_core_components_route import self_looping_route, route
from tests.test_core_components_service import service
from genet.inputs_handler import matsim_reader, gtfs_reader
from genet.schedule_elements import Schedule, Service, Route, Stop, read_vehicle_types
from genet.utils import plot, spatial
from genet.validate import schedule_validation
from genet.exceptions import ServiceIndexError, RouteIndexError, StopIndexError, UndefinedCoordinateSystemError, \
    ConflictingStopData, InconsistentVehicleModeError

sys.path.insert(0, os.path.abspath(os.path.join(os.path.dirname(__file__), "..")))
pt2matsim_schedule_file = os.path.abspath(
    os.path.join(os.path.dirname(__file__), "test_data", "matsim", "schedule.xml"))
pt2matsim_vehicles_file = os.path.abspath(
    os.path.join(os.path.dirname(__file__), "test_data", "matsim", "vehicles.xml"))
gtfs_test_file = os.path.abspath(os.path.join(os.path.dirname(__file__), "test_data", "gtfs"))


@pytest.fixture()
def schedule():
    route_1 = Route(route_short_name='name',
                    mode='bus', id='1',
                    stops=[Stop(id='1', x=4, y=2, epsg='epsg:27700'), Stop(id='2', x=1, y=2, epsg='epsg:27700'),
                           Stop(id='3', x=3, y=3, epsg='epsg:27700'), Stop(id='4', x=7, y=5, epsg='epsg:27700')],
                    trips={'trip_id': ['1', '2'],
                           'trip_departure_time': ['13:00:00', '13:30:00'],
                           'vehicle_id': ['veh_1_bus', 'veh_2_bus']},
                    arrival_offsets=['00:00:00', '00:03:00', '00:07:00', '00:13:00'],
                    departure_offsets=['00:00:00', '00:05:00', '00:09:00', '00:15:00'])
    route_2 = Route(route_short_name='name_2',
                    mode='bus', id='2',
                    stops=[Stop(id='5', x=4, y=2, epsg='epsg:27700'), Stop(id='6', x=1, y=2, epsg='epsg:27700'),
                           Stop(id='7', x=3, y=3, epsg='epsg:27700'), Stop(id='8', x=7, y=5, epsg='epsg:27700')],
                    trips={'trip_id': ['1', '2'],
                           'trip_departure_time': ['11:00:00', '13:00:00'],
                           'vehicle_id': ['veh_3_bus', 'veh_4_bus']},
                    arrival_offsets=['00:00:00', '00:03:00', '00:07:00', '00:13:00'],
                    departure_offsets=['00:00:00', '00:05:00', '00:09:00', '00:15:00'])
    service = Service(id='service', routes=[route_1, route_2])
    return Schedule(epsg='epsg:27700', services=[service])


@pytest.fixture()
def strongly_connected_schedule():
    route_1 = Route(route_short_name='name',
                    mode='bus',
                    stops=[Stop(id='1', x=4, y=2, epsg='epsg:27700', name='Stop_1'),
                           Stop(id='2', x=1, y=2, epsg='epsg:27700', name='Stop_2'),
                           Stop(id='3', x=3, y=3, epsg='epsg:27700', name='Stop_3'),
                           Stop(id='4', x=7, y=5, epsg='epsg:27700', name='Stop_4'),
                           Stop(id='1', x=4, y=2, epsg='epsg:27700', name='Stop_1')],
                    trips={'trip_id': ['1', '2'], 'trip_departure_time': ['11:00:00', '13:00:00'],
                           'vehicle_id': ['veh_1_bus', 'veh_2_bus']},
                    arrival_offsets=['1', '2'], departure_offsets=['1', '2'],
                    id='1')
    route_2 = Route(route_short_name='name_2',
                    mode='bus',
                    stops=[Stop(id='5', x=4, y=2, epsg='epsg:27700', name='Stop_5'),
                           Stop(id='2', x=1, y=2, epsg='epsg:27700', name='Stop_2'),
                           Stop(id='7', x=3, y=3, epsg='epsg:27700', name='Stop_7'),
                           Stop(id='8', x=7, y=5, epsg='epsg:27700', name='Stop_8'),
                           Stop(id='5', x=4, y=2, epsg='epsg:27700', name='Stop_5')],
                    trips={'trip_id': ['1', '2'], 'trip_departure_time': ['11:00:00', '13:00:00'],
                           'vehicle_id': ['veh_3_bus', 'veh_4_bus']},
                    arrival_offsets=['1', '2', '3', '4', '5'],
                    departure_offsets=['1', '2', '3', '4', '5'],
                    id='2')
    service = Service(id='service', routes=[route_1, route_2])
    return Schedule(epsg='epsg:27700', services=[service])


def test_initiating_schedule(schedule):
    s = schedule
    assert_semantically_equal(dict(s._graph.nodes(data=True)), {
        '5': {'services': ['service'], 'routes': ['2'], 'id': '5', 'x': 4.0, 'y': 2.0, 'epsg': 'epsg:27700', 'name': '',
              'lat': 49.76682779861249, 'lon': -7.557106577683727, 's2_id': 5205973754090531959,
              'additional_attributes': set()},
        '6': {'services': ['service'], 'routes': ['2'], 'id': '6', 'x': 1.0, 'y': 2.0, 'epsg': 'epsg:27700', 'name': '',
              'lat': 49.766825803756994, 'lon': -7.557148039524952, 's2_id': 5205973754090365183,
              'additional_attributes': set()},
        '7': {'services': ['service'], 'routes': ['2'], 'id': '7', 'x': 3.0, 'y': 3.0, 'epsg': 'epsg:27700', 'name': '',
              'lat': 49.76683608549253, 'lon': -7.557121424907424, 's2_id': 5205973754090203369,
              'additional_attributes': set()},
        '8': {'services': ['service'], 'routes': ['2'], 'id': '8', 'x': 7.0, 'y': 5.0, 'epsg': 'epsg:27700', 'name': '',
              'lat': 49.766856648946295, 'lon': -7.5570681956375, 's2_id': 5205973754097123809,
              'additional_attributes': set()},
        '1': {'services': ['service'], 'routes': ['1'], 'id': '1', 'x': 4.0, 'y': 2.0, 'epsg': 'epsg:27700', 'name': '',
              'lat': 49.76682779861249, 'lon': -7.557106577683727, 's2_id': 5205973754090531959,
              'additional_attributes': set()},
        '4': {'services': ['service'], 'routes': ['1'], 'id': '4', 'x': 7.0, 'y': 5.0, 'epsg': 'epsg:27700', 'name': '',
              'lat': 49.766856648946295, 'lon': -7.5570681956375, 's2_id': 5205973754097123809,
              'additional_attributes': set()},
        '2': {'services': ['service'], 'routes': ['1'], 'id': '2', 'x': 1.0, 'y': 2.0, 'epsg': 'epsg:27700', 'name': '',
              'lat': 49.766825803756994, 'lon': -7.557148039524952, 's2_id': 5205973754090365183,
              'additional_attributes': set()},
        '3': {'services': ['service'], 'routes': ['1'], 'id': '3', 'x': 3.0, 'y': 3.0, 'epsg': 'epsg:27700', 'name': '',
              'lat': 49.76683608549253, 'lon': -7.557121424907424, 's2_id': 5205973754090203369,
              'additional_attributes': set()}})
    assert_semantically_equal(list(s._graph.edges(data=True)),
                              [('5', '6', {'services': ['service'], 'routes': ['2']}),
                               ('6', '7', {'services': ['service'], 'routes': ['2']}),
                               ('7', '8', {'services': ['service'], 'routes': ['2']}),
                               ('1', '2', {'services': ['service'], 'routes': ['1']}),
                               ('2', '3', {'services': ['service'], 'routes': ['1']}),
                               ('3', '4', {'services': ['service'], 'routes': ['1']})])
    log = s._graph.graph.pop('change_log')
    assert log.empty
    assert_semantically_equal(s._graph.graph,
                              {'name': 'Schedule graph',
                               'routes': {'2': {'route_short_name': 'name_2', 'mode': 'bus',
                                                'trips': {'trip_id': ['1', '2'],
                                                          'trip_departure_time': ['11:00:00', '13:00:00'],
                                                          'vehicle_id': ['veh_3_bus', 'veh_4_bus']},
                                                'arrival_offsets': ['00:00:00', '00:03:00',
                                                                    '00:07:00', '00:13:00'],
                                                'departure_offsets': ['00:00:00', '00:05:00',
                                                                      '00:09:00', '00:15:00'],
                                                'route_long_name': '', 'id': '2', 'route': [],
                                                'await_departure': [],
                                                'ordered_stops': ['5', '6', '7', '8']},
                                          '1': {'route_short_name': 'name', 'mode': 'bus',
                                                'trips': {'trip_id': ['1', '2'],
                                                          'trip_departure_time': ['13:00:00', '13:30:00'],
                                                          'vehicle_id': ['veh_1_bus', 'veh_2_bus']},
                                                'arrival_offsets': ['00:00:00', '00:03:00',
                                                                    '00:07:00', '00:13:00'],
                                                'departure_offsets': ['00:00:00', '00:05:00',
                                                                      '00:09:00', '00:15:00'],
                                                'route_long_name': '', 'id': '1', 'route': [],
                                                'await_departure': [],
                                                'ordered_stops': ['1', '2', '3', '4']}},
                               'services': {'service': {'id': 'service', 'name': 'name'}},
                               'route_to_service_map': {'1': 'service', '2': 'service'},
                               'service_to_route_map': {'service': ['1', '2']},
                               'crs': {'init': 'epsg:27700'}})


def test_initiating_schedule_with_non_uniquely_indexed_objects():
    route_1 = Route(route_short_name='name',
                    mode='bus', id='',
                    stops=[Stop(id='1', x=4, y=2, epsg='epsg:27700'), Stop(id='2', x=1, y=2, epsg='epsg:27700'),
                           Stop(id='3', x=3, y=3, epsg='epsg:27700'), Stop(id='4', x=7, y=5, epsg='epsg:27700')],
                    trips={'trip_id': ['1', '2'],
                           'trip_departure_time': ['13:00:00', '13:30:00'],
                           'vehicle_id': ['veh_1_bus', 'veh_2_bus']},
                    arrival_offsets=['00:00:00', '00:03:00', '00:07:00', '00:13:00'],
                    departure_offsets=['00:00:00', '00:05:00', '00:09:00', '00:15:00'])
    route_2 = Route(route_short_name='name_2',
                    mode='bus', id='',
                    stops=[Stop(id='5', x=4, y=2, epsg='epsg:27700'), Stop(id='6', x=1, y=2, epsg='epsg:27700'),
                           Stop(id='7', x=3, y=3, epsg='epsg:27700'), Stop(id='8', x=7, y=5, epsg='epsg:27700')],
                    trips={'trip_id': ['1', '2'],
                           'trip_departure_time': ['11:00:00', '13:00:00'],
                           'vehicle_id': ['veh_2_bus', 'veh_3_bus']},
                    arrival_offsets=['00:00:00', '00:03:00', '00:07:00', '00:13:00'],
                    departure_offsets=['00:00:00', '00:05:00', '00:09:00', '00:15:00'])
    service1 = Service(id='service', routes=[route_1, route_2])
    service2 = Service(id='service', routes=[route_1, route_2])
    s = Schedule(epsg='epsg:27700', services=[service1, service2])
    assert s.number_of_routes() == 4
    assert len(s) == 2


def test__getitem__returns_a_service(test_service):
    services = [test_service]
    schedule = Schedule(services=services, epsg='epsg:4326')
    assert schedule['service'] == services[0]


def test_accessing_route(schedule):
    assert schedule.route('1') == Route(route_short_name='name',
                                        mode='bus', id='1',
                                        stops=[Stop(id='1', x=4, y=2, epsg='epsg:27700'),
                                               Stop(id='2', x=1, y=2, epsg='epsg:27700'),
                                               Stop(id='3', x=3, y=3, epsg='epsg:27700'),
                                               Stop(id='4', x=7, y=5, epsg='epsg:27700')],
                                        trips={'trip_id': ['1', '2'],
                                               'trip_departure_time': ['1', '2'],
                                               'vehicle_id': ['veh_1_bus', 'veh_2_bus']},
                                        arrival_offsets=['00:00:00', '00:03:00', '00:07:00', '00:13:00'],
                                        departure_offsets=['00:00:00', '00:05:00', '00:09:00', '00:15:00'])


def test__repr__shows_number_of_services(mocker):
    mocker.patch.object(Schedule, '__len__', return_value=0)
    schedule = Schedule('epsg:27700')
    s = schedule.__repr__()
    assert 'instance at' in s
    assert 'services' in s
    Schedule.__len__.assert_called()


def test__str__shows_info():
    schedule = Schedule('epsg:27700')
    assert 'Number of services' in schedule.__str__()
    assert 'Number of routes' in schedule.__str__()


def test__len__returns_the_number_of_services(test_service):
    services = [test_service]
    schedule = Schedule(services=services, epsg='epsg:4326')
    assert len(schedule) == 1


def test_print_shows_info(mocker):
    mocker.patch.object(Schedule, 'info')
    schedule = Schedule('epsg:27700')
    schedule.print()
    Schedule.info.assert_called_once()


def test_info_shows_number_of_services_and_routes(mocker):
    mocker.patch.object(Schedule, '__len__', return_value=0)
    mocker.patch.object(Schedule, 'number_of_routes')
    schedule = Schedule('epsg:27700')
    schedule.print()
    Schedule.__len__.assert_called()
    Schedule.number_of_routes.assert_called_once()


def test_plot_delegates_to_util_plot_plot_graph_routes(mocker, schedule):
    mocker.patch.object(plot, 'plot_graph')
    schedule.plot()
    plot.plot_graph.assert_called_once()


def test_reproject_changes_projection_for_all_stops_in_route():
    correct_x_y = {'x': 51.52393050617373, 'y': -0.14967658860132668}
    schedule = Schedule(
        'epsg:27700',
        [Service(id='10314', routes=[
            Route(
                route_short_name='12',
                mode='bus',
                stops=[Stop(id='26997928P', x='528464.1342843144', y='182179.7435136598', epsg='epsg:27700'),
                       Stop(id='26997928P.link:1', x='528464.1342843144', y='182179.7435136598', epsg='epsg:27700')],
                route=['1'],
                trips={'trip_id': ['VJ00938baa194cee94700312812d208fe79f3297ee_04:40:00'],
                       'trip_departure_time': ['04:40:00'],
                       'vehicle_id': ['veh_1_bus']},
                arrival_offsets=['00:00:00', '00:02:00'],
                departure_offsets=['00:00:00', '00:02:00']
            )
        ])])
    schedule.reproject('epsg:4326')
    _stops = list(schedule.stops())
    stops = dict(zip([stop.id for stop in _stops], _stops))
    assert_semantically_equal({'x': stops['26997928P'].x, 'y': stops['26997928P'].y}, correct_x_y)
    assert_semantically_equal({'x': stops['26997928P.link:1'].x, 'y': stops['26997928P.link:1'].y}, correct_x_y)


def test_adding_merges_separable_schedules(route):
    schedule = Schedule(epsg='epsg:4326', services=[Service(id='1', routes=[route])])
    before_graph_nodes = schedule.reference_nodes()
    before_graph_edges = schedule.reference_edges()

    a = Stop(id='10', x=40, y=20, epsg='epsg:27700', linkRefId='1')
    b = Stop(id='20', x=10, y=20, epsg='epsg:27700', linkRefId='2')
    c = Stop(id='30', x=30, y=30, epsg='epsg:27700', linkRefId='3')
    d = Stop(id='40', x=70, y=50, epsg='epsg:27700', linkRefId='4')
    schedule_to_be_added = Schedule(epsg='epsg:4326', services=[Service(id='2', routes=[
        Route(
            route_short_name='name',
            mode='bus',
            stops=[a, b, c, d],
            trips={'trip_id': ['1', '2'],
                   'trip_departure_time': ['04:40:00', '05:40:00'],
                   'vehicle_id': ['veh_1_bus', 'veh_2_bus']},
            arrival_offsets=['00:00:00', '00:03:00', '00:07:00', '00:13:00'],
            departure_offsets=['00:00:00', '00:05:00', '00:09:00', '00:15:00'],
            route=['1', '2', '3', '4'], id='2')
    ])])

    tba_graph_nodes = schedule_to_be_added.reference_nodes()
    tba_graph_edges = schedule_to_be_added.reference_edges()

    schedule.add(schedule_to_be_added)

    assert '1' in list(schedule.service_ids())
    assert '2' in list(schedule.service_ids())
    assert '1' in list(schedule.route_ids())
    assert '2' in list(schedule.route_ids())
    assert schedule.epsg == 'epsg:4326'
    assert schedule.epsg == schedule_to_be_added.epsg
    assert set(schedule._graph.nodes()) == set(before_graph_nodes) | set(tba_graph_nodes)
    assert set(schedule._graph.edges()) == set(before_graph_edges) | set(tba_graph_edges)


def test_adding_throws_error_when_schedules_not_separable(test_service):
    schedule = Schedule(epsg='epsg:4326', services=[test_service])
    assert 'service' in schedule
    schedule_to_be_added = Schedule(epsg='epsg:4326', services=[test_service])

    with pytest.raises(NotImplementedError) as e:
        schedule.add(schedule_to_be_added)
    assert 'This method only supports adding non overlapping services' in str(e.value)


def test_adding_calls_on_reproject_when_schedules_dont_have_matching_epsg(test_service, different_test_service, mocker):
    mocker.patch.object(Schedule, 'reproject')
    schedule = Schedule(services=[test_service], epsg='epsg:27700')
    assert schedule.has_service('service')
    schedule_to_be_added = Schedule(services=[different_test_service], epsg='epsg:4326')

    schedule.add(schedule_to_be_added)
    schedule_to_be_added.reproject.assert_called_once_with('epsg:27700')


def test_service_ids_returns_keys_of_the_services_dict(test_service):
    services = [test_service]
    schedule = Schedule(services=services, epsg='epsg:4326')
    assert set(schedule.service_ids()) == {'service'}


def test_routes_returns_service_ids_with_unique_routes(route, similar_non_exact_test_route):
    services = [Service(id='1', routes=[route]), Service(id='2', routes=[similar_non_exact_test_route])]
    schedule = Schedule(services=services, epsg='epsg:4326')
    routes = list(schedule.routes())
    assert route in routes
    assert similar_non_exact_test_route in routes
    assert len(routes) == 2


def test_number_of_routes_counts_routes(test_service, different_test_service):
    schedule = Schedule(services=[test_service, different_test_service], epsg='epsg:4362')
    assert schedule.number_of_routes() == 3


def test_service_attribute_data_under_key(schedule):
    df = schedule.service_attribute_data(keys='name').sort_index()
    assert_frame_equal(df, DataFrame(
        {'name': {'service': 'name'}}
    ))


def test_service_attribute_data_under_keys(schedule):
    df = schedule.service_attribute_data(keys=['name', 'id']).sort_index()
    assert_frame_equal(df, DataFrame(
        {'name': {'service': 'name'}, 'id': {'service': 'service'}}
    ))


def test_route_attribute_data_under_key(schedule):
    df = schedule.route_attribute_data(keys='route_short_name').sort_index()
    assert_frame_equal(df, DataFrame(
        {'route_short_name': {'1': 'name', '2': 'name_2'}}
    ))


def test_route_attribute_data_under_keys(schedule):
    df = schedule.route_attribute_data(keys=['route_short_name', 'mode']).sort_index()
    assert_frame_equal(df, DataFrame(
        {'route_short_name': {'1': 'name', '2': 'name_2'}, 'mode': {'1': 'bus', '2': 'bus'}}
    ))


def test_stop_attribute_data_under_key(schedule):
    df = schedule.stop_attribute_data(keys='x').sort_index()
    assert_frame_equal(df, DataFrame(
        {'x': {'1': 4.0, '2': 1.0, '3': 3.0, '4': 7.0, '5': 4.0, '6': 1.0, '7': 3.0, '8': 7.0}}))


def test_stop_attribute_data_under_keys(schedule):
    df = schedule.stop_attribute_data(keys=['x', 'y']).sort_index()
    assert_frame_equal(df, DataFrame(
        {'x': {'1': 4.0, '2': 1.0, '3': 3.0, '4': 7.0, '5': 4.0, '6': 1.0, '7': 3.0, '8': 7.0},
         'y': {'1': 2.0, '2': 2.0, '3': 3.0, '4': 5.0, '5': 2.0, '6': 2.0, '7': 3.0, '8': 5.0}}))


def test_extracting_services_on_condition(schedule):
    ids = schedule.extract_service_ids_on_attributes(conditions={'name': 'name'})
    assert ids == ['service']


def test_extracting_routes_on_condition(schedule):
    ids = schedule.extract_route_ids_on_attributes(conditions=[{'mode': 'bus'}, {'route_short_name': 'name_2'}],
                                                   how=all)
    assert ids == ['2']


def test_extracting_stops_on_condition(schedule):
    ids = schedule.extract_stop_ids_on_attributes(conditions=[{'x': (0, 4)}, {'y': (0, 2)}], how=all)
    assert set(ids) == {'5', '6', '1', '2'}


def test_getting_services_on_modal_condition(schedule):
    service_ids = schedule.services_on_modal_condition(modes='bus')
    assert service_ids == ['service']


def test_getting_routes_on_modal_condition(schedule):
    route_ids = schedule.routes_on_modal_condition(modes='bus')
    assert set(route_ids) == {'1', '2'}


def test_getting_stops_on_modal_condition(schedule):
    stop_ids = schedule.stops_on_modal_condition(modes='bus')
    assert set(stop_ids) == {'5', '6', '7', '8', '3', '1', '4', '2'}


test_geojson = os.path.abspath(
    os.path.join(os.path.dirname(__file__), "test_data", "test_geojson.geojson"))


def test_getting_stops_on_spatial_condition_with_geojson(schedule, mocker):
    mocker.patch.object(spatial, 'read_geojson_to_shapely',
                        return_value=GeometryCollection(
                            [Polygon([(-7.6, 49.7), (-7.4, 49.7), (-7.4, 49.8), (-7.6, 49.8), (-7.6, 49.7)])]))
    stops = schedule.stops_on_spatial_condition(test_geojson)
    assert set(stops) == {'5', '6', '7', '8', '2', '4', '3', '1'}


def test_getting_stops_on_spatial_condition_with_shapely_polygon(schedule):
    p = Polygon([(-7.6, 49.7), (-7.4, 49.7), (-7.4, 49.8), (-7.6, 49.8), (-7.6, 49.7)])
    stops = schedule.stops_on_spatial_condition(p)
    assert set(stops) == {'5', '6', '7', '8', '2', '4', '3', '1'}


def test_getting_stops_on_spatial_condition_with_s2_hex_region(schedule):
    s2_region = '4837,4839,483f5,4844,4849'
    stops = schedule.stops_on_spatial_condition(s2_region)
    assert set(stops) == {'5', '6', '7', '8', '2', '4', '3', '1'}


def test_getting_routes_intersecting_spatial_region(schedule):
    p = Polygon([(-7.6, 49.7), (-7.4, 49.7), (-7.4, 49.8), (-7.6, 49.8), (-7.6, 49.7)])
    routes = schedule.routes_on_spatial_condition(p)
    assert set(routes) == {'1', '2'}


def test_getting_routes_contained_spatial_region(schedule):
    p = Polygon([(-7.6, 49.7), (-7.4, 49.7), (-7.4, 49.8), (-7.6, 49.8), (-7.6, 49.7)])
    routes = schedule.routes_on_spatial_condition(p, how='within')
    assert set(routes) == {'1', '2'}


def test_getting_services_intersecting_spatial_region(schedule):
    p = Polygon([(-7.6, 49.7), (-7.4, 49.7), (-7.4, 49.8), (-7.6, 49.8), (-7.6, 49.7)])
    routes = schedule.services_on_spatial_condition(p)
    assert set(routes) == {'service'}


def test_getting_services_contained_spatial_region(schedule):
    p = Polygon([(-7.6, 49.7), (-7.4, 49.7), (-7.4, 49.8), (-7.6, 49.8), (-7.6, 49.7)])
    routes = schedule.services_on_spatial_condition(p, how='within')
    assert set(routes) == {'service'}


def test_applying_attributes_to_service(schedule):
    assert schedule._graph.graph['services']['service']['name'] == 'name'
    assert schedule['service'].name == 'name'

    schedule.apply_attributes_to_services({'service': {'name': 'new_name'}})

    assert schedule._graph.graph['services']['service']['name'] == 'new_name'
    assert schedule['service'].name == 'new_name'


def test_applying_attributes_changing_id_to_service_throws_error(schedule):
    assert 'service' in schedule._graph.graph['services']
    assert schedule._graph.graph['services']['service']['id'] == 'service'
    assert schedule['service'].id == 'service'

    with pytest.raises(NotImplementedError) as e:
        schedule.apply_attributes_to_services({'service': {'id': 'new_id'}})
    assert 'Changing id can only be done via the `reindex` method' in str(e.value)


def test_applying_attributes_to_route(schedule):
    assert schedule._graph.graph['routes']['1']['route_short_name'] == 'name'
    assert schedule.route('1').route_short_name == 'name'

    schedule.apply_attributes_to_routes({'1': {'route_short_name': 'new_name'}})

    assert schedule._graph.graph['routes']['1']['route_short_name'] == 'new_name'
    assert schedule.route('1').route_short_name == 'new_name'


def test_applying_mode_attributes_to_route_results_in_correct_mode_methods(schedule):
    assert schedule.route('1').mode == 'bus'
    assert schedule.modes() == {'bus'}
    assert schedule.mode_graph_map() == {
        'bus': {('3', '4'), ('2', '3'), ('1', '2'), ('6', '7'), ('5', '6'), ('7', '8')}}

    schedule.apply_attributes_to_routes({'1': {'mode': 'new_bus'}})

    assert schedule.route('1').mode == 'new_bus'
    assert schedule.modes() == {'bus', 'new_bus'}
    assert schedule['service'].modes() == {'bus', 'new_bus'}
    assert schedule.mode_graph_map() == {'bus': {('7', '8'), ('6', '7'), ('5', '6')},
                                         'new_bus': {('3', '4'), ('1', '2'), ('2', '3')}}
    assert schedule['service'].mode_graph_map() == {'bus': {('6', '7'), ('7', '8'), ('5', '6')},
                                                    'new_bus': {('3', '4'), ('2', '3'), ('1', '2')}}


def test_applying_attributes_changing_id_to_route_throws_error(schedule):
    assert '1' in schedule._graph.graph['routes']
    assert schedule._graph.graph['routes']['1']['id'] == '1'
    assert schedule.route('1').id == '1'

    with pytest.raises(NotImplementedError) as e:
        schedule.apply_attributes_to_routes({'1': {'id': 'new_id'}})
    assert 'Changing id can only be done via the `reindex` method' in str(e.value)


def test_applying_attributes_to_stop(schedule):
    assert schedule._graph.nodes['5']['name'] == ''
    assert schedule.stop('5').name == ''

    schedule.apply_attributes_to_stops({'5': {'name': 'new_name'}})

    assert schedule._graph.nodes['5']['name'] == 'new_name'
    assert schedule.stop('5').name == 'new_name'


def test_applying_attributes_changing_id_to_stop_throws_error(schedule):
    assert '5' in schedule._graph.nodes
    assert schedule._graph.nodes['5']['id'] == '5'
    assert schedule.stop('5').id == '5'

    with pytest.raises(NotImplementedError) as e:
        schedule.apply_attributes_to_routes({'5': {'id': 'new_id'}})
    assert 'Changing id can only be done via the `reindex` method' in str(e.value)


def change_name(attrib):
    return 'new_name'


def test_applying_function_to_services(schedule):
    schedule.apply_function_to_services(function=change_name, location='name')
    assert schedule._graph.graph['services']['service']['name'] == 'new_name'
    assert schedule['service'].name == 'new_name'


def test_applying_function_to_routes(schedule):
    schedule.apply_function_to_routes(function=change_name, location='route_short_name')
    for route in schedule.routes():
        assert schedule._graph.graph['routes'][route.id]['route_short_name'] == 'new_name'
        assert route.route_short_name == 'new_name'


def test_applying_function_to_stops(schedule):
    schedule.apply_function_to_stops(function=change_name, location='name')
    for stop in schedule.stops():
        assert stop.name == 'new_name'
        assert schedule._graph.nodes[stop.id]['name'] == 'new_name'


def test_adding_service(schedule, service):
    service.reindex('different_service')
    service.route('1').reindex('different_service_1')
    service.route('2').reindex('different_service_2')
    schedule.add_service(service)

    assert set(schedule.route_ids()) == {'1', '2', 'different_service_1', 'different_service_2'}
    assert set(schedule.service_ids()) == {'service', 'different_service'}
    assert_semantically_equal(schedule._graph.graph['route_to_service_map'],
                              {'1': 'service', '2': 'service',
                               'different_service_1': 'different_service', 'different_service_2': 'different_service'})
    assert_semantically_equal(schedule._graph.graph['service_to_route_map'],
                              {'service': ['1', '2'],
                               'different_service': ['different_service_1', 'different_service_2']})


def test_adding_service_with_clashing_route_ids(schedule, service):
    service.reindex('different_service')
    schedule.add_service(service)

    assert set(schedule.route_ids()) == {'1', '2', 'different_service_1', 'different_service_2'}
    assert set(schedule.service_ids()) == {'service', 'different_service'}
    assert_semantically_equal(schedule._graph.graph['route_to_service_map'],
                              {'1': 'service', '2': 'service',
                               'different_service_1': 'different_service', 'different_service_2': 'different_service'})
    assert_semantically_equal(schedule._graph.graph['service_to_route_map'],
                              {'service': ['1', '2'],
                               'different_service': ['different_service_1', 'different_service_2']})


def test_adding_service_with_clashing_id_throws_error(schedule, service):
    with pytest.raises(ServiceIndexError) as e:
        schedule.add_service(service)
    assert 'already exists' in str(e.value)


def test_adding_service_with_clashing_stops_data_does_not_overwrite_existing_stops(schedule):
    expected_stops_data = {
        '5': {'services': ['service', 'some_id'], 'routes': ['2', '3'], 'id': '5', 'x': 4.0, 'y': 2.0,
              'epsg': 'epsg:27700',
              'name': '',
              'lat': 49.76682779861249, 'lon': -7.557106577683727, 's2_id': 5205973754090531959,
              'additional_attributes': set()},
        '1': {'services': ['service', 'some_id'], 'routes': ['1', '3'], 'id': '1', 'x': 4.0, 'y': 2.0,
              'epsg': 'epsg:27700',
              'name': '',
              'lat': 49.76682779861249, 'lon': -7.557106577683727, 's2_id': 5205973754090531959,
              'additional_attributes': set()},
        '2': {'services': ['service', 'some_id'], 'routes': ['1', '3'], 'id': '2', 'x': 1.0, 'y': 2.0,
              'epsg': 'epsg:27700',
              'name': '',
              'lat': 49.766825803756994, 'lon': -7.557148039524952, 's2_id': 5205973754090365183,
              'additional_attributes': set()}}

    r = Route(
        id='3',
        route_short_name='name',
        mode='bus',
        trips={},
        arrival_offsets=[],
        departure_offsets=[],
        stops=[Stop(id='1', x=1, y=2, epsg='epsg:27700'),
               Stop(id='2', x=0, y=1, epsg='epsg:27700'),
               Stop(id='5', x=0, y=2, epsg='epsg:27700')]
    )
    assert r.ordered_stops == ['1', '2', '5']
    s = Service(id='some_id', routes=[r])

    schedule.add_service(s, force=True)

    assert_semantically_equal(dict(s.graph().nodes(data=True)), expected_stops_data)
<<<<<<< HEAD
    assert_semantically_equal(s.graph()['1']['2'],
                              {'routes': ['1', '3'], 'modes': ['bus'], 'services': ['some_id', 'service']})
    assert_semantically_equal(s.graph()['2']['5'], {'routes': ['3'], 'modes': ['bus'], 'services': ['some_id']})
=======
    assert_semantically_equal(s.graph()['1']['2'], {'routes': ['1', '3'], 'services': ['some_id', 'service']})
    assert_semantically_equal(s.graph()['2']['5'], {'routes': ['3'], 'services': ['some_id']})
>>>>>>> edc29293


def test_adding_service_with_clashing_stops_data_without_force_flag_throws_error(schedule):
    r = Route(
        id='3',
        route_short_name='name',
        mode='bus',
        trips={},
        arrival_offsets=[],
        departure_offsets=[],
        stops=[Stop(id='1', x=1, y=2, epsg='epsg:27700'),
               Stop(id='2', x=0, y=1, epsg='epsg:27700'),
               Stop(id='5', x=0, y=2, epsg='epsg:27700')]
    )

    with pytest.raises(ConflictingStopData) as e:
        schedule.add_service(Service(id='some_id', routes=[r]))
    assert 'The following stops would inherit data' in str(e.value)


def test_removing_service(schedule):
    schedule.remove_service('service')
    assert not set(schedule.route_ids())
    assert not set(schedule.service_ids())
    assert not schedule._graph.graph['route_to_service_map']
    assert not schedule._graph.graph['service_to_route_map']


def test_adding_route(schedule, route):
    route.reindex('new_id')
    schedule.add_route('service', route)

    assert set(schedule.route_ids()) == {'1', '2', 'new_id'}
    assert set(schedule.service_ids()) == {'service'}
    assert_semantically_equal(schedule._graph.graph['route_to_service_map'],
                              {'1': 'service', '2': 'service', 'new_id': 'service'})
    assert_semantically_equal(schedule._graph.graph['service_to_route_map'],
                              {'service': ['1', '2', 'new_id']})


def test_adding_route_with_clashing_id(schedule, route):
    schedule.add_route('service', route)

    assert set(schedule.route_ids()) == {'1', '2', 'service_3'}
    assert set(schedule.service_ids()) == {'service'}
    assert_semantically_equal(schedule._graph.graph['route_to_service_map'],
                              {'1': 'service', '2': 'service', 'service_3': 'service'})
    assert_semantically_equal(schedule._graph.graph['service_to_route_map'],
                              {'service': ['1', '2', 'service_3']})


def test_adding_route_to_non_existing_service_throws_error(schedule, route):
    with pytest.raises(ServiceIndexError) as e:
        schedule.add_route('service_that_doesnt_exist', route)
    assert 'does not exist' in str(e.value)


def test_creating_a_route_to_add_using_id_references_to_existing_stops_inherits_schedule_stops_data(schedule):
    expected_stops_data = {
        '5': {'services': ['service'], 'routes': ['2', '3'], 'id': '5', 'x': 4.0, 'y': 2.0, 'epsg': 'epsg:27700',
              'name': '',
              'lat': 49.76682779861249, 'lon': -7.557106577683727, 's2_id': 5205973754090531959,
              'additional_attributes': set()},
        '1': {'services': ['service'], 'routes': ['1', '3'], 'id': '1', 'x': 4.0, 'y': 2.0, 'epsg': 'epsg:27700',
              'name': '',
              'lat': 49.76682779861249, 'lon': -7.557106577683727, 's2_id': 5205973754090531959,
              'additional_attributes': set()},
        '2': {'services': ['service'], 'routes': ['1', '3'], 'id': '2', 'x': 1.0, 'y': 2.0, 'epsg': 'epsg:27700',
              'name': '',
              'lat': 49.766825803756994, 'lon': -7.557148039524952, 's2_id': 5205973754090365183,
              'additional_attributes': set()}}

    r = Route(
        id='3',
        route_short_name='name',
        mode='bus',
        trips={},
        arrival_offsets=[],
        departure_offsets=[],
        stops=['1', '2', '5']
    )
    assert r.ordered_stops == ['1', '2', '5']
    assert_semantically_equal(dict(r._graph.nodes(data=True)),
                              {'1': {'routes': ['3']}, '2': {'routes': ['3']}, '5': {'routes': ['3']}})
    assert_semantically_equal(list(r._graph.edges(data=True)),
                              [('1', '2', {'routes': ['3']}),
                               ('2', '5', {'routes': ['3']})])

    schedule.add_route('service', r)

    assert_semantically_equal(dict(r.graph().nodes(data=True)), expected_stops_data)
    assert_semantically_equal(r.graph()['1']['2'], {'routes': ['1', '3'], 'services': ['service']})
    assert_semantically_equal(r.graph()['2']['5'], {'routes': ['3'], 'services': ['service']})


def test_creating_a_route_to_add_giving_existing_schedule_stops(schedule):
    expected_stops_data = {
        '5': {'services': ['service'], 'routes': ['2', '3'], 'id': '5', 'x': 4.0, 'y': 2.0, 'epsg': 'epsg:27700',
              'name': '',
              'lat': 49.76682779861249, 'lon': -7.557106577683727, 's2_id': 5205973754090531959,
              'additional_attributes': set()},
        '1': {'services': ['service'], 'routes': ['1', '3'], 'id': '1', 'x': 4.0, 'y': 2.0, 'epsg': 'epsg:27700',
              'name': '',
              'lat': 49.76682779861249, 'lon': -7.557106577683727, 's2_id': 5205973754090531959,
              'additional_attributes': set()},
        '2': {'services': ['service'], 'routes': ['1', '3'], 'id': '2', 'x': 1.0, 'y': 2.0, 'epsg': 'epsg:27700',
              'name': '',
              'lat': 49.766825803756994, 'lon': -7.557148039524952, 's2_id': 5205973754090365183,
              'additional_attributes': set()}}

    r = Route(
        id='3',
        route_short_name='name',
        mode='bus',
        trips={},
        arrival_offsets=[],
        departure_offsets=[],
        stops=[schedule.stop('1'), schedule.stop('2'), schedule.stop('5')]
    )
    assert r.ordered_stops == ['1', '2', '5']
    assert_semantically_equal(dict(r._graph.nodes(data=True)),
                              {'1': {'routes': ['3'], 'id': '1', 'x': 4.0, 'y': 2.0, 'epsg': 'epsg:27700', 'name': '',
                                     'lat': 49.76682779861249, 'lon': -7.557106577683727, 's2_id': 5205973754090531959,
                                     'additional_attributes': set()},
                               '2': {'routes': ['3'], 'id': '2', 'x': 1.0, 'y': 2.0, 'epsg': 'epsg:27700', 'name': '',
                                     'lat': 49.766825803756994, 'lon': -7.557148039524952, 's2_id': 5205973754090365183,
                                     'additional_attributes': set()},
                               '5': {'routes': ['3'], 'id': '5', 'x': 4.0, 'y': 2.0, 'epsg': 'epsg:27700', 'name': '',
                                     'lat': 49.76682779861249, 'lon': -7.557106577683727, 's2_id': 5205973754090531959,
                                     'additional_attributes': set()}})
    assert_semantically_equal(list(r._graph.edges(data=True)),
                              [('1', '2', {'routes': ['3']}),
                               ('2', '5', {'routes': ['3']})])

    schedule.add_route('service', r)

    assert_semantically_equal(dict(r.graph().nodes(data=True)), expected_stops_data)
    assert_semantically_equal(r.graph()['1']['2'], {'routes': ['1', '3'], 'services': ['service']})
    assert_semantically_equal(r.graph()['2']['5'], {'routes': ['3'], 'services': ['service']})


def test_adding_route_with_clashing_stops_data_does_not_overwrite_existing_stops(schedule):
    expected_stops_data = {
        '5': {'services': ['service'], 'routes': ['2', '3'], 'id': '5', 'x': 4.0, 'y': 2.0, 'epsg': 'epsg:27700',
              'name': '',
              'lat': 49.76682779861249, 'lon': -7.557106577683727, 's2_id': 5205973754090531959,
              'additional_attributes': set()},
        '1': {'services': ['service'], 'routes': ['1', '3'], 'id': '1', 'x': 4.0, 'y': 2.0, 'epsg': 'epsg:27700',
              'name': '',
              'lat': 49.76682779861249, 'lon': -7.557106577683727, 's2_id': 5205973754090531959,
              'additional_attributes': set()},
        '2': {'services': ['service'], 'routes': ['1', '3'], 'id': '2', 'x': 1.0, 'y': 2.0, 'epsg': 'epsg:27700',
              'name': '',
              'lat': 49.766825803756994, 'lon': -7.557148039524952, 's2_id': 5205973754090365183,
              'additional_attributes': set()}}

    r = Route(
        id='3',
        route_short_name='name',
        mode='bus',
        trips={},
        arrival_offsets=[],
        departure_offsets=[],
        stops=[Stop(id='1', x=1, y=2, epsg='epsg:27700'),
               Stop(id='2', x=0, y=1, epsg='epsg:27700'),
               Stop(id='5', x=0, y=2, epsg='epsg:27700')]
    )
    assert r.ordered_stops == ['1', '2', '5']

    schedule.add_route('service', r, force=True)

    assert_semantically_equal(dict(r.graph().nodes(data=True)), expected_stops_data)
    assert_semantically_equal(r.graph()['1']['2'], {'routes': ['1', '3'], 'services': ['service']})
    assert_semantically_equal(r.graph()['2']['5'], {'routes': ['3'], 'services': ['service']})


def test_adding_route_with_clashing_stops_data_only_flags_those_that_are_actually_different(schedule):
    r = Route(
        id='3',
        route_short_name='name',
        mode='bus',
        trips={},
        arrival_offsets=[],
        departure_offsets=[],
        stops=[Stop(id='1', x=1, y=2, epsg='epsg:27700'),
               Stop(id='2', x=0, y=1, epsg='epsg:27700'),
               Stop(id='5', x=4, y=2, epsg='epsg:27700', name='')]
    )
    assert r.ordered_stops == ['1', '2', '5']

    with pytest.raises(ConflictingStopData) as e:
        schedule.add_route('service', r)
    assert "The following stops would inherit data currently stored under those Stop IDs in the Schedule: " \
           "['1', '2']" in str(e.value)


def test_adding_route_with_clashing_stops_data_without_force_flag_throws_error(schedule):
    r = Route(
        id='3',
        route_short_name='name',
        mode='bus',
        trips={},
        arrival_offsets=[],
        departure_offsets=[],
        stops=[Stop(id='1', x=1, y=2, epsg='epsg:27700'),
               Stop(id='2', x=0, y=1, epsg='epsg:27700'),
               Stop(id='5', x=0, y=2, epsg='epsg:27700')]
    )

    with pytest.raises(ConflictingStopData) as e:
        schedule.add_route('service', r)
    assert 'The following stops would inherit data' in str(e.value)


def test_extracting_epsg_from_an_intermediate_route_gives_none():
    # intermediate meaning not belonging to a schedule yet but referring to stops in a schedule
    r = Route(
        route_short_name='name',
        mode='bus',
        trips={},
        arrival_offsets=[],
        departure_offsets=[],
        stops=['S1', 'S2', 'S3']
    )

    assert r.epsg is None


def test_removing_route(schedule):
    schedule.remove_route('2')
    assert set(schedule.route_ids()) == {'1'}
    assert set(schedule.service_ids()) == {'service'}
    assert_semantically_equal(schedule._graph.graph['route_to_service_map'],
                              {'1': 'service'})
    assert_semantically_equal(schedule._graph.graph['service_to_route_map'],
                              {'service': ['1']})


def test_removing_route_updates_services_on_nodes_and_edges(schedule):
    schedule.remove_route('2')
    assert_semantically_equal(dict(schedule.graph().nodes(data=True)),
                              {'5': {'services': [], 'routes': [], 'id': '5', 'x': 4.0, 'y': 2.0, 'epsg': 'epsg:27700',
                                     'name': '', 'lat': 49.76682779861249, 'lon': -7.557106577683727,
                                     's2_id': 5205973754090531959, 'additional_attributes': set()},
                               '6': {'services': [], 'routes': [], 'id': '6', 'x': 1.0, 'y': 2.0, 'epsg': 'epsg:27700',
                                     'name': '', 'lat': 49.766825803756994, 'lon': -7.557148039524952,
                                     's2_id': 5205973754090365183, 'additional_attributes': set()},
                               '7': {'services': [], 'routes': [], 'id': '7', 'x': 3.0, 'y': 3.0, 'epsg': 'epsg:27700',
                                     'name': '', 'lat': 49.76683608549253, 'lon': -7.557121424907424,
                                     's2_id': 5205973754090203369, 'additional_attributes': set()},
                               '8': {'services': [], 'routes': [], 'id': '8', 'x': 7.0, 'y': 5.0, 'epsg': 'epsg:27700',
                                     'name': '', 'lat': 49.766856648946295, 'lon': -7.5570681956375,
                                     's2_id': 5205973754097123809, 'additional_attributes': set()},
                               '3': {'services': ['service'], 'routes': ['1'], 'id': '3', 'x': 3.0, 'y': 3.0,
                                     'epsg': 'epsg:27700', 'name': '', 'lat': 49.76683608549253,
                                     'lon': -7.557121424907424, 's2_id': 5205973754090203369,
                                     'additional_attributes': set()},
                               '1': {'services': ['service'], 'routes': ['1'], 'id': '1', 'x': 4.0, 'y': 2.0,
                                     'epsg': 'epsg:27700', 'name': '', 'lat': 49.76682779861249,
                                     'lon': -7.557106577683727, 's2_id': 5205973754090531959,
                                     'additional_attributes': set()},
                               '2': {'services': ['service'], 'routes': ['1'], 'id': '2', 'x': 1.0, 'y': 2.0,
                                     'epsg': 'epsg:27700', 'name': '', 'lat': 49.766825803756994,
                                     'lon': -7.557148039524952, 's2_id': 5205973754090365183,
                                     'additional_attributes': set()},
                               '4': {'services': ['service'], 'routes': ['1'], 'id': '4', 'x': 7.0, 'y': 5.0,
                                     'epsg': 'epsg:27700', 'name': '', 'lat': 49.766856648946295,
                                     'lon': -7.5570681956375, 's2_id': 5205973754097123809,
                                     'additional_attributes': set()}})
    assert_semantically_equal(list(schedule.graph().edges(data=True)),
                              [('5', '6', {'services': [], 'routes': []}),
                               ('6', '7', {'services': [], 'routes': []}),
                               ('7', '8', {'services': [], 'routes': []}),
                               ('3', '4', {'services': ['service'], 'routes': ['1']}),
                               ('1', '2', {'services': ['service'], 'routes': ['1']}),
                               ('2', '3', {'services': ['service'], 'routes': ['1']})])


def test_removing_stop(schedule):
    schedule.remove_stop('5')
    assert {stop.id for stop in schedule.stops()} == {'1', '3', '4', '7', '8', '6', '2'}


def test_removing_unused_stops(schedule):
    schedule.remove_route('1')
    schedule.remove_unsused_stops()
    assert {stop.id for stop in schedule.stops()} == {'6', '8', '5', '7'}


def test_iter_stops_returns_stops_objects(test_service, different_test_service):
    schedule = Schedule(services=[test_service, different_test_service], epsg='epsg:4326')
    assert set([stop.id for stop in schedule.stops()]) == {'0', '1', '2', '3', '4'}
    assert all([isinstance(stop, Stop) for stop in schedule.stops()])


def test_read_matsim_schedule_delegates_to_matsim_reader_read_schedule(mocker, route):
    mocker.patch.object(matsim_reader, 'read_schedule', return_value=([Service(id='1', routes=[route])], {}))

    schedule = Schedule('epsg:27700')
    schedule.read_matsim_schedule(pt2matsim_schedule_file)

    matsim_reader.read_schedule.assert_called_once_with(pt2matsim_schedule_file, schedule.epsg)


def test_read_matsim_schedule_returns_expected_schedule():
    schedule = Schedule('epsg:27700')
    schedule.read_matsim_schedule(pt2matsim_schedule_file)

    correct_services = Service(id='10314', routes=[
        Route(
            route_short_name='12', id='VJbd8660f05fe6f744e58a66ae12bd66acbca88b98',
            mode='bus',
            stops=[Stop(id='26997928P', x='528464.1342843144', y='182179.7435136598', epsg='epsg:27700'),
                   Stop(id='26997928P.link:1', x='528464.1342843144', y='182179.7435136598', epsg='epsg:27700')],
            route=['1'],
            trips={'trip_id': ['VJ00938baa194cee94700312812d208fe79f3297ee_04:40:00'],
                   'trip_departure_time': ['04:40:00'],
                   'vehicle_id': ['veh_0_bus']},
            arrival_offsets=['00:00:00', '00:02:00'],
            departure_offsets=['00:00:00', '00:02:00']
        )
    ])
    for val in schedule.services():
        assert val == correct_services
    assert_semantically_equal(schedule.stop_to_service_ids_map(),
                              {'26997928P.link:1': ['10314'], '26997928P': ['10314']})
    assert_semantically_equal(schedule.stop_to_route_ids_map(),
                              {'26997928P': ['VJbd8660f05fe6f744e58a66ae12bd66acbca88b98'],
                               '26997928P.link:1': ['VJbd8660f05fe6f744e58a66ae12bd66acbca88b98']})
    assert_semantically_equal(schedule.route('VJbd8660f05fe6f744e58a66ae12bd66acbca88b98').trips,
                              {'trip_id': ['VJ00938baa194cee94700312812d208fe79f3297ee_04:40:00'],
                               'trip_departure_time': ['04:40:00'], 'vehicle_id': ['veh_0_bus']})


def test_reading_vehicles_with_a_schedule():
    schedule = Schedule('epsg:27700')
    schedule.read_matsim_schedule(pt2matsim_schedule_file, pt2matsim_vehicles_file)

    assert_semantically_equal(schedule.vehicles, {'veh_0_bus': {'type': 'bus'}})
    assert_semantically_equal(schedule.vehicle_types['bus'], {
        'capacity': {'seats': {'persons': '71'}, 'standingRoom': {'persons': '1'}},
        'length': {'meter': '18.0'},
        'width': {'meter': '2.5'},
        'accessTime': {'secondsPerPerson': '0.5'},
        'egressTime': {'secondsPerPerson': '0.5'},
        'doorOperation': {'mode': 'serial'},
        'passengerCarEquivalents': {'pce': '2.8'}})


def test_reading_vehicles_after_reading_schedule():
    schedule = Schedule('epsg:27700')
    schedule.read_matsim_schedule(pt2matsim_schedule_file)
    schedule.read_matsim_vehicles(pt2matsim_vehicles_file)

    assert_semantically_equal(schedule.vehicles, {'veh_0_bus': {'type': 'bus'}})
    assert_semantically_equal(schedule.vehicle_types['bus'], {
        'capacity': {'seats': {'persons': '71'}, 'standingRoom': {'persons': '1'}},
        'length': {'meter': '18.0'},
        'width': {'meter': '2.5'},
        'accessTime': {'secondsPerPerson': '0.5'},
        'egressTime': {'secondsPerPerson': '0.5'},
        'doorOperation': {'mode': 'serial'},
        'passengerCarEquivalents': {'pce': '2.8'}})


def test_read_gtfs_returns_expected_schedule(correct_stops_to_service_mapping_from_test_gtfs,
                                             correct_stops_to_route_mapping_from_test_gtfs):
    schedule = Schedule('epsg:4326')
    schedule.read_gtfs_schedule(gtfs_test_file, '20190604')

    assert schedule['1001'] == Service(
        '1001',
        [Route(
            route_short_name='BTR',
            mode='bus',
            stops=[Stop(id='BSE', x=-0.1413621, y=51.5226864, epsg='epsg:4326'),
                   Stop(id='BSN', x=-0.140053, y=51.5216199, epsg='epsg:4326')],
            trips={'trip_id': ['BT1'], 'trip_departure_time': ['03:21:00'], 'vehicle_id': ['veh_0_bus']},
            arrival_offsets=['0:00:00', '0:02:00'],
            departure_offsets=['0:00:00', '0:02:00']
        )])
    assert schedule['1002'] == Service(
        '1002',
        [Route(
            route_short_name='RTR',
            mode='rail',
            stops=[Stop(id='RSN', x=-0.1410946, y=51.5231335, epsg='epsg:4326'),
                   Stop(id='RSE', x=-0.1421595, y=51.5192615, epsg='epsg:4326')],
            trips={'trip_id': ['RT1'], 'trip_departure_time': ['03:21:00'], 'vehicle_id': ['veh_1_rail']},
            arrival_offsets=['0:00:00', '0:02:00'],
            departure_offsets=['0:00:00', '0:02:00']
        )])
    assert_semantically_equal(schedule.stop_to_service_ids_map(), correct_stops_to_service_mapping_from_test_gtfs)
    assert_semantically_equal(schedule.stop_to_route_ids_map(), correct_stops_to_route_mapping_from_test_gtfs)


def test_is_strongly_connected_with_strongly_connected_schedule(strongly_connected_schedule):
    assert strongly_connected_schedule.is_strongly_connected()


def test_is_strongly_connected_with_not_strongly_connected_schedule(schedule):
    assert not schedule.is_strongly_connected()


def test_has_self_loops_with_self_has_self_looping_schedule(self_looping_route):
    s = Schedule('epsg:27700', [Service(id='service', routes=[self_looping_route])])
    assert s.has_self_loops()


def test_has_self_loops_returns_self_looping_stops(self_looping_route):
    s = Schedule('epsg:27700', [Service(id='service', routes=[self_looping_route])])
    loop_nodes = s.has_self_loops()
    assert loop_nodes == ['1']


def test_has_self_loops_with_non_looping_routes(schedule):
    assert not schedule.has_self_loops()


def test_validity_of_services(self_looping_route, route):
    s = Schedule('epsg:27700', [Service(id='1', routes=[self_looping_route]),
                                Service(id='2', routes=[route])])
    assert not s['1'].is_valid_service()
    assert s['2'].is_valid_service()
    assert set(s.validity_of_services()) == {False, True}


def test_has_valid_services(schedule):
    assert not schedule.has_valid_services()


def test_has_valid_services_with_only_valid_services(service):
    s = Schedule('epsg:27700', [service])
    assert s.has_valid_services()


def test_invalid_services_shows_invalid_services(service):
    for route_id in service.route_ids():
        service._graph.graph['routes'][route_id]['route'] = ['1']
    s = Schedule('epsg:27700', [service])
    assert s.invalid_services() == [service]


def test_is_valid_with_valid_schedule(service):
    s = Schedule('epsg:27700', [service])
    assert s.is_valid_schedule()


def test_generate_validation_report_delegates_to_method_in_schedule_operations(mocker, schedule):
    mocker.patch.object(schedule_validation, 'generate_validation_report')
    schedule.generate_validation_report()
    schedule_validation.generate_validation_report.assert_called_once()


def test_build_graph_builds_correct_graph(strongly_connected_schedule):
    g = strongly_connected_schedule.graph()

    assert_semantically_equal(dict(g.nodes(data=True)),
                              {'5': {'services': ['service'], 'routes': ['2'], 'id': '5', 'x': 4.0, 'y': 2.0,
                                     'epsg': 'epsg:27700', 'lat': 49.76682779861249, 'lon': -7.557106577683727,
                                     's2_id': 5205973754090531959, 'additional_attributes': set(), 'name': 'Stop_5'},
                               '2': {'services': ['service'], 'routes': ['1', '2'], 'id': '2', 'x': 1.0, 'y': 2.0,
                                     'epsg': 'epsg:27700', 'lat': 49.766825803756994, 'lon': -7.557148039524952,
                                     's2_id': 5205973754090365183, 'additional_attributes': set(), 'name': 'Stop_2'},
                               '7': {'services': ['service'], 'routes': ['2'], 'id': '7', 'x': 3.0, 'y': 3.0,
                                     'epsg': 'epsg:27700', 'lat': 49.76683608549253, 'lon': -7.557121424907424,
                                     's2_id': 5205973754090203369, 'additional_attributes': set(), 'name': 'Stop_7'},
                               '8': {'services': ['service'], 'routes': ['2'], 'id': '8', 'x': 7.0, 'y': 5.0,
                                     'epsg': 'epsg:27700', 'lat': 49.766856648946295, 'lon': -7.5570681956375,
                                     's2_id': 5205973754097123809, 'additional_attributes': set(), 'name': 'Stop_8'},
                               '3': {'services': ['service'], 'routes': ['1'], 'id': '3', 'x': 3.0, 'y': 3.0,
                                     'epsg': 'epsg:27700', 'lat': 49.76683608549253, 'lon': -7.557121424907424,
                                     's2_id': 5205973754090203369, 'additional_attributes': set(), 'name': 'Stop_3'},
                               '1': {'services': ['service'], 'routes': ['1'], 'id': '1', 'x': 4.0, 'y': 2.0,
                                     'epsg': 'epsg:27700', 'lat': 49.76682779861249, 'lon': -7.557106577683727,
                                     's2_id': 5205973754090531959, 'additional_attributes': set(), 'name': 'Stop_1'},
                               '4': {'services': ['service'], 'routes': ['1'], 'id': '4', 'x': 7.0, 'y': 5.0,
                                     'epsg': 'epsg:27700', 'lat': 49.766856648946295, 'lon': -7.5570681956375,
                                     's2_id': 5205973754097123809, 'additional_attributes': set(), 'name': 'Stop_4'}})
    assert_semantically_equal(list(g.edges(data=True)),
                              [('5', '2', {'services': ['service'], 'routes': ['2']}),
                               ('2', '7', {'services': ['service'], 'routes': ['2']}),
                               ('2', '3', {'services': ['service'], 'routes': ['1']}),
                               ('7', '8', {'services': ['service'], 'routes': ['2']}),
                               ('8', '5', {'services': ['service'], 'routes': ['2']}),
                               ('3', '4', {'services': ['service'], 'routes': ['1']}),
                               ('4', '1', {'services': ['service'], 'routes': ['1']}),
                               ('1', '2', {'services': ['service'], 'routes': ['1']})])


def test_building_trips_dataframe(schedule):
    df = schedule.generate_trips_dataframe()

    correct_df = DataFrame({'departure_time': {0: Timestamp('1970-01-01 13:00:00'), 1: Timestamp('1970-01-01 13:05:00'),
                                               2: Timestamp('1970-01-01 13:09:00'), 3: Timestamp('1970-01-01 13:30:00'),
                                               4: Timestamp('1970-01-01 13:35:00'), 5: Timestamp('1970-01-01 13:39:00'),
                                               6: Timestamp('1970-01-01 11:00:00'), 7: Timestamp('1970-01-01 11:05:00'),
                                               8: Timestamp('1970-01-01 11:09:00'), 9: Timestamp('1970-01-01 13:00:00'),
                                               10: Timestamp('1970-01-01 13:05:00'),
                                               11: Timestamp('1970-01-01 13:09:00')},
                            'arrival_time': {0: Timestamp('1970-01-01 13:03:00'), 1: Timestamp('1970-01-01 13:07:00'),
                                             2: Timestamp('1970-01-01 13:13:00'), 3: Timestamp('1970-01-01 13:33:00'),
                                             4: Timestamp('1970-01-01 13:37:00'), 5: Timestamp('1970-01-01 13:43:00'),
                                             6: Timestamp('1970-01-01 11:03:00'), 7: Timestamp('1970-01-01 11:07:00'),
                                             8: Timestamp('1970-01-01 11:13:00'), 9: Timestamp('1970-01-01 13:03:00'),
                                             10: Timestamp('1970-01-01 13:07:00'),
                                             11: Timestamp('1970-01-01 13:13:00')},
                            'from_stop': {0: '1', 1: '2', 2: '3', 3: '1', 4: '2', 5: '3', 6: '5', 7: '6', 8: '7',
                                          9: '5', 10: '6', 11: '7'},
                            'to_stop': {0: '2', 1: '3', 2: '4', 3: '2', 4: '3', 5: '4', 6: '6', 7: '7', 8: '8', 9: '6',
                                        10: '7', 11: '8'},
                            'trip': {0: '1', 1: '1', 2: '1', 3: '2', 4: '2', 5: '2', 6: '1', 7: '1', 8: '1', 9: '2',
                                     10: '2', 11: '2'},
                            'vehicle_id': {0: 'veh_1_bus', 1: 'veh_1_bus', 2: 'veh_1_bus', 3: 'veh_2_bus',
                                           4: 'veh_2_bus', 5: 'veh_2_bus', 6: 'veh_3_bus', 7: 'veh_3_bus',
                                           8: 'veh_3_bus', 9: 'veh_4_bus', 10: 'veh_4_bus', 11: 'veh_4_bus'},
                            'route': {0: '1', 1: '1', 2: '1', 3: '1', 4: '1', 5: '1', 6: '2', 7: '2', 8: '2', 9: '2',
                                      10: '2', 11: '2'},
                            'route_name': {0: 'name', 1: 'name', 2: 'name', 3: 'name', 4: 'name', 5: 'name',
                                           6: 'name_2', 7: 'name_2', 8: 'name_2', 9: 'name_2', 10: 'name_2',
                                           11: 'name_2'},
                            'mode': {0: 'bus', 1: 'bus', 2: 'bus', 3: 'bus', 4: 'bus', 5: 'bus', 6: 'bus', 7: 'bus',
                                     8: 'bus', 9: 'bus', 10: 'bus', 11: 'bus'},
                            'from_stop_name': {0: '', 1: '', 2: '', 3: '', 4: '', 5: '', 6: '', 7: '', 8: '', 9: '',
                                               10: '', 11: ''},
                            'to_stop_name': {0: '', 1: '', 2: '', 3: '', 4: '', 5: '', 6: '', 7: '', 8: '', 9: '',
                                             10: '', 11: ''},
                            'service': {0: 'service', 1: 'service', 2: 'service', 3: 'service', 4: 'service',
                                        5: 'service', 6: 'service', 7: 'service', 8: 'service', 9: 'service',
                                        10: 'service', 11: 'service'},
                            'service_name': {0: 'name', 1: 'name', 2: 'name', 3: 'name', 4: 'name', 5: 'name',
                                             6: 'name', 7: 'name', 8: 'name', 9: 'name', 10: 'name',
                                             11: 'name'}}).sort_values(
        by=['route', 'trip', 'departure_time']).reset_index(drop=True)

    assert_frame_equal(df.sort_index(axis=1), correct_df.sort_index(axis=1))


def test_generating_vehicles(schedule):
    schedule.generate_vehicles()
    assert_semantically_equal(schedule.vehicles, {'veh_3_bus': {'type': 'bus'}, 'veh_2_bus': {'type': 'bus'},
                                         'veh_1_bus': {'type': 'bus'}, 'veh_4_bus': {'type': 'bus'}})


def test_generating_vehicles_with_shared_vehicles_and_consistent_modes(mocker, schedule):
    schedule.vehicles = {}
    mocker.patch.object(DataFrame, 'drop',
                        return_value=DataFrame({'vehicle_id': ['v_1', 'v_2', 'v_1', 'v_2', 'v_3'],
                                                'type': ['bus', 'bus', 'bus', 'bus', 'rail']}))
    schedule.generate_vehicles()
    assert_semantically_equal(schedule.vehicles, {'v_1': {'type': 'bus'}, 'v_2': {'type': 'bus'},
                                                  'v_3': {'type': 'rail'}})


def test_generating_additional_vehicles_by_default(schedule):
    r = Route(
        route_short_name='N55',
        mode='bus',
        trips={'trip_id': ['some_trip_1'],
               'trip_departure_time': ['16:23:00'],
               'vehicle_id': ['some_bus_2']},
        arrival_offsets=['00:00:00', '00:06:00'],
        departure_offsets=['00:00:00', '00:06:00'],
        id='new',
        stops=[schedule.stop('1'),
               schedule.stop('3')]
    )
    schedule.add_route('service', r)
    # change existing vehicle types to be different from mode to test whether they are regenerated with default
    # mode type
    schedule.vehicles = {'veh_3_bus': {'type': '_bus'}, 'veh_4_bus': {'type': '_bus'}, 'veh_1_bus': {'type': '_bus'},
                         'veh_2_bus': {'type': '_bus'}}
    schedule.generate_vehicles()
    assert_semantically_equal(schedule.vehicles, {'veh_3_bus': {'type': '_bus'}, 'veh_4_bus': {'type': '_bus'},
                                         'veh_1_bus': {'type': '_bus'}, 'veh_2_bus': {'type': '_bus'},
                                         'some_bus_2': {'type': 'bus'}})


def test_generating_new_vehicles_with_overwite_True(schedule):
    # change existing vehicle types to be different from mode to test whether they are regenerated with default
    # mode type
    schedule.vehicles = {'veh_3_bus': {'type': '_bus'}, 'veh_4_bus': {'type': '_bus'}, 'veh_1_bus': {'type': '_bus'},
                         'veh_2_bus': {'type': '_bus'}}
    schedule.generate_vehicles(overwrite=True)
    assert_semantically_equal(schedule.vehicles, {'veh_3_bus': {'type': 'bus'}, 'veh_4_bus': {'type': 'bus'},
                                         'veh_1_bus': {'type': 'bus'}, 'veh_2_bus': {'type': 'bus'}})


def test_generating_vehicles_with_shared_vehicles_and_inconsistent_modes(mocker, schedule):
    mocker.patch.object(DataFrame, 'drop',
                        return_value=DataFrame({'vehicle_id': ['v_1', 'v_2', 'v_1', 'v_3', 'v_3'],
                                                'type': ['bus', 'bus', 'rail', 'rail', 'rail']}))
    with pytest.raises(InconsistentVehicleModeError) as e:
        schedule.generate_vehicles()
    assert "{'v_1': ['bus', 'rail']}" in str(e.value)


def test_generating_route_trips_dataframe(schedule):
    df = schedule.route_trips_to_dataframe(gtfs_day='19700102')
    assert_frame_equal(df.sort_index(axis=1), DataFrame(
        {'service_id': {0: 'service', 1: 'service', 2: 'service', 3: 'service'},
         'route_id': {0: '2', 1: '2', 2: '1', 3: '1'}, 'trip_id': {0: '1', 1: '2', 2: '1', 3: '2'},
         'trip_departure_time': {0: Timestamp('1970-01-02 11:00:00'), 1: Timestamp('1970-01-02 13:00:00'),
                                 2: Timestamp('1970-01-02 13:00:00'), 3: Timestamp('1970-01-02 13:30:00')},
         'vehicle_id': {0: 'veh_3_bus', 1: 'veh_4_bus', 2: 'veh_1_bus', 3: 'veh_2_bus'}}
    ).sort_index(axis=1))


def test_applying_route_trips_dataframe(schedule):
    df_to_change = DataFrame(
        {'service_id': {0: 'service', 1: 'service', 2: 'service'},
         'route_id': {0: '2', 1: '2', 2: '1'}, 'trip_id': {0: '2-1', 1: '2-2', 2: '1-1'},
         'trip_departure_time': {0: Timestamp('1970-01-01 10:00:00'), 1: Timestamp('1970-01-01 16:00:00'),
                                 2: Timestamp('1970-01-01 13:23:00')},
         'vehicle_id': {0: 'veh_3_bus', 1: 'veh_1_bus', 2: 'veh_1_bus'}}
    )
    schedule.set_route_trips_dataframe(df_to_change.copy())

    assert_frame_equal(
        df_to_change.sort_values(by=['route_id', 'trip_id']).sort_index(axis=1),
        schedule.route_trips_to_dataframe(gtfs_day='19700101').sort_values(by=['route_id', 'trip_id']).sort_index(
            axis=1))


def test_overlapping_vehicles(schedule):
    overlapping_vehs = schedule.overlapping_vehicle_ids(vehicles={'veh_2_bus': {'type': 'bus'}})
    assert set(overlapping_vehs) == {'veh_2_bus'}


def test_overlapping_vehicle_types(schedule):
    overlapping_vehs = schedule.overlapping_vehicle_types(vehicle_types={'rail': {
        'capacity': {'seats': {'persons': '500'}, 'standingRoom': {'persons': '500'}},
        'length': {'meter': '36.0'}, 'width': {'meter': '2.4'},
        'accessTime': {'secondsPerPerson': '0.25'},
        'egressTime': {'secondsPerPerson': '0.25'},
        'doorOperation': {'mode': 'serial'},
        'passengerCarEquivalents': {'pce': '5.2'}}})
    assert set(overlapping_vehs) == {'rail'}


def test_updating_vehicles_with_no_overlap(schedule):
    schedule.update_vehicles(vehicles={'v_1': {'type': 'deathstar'}},
                             vehicle_types={'deathstar': {
                                 'capacity': {'seats': {'persons': '5'},
                                              'standingRoom': {'persons': '1000'}},
                                 'length': {'meter': '20000.0'},
                                 'width': {'meter': '20000'},
                                 'accessTime': {'secondsPerPerson': '0.25'},
                                 'egressTime': {'secondsPerPerson': '0.25'},
                                 'doorOperation': {'mode': 'serial'},
                                 'passengerCarEquivalents': {'pce': '1000'}}})
    assert_semantically_equal(schedule.vehicles, {'v_1': {'type': 'deathstar'},
                                                  'veh_4_bus': {'type': 'bus'},
                                                  'veh_3_bus': {'type': 'bus'},
                                                  'veh_2_bus': {'type': 'bus'},
                                                  'veh_1_bus': {'type': 'bus'}})
    assert_semantically_equal(schedule.vehicle_types, {
        'deathstar': {
            'capacity': {'seats': {'persons': '5'},
                         'standingRoom': {'persons': '1000'}},
            'length': {'meter': '20000.0'},
            'width': {'meter': '20000'},
            'accessTime': {'secondsPerPerson': '0.25'},
            'egressTime': {'secondsPerPerson': '0.25'},
            'doorOperation': {'mode': 'serial'},
            'passengerCarEquivalents': {'pce': '1000'}},
        'bus': {'capacity': {'seats': {'persons': '70'}, 'standingRoom': {'persons': '0'}}, 'length': {'meter': '18.0'},
                'width': {'meter': '2.5'}, 'accessTime': {'secondsPerPerson': '0.5'},
                'egressTime': {'secondsPerPerson': '0.5'}, 'doorOperation': {'mode': 'serial'},
                'passengerCarEquivalents': {'pce': '2.8'}},
        'rail': {'capacity': {'seats': {'persons': '1000'}, 'standingRoom': {'persons': '0'}},
                 'length': {'meter': '200.0'}, 'width': {'meter': '2.8'}, 'accessTime': {'secondsPerPerson': '0.25'},
                 'egressTime': {'secondsPerPerson': '0.25'}, 'doorOperation': {'mode': 'serial'},
                 'passengerCarEquivalents': {'pce': '27.1'}},
        'subway': {'capacity': {'seats': {'persons': '1000'}, 'standingRoom': {'persons': '0'}},
                   'length': {'meter': '30.0'}, 'width': {'meter': '2.45'}, 'accessTime': {'secondsPerPerson': '0.1'},
                   'egressTime': {'secondsPerPerson': '0.1'}, 'doorOperation': {'mode': 'serial'},
                   'passengerCarEquivalents': {'pce': '4.4'}},
        'ferry': {'capacity': {'seats': {'persons': '250'}, 'standingRoom': {'persons': '0'}},
                  'length': {'meter': '50.0'}, 'width': {'meter': '6.0'}, 'accessTime': {'secondsPerPerson': '0.5'},
                  'egressTime': {'secondsPerPerson': '0.5'}, 'doorOperation': {'mode': 'serial'},
                  'passengerCarEquivalents': {'pce': '7.1'}},
        'tram': {'capacity': {'seats': {'persons': '180'}, 'standingRoom': {'persons': '0'}},
                 'length': {'meter': '36.0'}, 'width': {'meter': '2.4'}, 'accessTime': {'secondsPerPerson': '0.25'},
                 'egressTime': {'secondsPerPerson': '0.25'}, 'doorOperation': {'mode': 'serial'},
                 'passengerCarEquivalents': {'pce': '5.2'}},
        'funicular': {'capacity': {'seats': {'persons': '180'}, 'standingRoom': {'persons': '0'}},
                      'length': {'meter': '36.0'}, 'width': {'meter': '2.4'},
                      'accessTime': {'secondsPerPerson': '0.25'}, 'egressTime': {'secondsPerPerson': '0.25'},
                      'doorOperation': {'mode': 'serial'}, 'passengerCarEquivalents': {'pce': '5.2'}},
        'gondola': {'capacity': {'seats': {'persons': '250'}, 'standingRoom': {'persons': '0'}},
                    'length': {'meter': '50.0'}, 'width': {'meter': '6.0'}, 'accessTime': {'secondsPerPerson': '0.5'},
                    'egressTime': {'secondsPerPerson': '0.5'}, 'doorOperation': {'mode': 'serial'},
                    'passengerCarEquivalents': {'pce': '7.1'}},
        'cablecar': {'capacity': {'seats': {'persons': '250'}, 'standingRoom': {'persons': '0'}},
                     'length': {'meter': '50.0'}, 'width': {'meter': '6.0'}, 'accessTime': {'secondsPerPerson': '0.5'},
                     'egressTime': {'secondsPerPerson': '0.5'}, 'doorOperation': {'mode': 'serial'},
                     'passengerCarEquivalents': {'pce': '7.1'}}})


def test_updating_vehicles_with_clashes_and_overwrite_on(schedule):
    schedule.update_vehicles(vehicles={'veh_2_bus': {'type': 'tram'}},
                             vehicle_types={'tram': {
                                 'capacity': {'seats': {'persons': '5000'}, 'standingRoom': {'persons': '5000'}},
                                 'length': {'meter': '36.0'}, 'width': {'meter': '2.4'},
                                 'accessTime': {'secondsPerPerson': '0.25'},
                                 'egressTime': {'secondsPerPerson': '0.25'},
                                 'doorOperation': {'mode': 'serial'},
                                 'passengerCarEquivalents': {'pce': '5.2'}}})
    assert_semantically_equal(schedule.vehicles, {'veh_4_bus': {'type': 'bus'},
                                                  'veh_3_bus': {'type': 'bus'},
                                                  'veh_2_bus': {'type': 'tram'},
                                                  'veh_1_bus': {'type': 'bus'}})
    assert_semantically_equal(schedule.vehicle_types['tram'],
                              {
                                  'capacity': {'seats': {'persons': '5000'}, 'standingRoom': {'persons': '5000'}},
                                  'length': {'meter': '36.0'}, 'width': {'meter': '2.4'},
                                  'accessTime': {'secondsPerPerson': '0.25'},
                                  'egressTime': {'secondsPerPerson': '0.25'},
                                  'doorOperation': {'mode': 'serial'},
                                  'passengerCarEquivalents': {'pce': '5.2'}})


def test_updating_vehicles_with_clashes_and_overwrite_off(schedule):
    schedule.update_vehicles(vehicles={'veh_2_bus': {'type': 'tram'}},
                             vehicle_types={'tram': {
                                 'capacity': {'seats': {'persons': '5000'}, 'standingRoom': {'persons': '5000'}},
                                 'length': {'meter': '36.0'}, 'width': {'meter': '2.4'},
                                 'accessTime': {'secondsPerPerson': '0.25'},
                                 'egressTime': {'secondsPerPerson': '0.25'},
                                 'doorOperation': {'mode': 'serial'},
                                 'passengerCarEquivalents': {'pce': '5.2'}}},
                             overwrite=False)
    assert_semantically_equal(schedule.vehicles, {'veh_4_bus': {'type': 'bus'},
                                                  'veh_3_bus': {'type': 'bus'},
                                                  'veh_2_bus': {'type': 'bus'},
                                                  'veh_1_bus': {'type': 'bus'}})
    assert_semantically_equal(schedule.vehicle_types['tram'],
                              {'capacity': {'seats': {'persons': '180'}, 'standingRoom': {'persons': '0'}},
                               'length': {'meter': '36.0'}, 'width': {'meter': '2.4'},
                               'accessTime': {'secondsPerPerson': '0.25'},
                               'egressTime': {'secondsPerPerson': '0.25'}, 'doorOperation': {'mode': 'serial'},
                               'passengerCarEquivalents': {'pce': '5.2'}})


def test_validating_vehicle_definitions(schedule):
    assert schedule.validate_vehicle_definitions()


def test_validate_vehicle_definitions_warns_of_missing_vehicle_types(schedule, caplog):
    del schedule.vehicle_types['bus']
    schedule.validate_vehicle_definitions()
    assert caplog.records[0].levelname == 'WARNING'
    assert 'bus' in caplog.records[0].message
    assert caplog.records[1].levelname == 'WARNING'
    for veh in {'veh_4_bus', 'veh_3_bus', 'veh_2_bus', 'veh_1_bus'}:
        assert veh in caplog.records[1].message
    assert "{'type': 'bus'}" in caplog.records[1].message


def test_reading_vehicle_types_from_a_yml_config(vehicle_definitions_config_path):
    vehicle_types = read_vehicle_types(vehicle_definitions_config_path)
    assert_semantically_equal(vehicle_types, {
        'bus': {'capacity': {'seats': {'persons': '70'}, 'standingRoom': {'persons': '0'}}, 'length': {'meter': '18.0'},
                'width': {'meter': '2.5'}, 'accessTime': {'secondsPerPerson': '0.5'},
                'egressTime': {'secondsPerPerson': '0.5'}, 'doorOperation': {'mode': 'serial'},
                'passengerCarEquivalents': {'pce': '2.8'}},
        'rail': {'capacity': {'seats': {'persons': '1000'}, 'standingRoom': {'persons': '0'}},
                 'length': {'meter': '200.0'}, 'width': {'meter': '2.8'}, 'accessTime': {'secondsPerPerson': '0.25'},
                 'egressTime': {'secondsPerPerson': '0.25'}, 'doorOperation': {'mode': 'serial'},
                 'passengerCarEquivalents': {'pce': '27.1'}},
        'subway': {'capacity': {'seats': {'persons': '1000'}, 'standingRoom': {'persons': '0'}},
                   'length': {'meter': '30.0'}, 'width': {'meter': '2.45'}, 'accessTime': {'secondsPerPerson': '0.1'},
                   'egressTime': {'secondsPerPerson': '0.1'}, 'doorOperation': {'mode': 'serial'},
                   'passengerCarEquivalents': {'pce': '4.4'}},
        'ferry': {'capacity': {'seats': {'persons': '250'}, 'standingRoom': {'persons': '0'}},
                  'length': {'meter': '50.0'}, 'width': {'meter': '6.0'}, 'accessTime': {'secondsPerPerson': '0.5'},
                  'egressTime': {'secondsPerPerson': '0.5'}, 'doorOperation': {'mode': 'serial'},
                  'passengerCarEquivalents': {'pce': '7.1'}},
        'tram': {'capacity': {'seats': {'persons': '180'}, 'standingRoom': {'persons': '0'}},
                 'length': {'meter': '36.0'}, 'width': {'meter': '2.4'}, 'accessTime': {'secondsPerPerson': '0.25'},
                 'egressTime': {'secondsPerPerson': '0.25'}, 'doorOperation': {'mode': 'serial'},
                 'passengerCarEquivalents': {'pce': '5.2'}},
        'funicular': {'capacity': {'seats': {'persons': '180'}, 'standingRoom': {'persons': '0'}},
                      'length': {'meter': '36.0'}, 'width': {'meter': '2.4'},
                      'accessTime': {'secondsPerPerson': '0.25'}, 'egressTime': {'secondsPerPerson': '0.25'},
                      'doorOperation': {'mode': 'serial'}, 'passengerCarEquivalents': {'pce': '5.2'}},
        'gondola': {'capacity': {'seats': {'persons': '250'}, 'standingRoom': {'persons': '0'}},
                    'length': {'meter': '50.0'}, 'width': {'meter': '6.0'}, 'accessTime': {'secondsPerPerson': '0.5'},
                    'egressTime': {'secondsPerPerson': '0.5'}, 'doorOperation': {'mode': 'serial'},
                    'passengerCarEquivalents': {'pce': '7.1'}},
        'cablecar': {'capacity': {'seats': {'persons': '250'}, 'standingRoom': {'persons': '0'}},
                     'length': {'meter': '50.0'}, 'width': {'meter': '6.0'}, 'accessTime': {'secondsPerPerson': '0.5'},
                     'egressTime': {'secondsPerPerson': '0.5'}, 'doorOperation': {'mode': 'serial'},
                     'passengerCarEquivalents': {'pce': '7.1'}}})<|MERGE_RESOLUTION|>--- conflicted
+++ resolved
@@ -624,14 +624,8 @@
     schedule.add_service(s, force=True)
 
     assert_semantically_equal(dict(s.graph().nodes(data=True)), expected_stops_data)
-<<<<<<< HEAD
-    assert_semantically_equal(s.graph()['1']['2'],
-                              {'routes': ['1', '3'], 'modes': ['bus'], 'services': ['some_id', 'service']})
-    assert_semantically_equal(s.graph()['2']['5'], {'routes': ['3'], 'modes': ['bus'], 'services': ['some_id']})
-=======
     assert_semantically_equal(s.graph()['1']['2'], {'routes': ['1', '3'], 'services': ['some_id', 'service']})
     assert_semantically_equal(s.graph()['2']['5'], {'routes': ['3'], 'services': ['some_id']})
->>>>>>> edc29293
 
 
 def test_adding_service_with_clashing_stops_data_without_force_flag_throws_error(schedule):
