import os
import sys
import uuid
import pandas as pd
import pytest
from pandas.testing import assert_frame_equal, assert_series_equal
from tests.fixtures import network_object_from_test_data, assert_semantically_equal
from genet.inputs_handler import matsim_reader
from genet.core import Network, Schedule

sys.path.insert(0, os.path.abspath(os.path.join(os.path.dirname(__file__), "..")))
pt2matsim_network_test_file = os.path.abspath(
    os.path.join(os.path.dirname(__file__), "test_data", "matsim", "network.xml"))
pt2matsim_schedule_file = os.path.abspath(
    os.path.join(os.path.dirname(__file__), "test_data", "matsim", "schedule.xml"))


@pytest.fixture()
def network1():
    n1 = Network()
    n1.epsg = 'epsg:27700'
    n1.add_node('101982',
                {'id': '101982',
                 'x': '528704.1425925883',
                 'y': '182068.78193707118',
                 'lon': -0.14625948709424305,
                 'lat': 51.52287873323954,
                 's2_id': 5221390329378179879})
    n1.add_node('101986',
                {'id': '101986',
                 'x': '528835.203274008',
                 'y': '182006.27331298392',
                 'lon': -0.14439428709377497,
                 'lat': 51.52228713323965,
                 's2_id': 5221390328605860387})
    n1.add_link('0', '101982', '101986',
                attribs={'id': '0',
                         'from': '101982',
                         'to': '101986',
                         'freespeed': 4.166666666666667,
                         'capacity': 600.0,
                         'permlanes': 1.0,
                         'oneway': '1',
                         'modes': ['car'],
                         's2_from': 5221390329378179879,
                         's2_to': 5221390328605860387,
                         'length': 52.765151087870265,
                         'attributes': {'osm:way:access': {'name': 'osm:way:access',
                                                           'class': 'java.lang.String',
                                                           'text': 'permissive'},
                                        'osm:way:highway': {'name': 'osm:way:highway',
                                                            'class': 'java.lang.String',
                                                            'text': 'unclassified'},
                                        'osm:way:id': {'name': 'osm:way:id',
                                                       'class': 'java.lang.Long',
                                                       'text': '26997928'},
                                        'osm:way:name': {'name': 'osm:way:name',
                                                         'class': 'java.lang.String',
                                                         'text': 'Brunswick Place'}}})
    return n1


@pytest.fixture()
def network2():
    n2 = Network()
    n2.epsg = 'epsg:4326'
    n2.add_node('101982',
                {'id': '101982',
                 'x': -0.14625948709424305,
                 'y': 51.52287873323954,
                 'lon': -0.14625948709424305,
                 'lat': 51.52287873323954,
                 's2_id': 5221390329378179879})
    n2.add_node('101990',
                {'id': '101990',
                 'x': -0.14770188709624754,
                 'y': 51.5205729332399,
                 'lon': -0.14770188709624754,
                 'lat': 51.5205729332399,
                 's2_id': 5221390304444511271})
    n2.add_link('0', '101982', '101990',
                attribs={'id': '0',
                         'from': '101982',
                         'to': '101990',
                         'freespeed': 4.166666666666667,
                         'capacity': 600.0,
                         'permlanes': 1.0,
                         'oneway': '1',
                         'modes': ['car'],
                         's2_from': 5221390329378179879,
                         's2_to': 5221390304444511271,
                         'length': 52.765151087870265,
                         'attributes': {'osm:way:access': {'name': 'osm:way:access',
                                                           'class': 'java.lang.String',
                                                           'text': 'permissive'},
                                        'osm:way:highway': {'name': 'osm:way:highway',
                                                            'class': 'java.lang.String',
                                                            'text': 'unclassified'},
                                        'osm:way:id': {'name': 'osm:way:id',
                                                       'class': 'java.lang.Long',
                                                       'text': '26997928'},
                                        'osm:way:name': {'name': 'osm:way:name',
                                                         'class': 'java.lang.String',
                                                         'text': 'Brunswick Place'}}})
    return n2


def test__repr__shows_graph_info_and_schedule_info():
    n = Network()
    assert 'instance at' in n.__repr__()
    assert 'graph' in n.__repr__()
    assert 'schedule' in n.__repr__()


def test__str__shows_info():
    n = Network()
    assert 'Graph info' in n.__str__()
    assert 'Schedule info' in n.__str__()


def test_adding_the_same_networks():
    n_left = Network()
    n_left.epsg = 'epsg:27700'
    n_left.schedule.epsg = 'epsg:27700'
    n_left.add_node('1', {'id': '1', 'x': 528704.1425925883, 'y': 182068.78193707118,
                          'lon': -0.14625948709424305, 'lat': 51.52287873323954, 's2_id': 5221390329378179879})
    n_left.add_node('2', {'id': '2', 'x': 528835.203274008, 'y': 182006.27331298392,
                          'lon': -0.14439428709377497, 'lat': 51.52228713323965, 's2_id': 5221390328605860387})
    n_left.add_link('1', '1', '2', attribs={'modes': ['walk']})

    n_right = Network()
    n_right.epsg = 'epsg:27700'
    n_right.schedule.epsg = 'epsg:27700'
    n_right.add_node('1', {'id': '1', 'x': 528704.1425925883, 'y': 182068.78193707118,
                           'lon': -0.14625948709424305, 'lat': 51.52287873323954, 's2_id': 5221390329378179879})
    n_left.add_node('2', {'id': '2', 'x': 528835.203274008, 'y': 182006.27331298392,
                          'lon': -0.14439428709377497, 'lat': 51.52228713323965, 's2_id': 5221390328605860387})
    n_right.add_link('1', '1', '2', attribs={'modes': ['walk']})

    n_left.add(n_right)
    assert_semantically_equal(dict(n_left.nodes()), {
        '1': {'id': '1', 'x': 528704.1425925883, 'y': 182068.78193707118, 'lon': -0.14625948709424305,
              'lat': 51.52287873323954, 's2_id': 5221390329378179879},
        '2': {'id': '2', 'x': 528835.203274008, 'y': 182006.27331298392, 'lon': -0.14439428709377497,
              'lat': 51.52228713323965, 's2_id': 5221390328605860387}})
    assert_semantically_equal(dict(n_left.links()), {'1': {'modes': ['walk'], 'from': '1', 'to': '2', 'id': '1'}})


def test_adding_networks_with_clashing_node_ids():
    n_left = Network()
    n_left.epsg = 'epsg:27700'
    n_left.schedule.epsg = 'epsg:27700'
    n_left.add_node('1', {'id': '1', 'x': 528704.1425925883, 'y': 182068.78193707118,
                          'lon': -0.14625948709424305, 'lat': 51.52287873323954, 's2_id': 5221390329378179879})
    n_left.add_node('2', {'id': '2', 'x': 528835.203274008, 'y': 182006.27331298392,
                          'lon': -0.14439428709377497, 'lat': 51.52228713323965, 's2_id': 5221390328605860387})
    n_left.add_link('1', '1', '2', attribs={'modes': ['walk']})

    n_right = Network()
    n_right.epsg = 'epsg:27700'
    n_right.schedule.epsg = 'epsg:27700'
    n_right.add_node('10', {'id': '1', 'x': 528704.1425925883, 'y': 182068.78193707118,
                            'lon': -0.14625948709424305, 'lat': 51.52287873323954, 's2_id': 5221390329378179879})
    n_right.add_node('20', {'id': '2', 'x': 528835.203274008, 'y': 182006.27331298392,
                            'lon': -0.14439428709377497, 'lat': 51.52228713323965, 's2_id': 5221390328605860387})
    n_right.add_link('1', '10', '20', attribs={'modes': ['walk']})

    n_left.add(n_right)
    assert_semantically_equal(dict(n_left.nodes()), {
        '1': {'id': '1', 'x': 528704.1425925883, 'y': 182068.78193707118, 'lon': -0.14625948709424305,
              'lat': 51.52287873323954, 's2_id': 5221390329378179879},
        '2': {'id': '2', 'x': 528835.203274008, 'y': 182006.27331298392, 'lon': -0.14439428709377497,
              'lat': 51.52228713323965, 's2_id': 5221390328605860387}})
    assert_semantically_equal(dict(n_left.links()), {'1': {'modes': ['walk'], 'from': '1', 'to': '2', 'id': '1'}})


def test_adding_networks_with_clashing_link_ids():
    n_left = Network()
    n_left.epsg = 'epsg:27700'
    n_left.schedule.epsg = 'epsg:27700'
    n_left.add_node('1', {'id': '1', 'x': 528704.1425925883, 'y': 182068.78193707118,
                          'lon': -0.14625948709424305, 'lat': 51.52287873323954, 's2_id': 5221390329378179879})
    n_left.add_node('2', {'id': '2', 'x': 528835.203274008, 'y': 182006.27331298392,
                          'lon': -0.14439428709377497, 'lat': 51.52228713323965, 's2_id': 5221390328605860387})
    n_left.add_link('1', '1', '2', attribs={'modes': ['walk']})

    n_right = Network()
    n_right.epsg = 'epsg:27700'
    n_right.schedule.epsg = 'epsg:27700'
    n_right.add_node('1', {'id': '1', 'x': 528704.1425925883, 'y': 182068.78193707118,
                           'lon': -0.14625948709424305, 'lat': 51.52287873323954, 's2_id': 5221390329378179879})
    n_right.add_node('2', {'id': '2', 'x': 528835.203274008, 'y': 182006.27331298392,
                           'lon': -0.14439428709377497, 'lat': 51.52228713323965, 's2_id': 5221390328605860387})
    n_right.add_link('10', '1', '2', attribs={'modes': ['walk']})

    n_left.add(n_right)
    assert_semantically_equal(dict(n_left.nodes()), {
        '1': {'id': '1', 'x': 528704.1425925883, 'y': 182068.78193707118, 'lon': -0.14625948709424305,
              'lat': 51.52287873323954, 's2_id': 5221390329378179879},
        '2': {'id': '2', 'x': 528835.203274008, 'y': 182006.27331298392, 'lon': -0.14439428709377497,
              'lat': 51.52228713323965, 's2_id': 5221390328605860387}})
    assert_semantically_equal(dict(n_left.links()), {'1': {'modes': ['walk'], 'from': '1', 'to': '2', 'id': '1'}})


def test_adding_networks_with_clashing_multiindices():
    n_left = Network()
    n_left.epsg = 'epsg:27700'
    n_left.schedule.epsg = 'epsg:27700'
    n_left.add_node('1', {'id': '1', 'x': 528704.1425925883, 'y': 182068.78193707118,
                          'lon': -0.14625948709424305, 'lat': 51.52287873323954, 's2_id': 5221390329378179879})
    n_left.add_node('2', {'id': '2', 'x': 528835.203274008, 'y': 182006.27331298392,
                          'lon': -0.14439428709377497, 'lat': 51.52228713323965, 's2_id': 5221390328605860387})
    n_left.add_link('1', '1', '2', 0, attribs={'modes': ['walk']})

    n_right = Network()
    n_right.epsg = 'epsg:27700'
    n_right.schedule.epsg = 'epsg:27700'
    n_left.add_node('1', {'id': '1', 'x': 528704.1425925883, 'y': 182068.78193707118,
                          'lon': -0.14625948709424305, 'lat': 51.52287873323954, 's2_id': 5221390329378179879})
    n_left.add_node('2', {'id': '2', 'x': 528835.203274008, 'y': 182006.27331298392,
                          'lon': -0.14439428709377497, 'lat': 51.52228713323965, 's2_id': 5221390328605860387})
    n_left.add_link('1', '1', '2', 0, attribs={'modes': ['walk', 'bike']})

    n_left.add(n_right)
    assert len(list(n_left.nodes())) == 2
    assert n_left.node('1') == {'id': '1', 'x': 528704.1425925883, 'y': 182068.78193707118,
                                'lon': -0.14625948709424305, 'lat': 51.52287873323954, 's2_id': 5221390329378179879}
    assert n_left.node('2') == {'id': '2', 'x': 528835.203274008, 'y': 182006.27331298392,
                                'lon': -0.14439428709377497, 'lat': 51.52228713323965, 's2_id': 5221390328605860387}
    assert len(n_left.link_id_mapping) == 2
    assert n_left.link('1') == {'modes': ['walk'], 'from': '1', 'to': '2', 'id': '1'}
    assert n_left.graph['1']['2'][0] == {'modes': ['walk'], 'from': '1', 'to': '2', 'id': '1'}


def test_adding_disjoint_networks_with_unique_ids():
    n_left = Network()
    n_left.epsg = 'epsg:27700'
    n_left.schedule.epsg = 'epsg:27700'
    n_left.add_node('1', {'id': '1', 'x': 528704.1425925883, 'y': 182068.78193707118,
                          'lon': -0.14625948709424305, 'lat': 51.52287873323954, 's2_id': 5221390329378179879})
    n_left.add_node('2', {'id': '2', 'x': 528835.203274008, 'y': 182006.27331298392,
                          'lon': -0.14439428709377497, 'lat': 51.52228713323965, 's2_id': 5221390328605860387})
    n_left.add_link('1', '1', '2', attribs={'modes': ['walk']})

    n_right = Network()
    n_right.epsg = 'epsg:27700'
    n_right.schedule.epsg = 'epsg:27700'
    n_right.add_node('10', {'id': '1', 'x': 1, 'y': 1,
                            'lon': 1, 'lat': 1, 's2_id': 1})
    n_right.add_node('20', {'id': '2', 'x': 1, 'y': 1,
                            'lon': 1, 'lat': 1, 's2_id': 2})
    n_right.add_link('100', '10', '20', attribs={'modes': ['walk']})

    n_left.add(n_right)
    assert_semantically_equal(dict(n_left.nodes()), {'10': {'id': '1', 'x': 1, 'y': 1, 'lon': 1, 'lat': 1, 's2_id': 1},
                                                     '20': {'id': '2', 'x': 1, 'y': 1, 'lon': 1, 'lat': 1, 's2_id': 2},
                                                     '1': {'id': '1', 'x': 528704.1425925883, 'y': 182068.78193707118,
                                                           'lon': -0.14625948709424305, 'lat': 51.52287873323954,
                                                           's2_id': 5221390329378179879},
                                                     '2': {'id': '2', 'x': 528835.203274008, 'y': 182006.27331298392,
                                                           'lon': -0.14439428709377497, 'lat': 51.52228713323965,
                                                           's2_id': 5221390328605860387}})
    assert_semantically_equal(dict(n_left.links()), {'100': {'modes': ['walk'], 'from': '10', 'to': '20', 'id': '100'},
                                                     '1': {'modes': ['walk'], 'from': '1', 'to': '2', 'id': '1'}})


def test_adding_disjoint_networks_with_clashing_ids():
    n_left = Network()
    n_left.epsg = 'epsg:27700'
    n_left.schedule.epsg = 'epsg:27700'
    n_left.add_node('1', {'id': '1', 'x': 528704.1425925883, 'y': 182068.78193707118,
                          'lon': -0.14625948709424305, 'lat': 51.52287873323954, 's2_id': 5221390329378179879})
    n_left.add_node('2', {'id': '2', 'x': 528835.203274008, 'y': 182006.27331298392,
                          'lon': -0.14439428709377497, 'lat': 51.52228713323965, 's2_id': 5221390328605860387})
    n_left.add_link('1', '1', '2', attribs={'modes': ['walk']})

    n_right = Network()
    n_right.epsg = 'epsg:27700'
    n_right.schedule.epsg = 'epsg:27700'
    n_right.add_node('1', {'id': '1', 'x': 1, 'y': 1,
                           'lon': 1, 'lat': 1, 's2_id': 1})
    n_right.add_node('2', {'id': '2', 'x': 1, 'y': 1,
                           'lon': 1, 'lat': 1, 's2_id': 2})
    n_right.add_link('1', '1', '2', attribs={'modes': ['walk']})

    n_left.add(n_right)
    assert len(list(n_left.nodes())) == 4
    assert n_left.node('1') == {'id': '1', 'x': 528704.1425925883, 'y': 182068.78193707118,
                                'lon': -0.14625948709424305, 'lat': 51.52287873323954, 's2_id': 5221390329378179879}
    assert n_left.node('2') == {'id': '2', 'x': 528835.203274008, 'y': 182006.27331298392,
                                'lon': -0.14439428709377497, 'lat': 51.52228713323965, 's2_id': 5221390328605860387}
    assert len(n_left.link_id_mapping) == 2
    assert n_left.link('1') == {'modes': ['walk'], 'from': '1', 'to': '2', 'id': '1'}


def test_print_shows_info(mocker):
    mocker.patch.object(Network, 'info')
    n = Network()
    n.print()
    n.info.assert_called_once()


def test_node_attribute_data_under_key_returns_correct_pd_series_with_nested_keys():
    n = Network()
    n.add_node(1, {'a': {'b': 1}})
    n.add_node(2, {'a': {'b': 4}})

    output_series = n.node_attribute_data_under_key(key={'a': 'b'})
    assert_series_equal(output_series, pd.Series({1: 1, 2: 4}))


def test_node_attribute_data_under_key_returns_correct_pd_series_with_flat_keys():
    n = Network()
    n.add_node(1, {'b': 1})
    n.add_node(2, {'b': 4})

    output_series = n.node_attribute_data_under_key(key='b')
    assert_series_equal(output_series, pd.Series({1: 1, 2: 4}))
<<<<<<< HEAD
=======


def test_node_attribute_data_under_keys(network1):
    df = network1.node_attribute_data_under_keys(['x', 'y'])

    df_to_compare = pd.DataFrame({'x': {'101982': '528704.1425925883', '101986': '528835.203274008'},
                                  'y': {'101982': '182068.78193707118', '101986': '182006.27331298392'}})

    assert_frame_equal(df, df_to_compare)


def test_node_attribute_data_under_keys_with_named_index(network1):
    df = network1.node_attribute_data_under_keys(['x', 'y'], index_name='index')
    assert df.index.name == 'index'


def test_node_attribute_data_under_keys_generates_key_for_nested_data(network1):
    network1.add_node('1', {'key': {'nested_value': {'more_nested': 4}}})
    df = network1.node_attribute_data_under_keys([{'key': {'nested_value': 'more_nested'}}])
    assert isinstance(df, pd.DataFrame)
    assert 'key::nested_value::more_nested' in df.columns


def test_node_attribute_data_under_keys_returns_dataframe_with_one_col_if_passed_one_key(network1):
    df = network1.node_attribute_data_under_keys(['x'], index_name='index')
    assert isinstance(df, pd.DataFrame)
    assert len(df.columns) == 1
>>>>>>> 57672cd4


def test_link_attribute_data_under_key_returns_correct_pd_series_with_nested_keys():
    n = Network()
    n.add_link('0', 1, 2, attribs={'a': {'b': 1}})
    n.add_link('1', 1, 2, attribs={'a': {'b': 4}})

    output_series = n.link_attribute_data_under_key(key={'a': 'b'})
    assert_series_equal(output_series, pd.Series({'0': 1, '1': 4}))


def test_link_attribute_data_under_key_returns_correct_pd_series_with_flat_keys():
    n = Network()
    n.add_link('0', 1, 2, attribs={'b': 1})
    n.add_link('1', 1, 2, attribs={'b': 4})

    output_series = n.link_attribute_data_under_key(key='b')
    assert_series_equal(output_series, pd.Series({'0': 1, '1': 4}))
<<<<<<< HEAD
=======


def test_link_attribute_data_under_keys(network1):
    df = network1.link_attribute_data_under_keys(['modes', 'freespeed', 'capacity', 'permlanes'])

    df_to_compare = pd.DataFrame({'modes': {'0': ['car']}, 'freespeed': {'0': 4.166666666666667},
                                  'capacity': {'0': 600.0}, 'permlanes': {'0': 1.0}})

    assert_frame_equal(df, df_to_compare)


def test_link_attribute_data_under_keys_with_named_index(network1):
    df = network1.link_attribute_data_under_keys(['modes', 'freespeed', 'capacity', 'permlanes'], index_name='index')
    assert df.index.name == 'index'


def test_link_attribute_data_under_keys_returns_dataframe_with_one_col_if_passed_one_key(network1):
    df = network1.link_attribute_data_under_keys(['modes'])
    assert isinstance(df, pd.DataFrame)
    assert len(df.columns) == 1


def test_link_attribute_data_under_keys_generates_key_for_nested_data(network1):
    df = network1.link_attribute_data_under_keys([{'attributes': {'osm:way:access': 'text'}}])
    assert isinstance(df, pd.DataFrame)
    assert 'attributes::osm:way:access::text' in df.columns
>>>>>>> 57672cd4


def test_add_node_adds_node_to_graph_with_attribs():
    n = Network()
    n.add_node(1, {'a': 1})
    assert n.graph.has_node(1)
    assert n.node(1) == {'a': 1}


def test_add_node_adds_node_to_graph_without_attribs():
    n = Network()
    n.add_node(1)
    assert n.node(1) == {}
    assert n.graph.has_node(1)


def test_add_edge_generates_a_link_id_and_delegated_to_add_link_id(mocker):
    mocker.patch.object(Network, 'add_link')
    mocker.patch.object(Network, 'generate_index_for_edge', return_value='12345')
    n = Network()
    n.add_edge(1, 2, attribs={'a': 1})

    Network.generate_index_for_edge.assert_called_once()
    Network.add_link.assert_called_once_with('12345', 1, 2, None, {'a': 1})


def test_add_edge_generates_a_link_id_with_specified_multiidx(mocker):
    mocker.patch.object(Network, 'add_link')
    mocker.patch.object(Network, 'generate_index_for_edge', return_value='12345')
    n = Network()
    n.add_edge(1, 2, multi_edge_idx=10, attribs={'a': 1})

    Network.generate_index_for_edge.assert_called_once()
    Network.add_link.assert_called_once_with('12345', 1, 2, 10, {'a': 1})


def test_add_link_adds_edge_to_graph_with_attribs():
    n = Network()
    n.add_link('0', 1, 2, attribs={'a': 1})
    assert n.graph.has_edge(1, 2)
    assert '0' in n.link_id_mapping
    assert n.edge(1, 2) == {0: {'a': 1, 'from': 1, 'id': '0', 'to': 2}}


def test_add_link_adds_edge_to_graph_without_attribs():
    n = Network()
    n.add_link('0', 1, 2)
    n.graph.has_edge(1, 2)
    assert '0' in n.link_id_mapping
    assert n.link_id_mapping['0'] == {'from': 1, 'to': 2, 'multi_edge_idx': 0}


<<<<<<< HEAD
def test_network_modal_subgraph_using_general_subgraph_on_link_attribs():
    def modal_condition(modes_list):
        return set(modes_list) & {'car'}

    n = Network()
    n.add_link('0', 1, 2, {'modes': ['car', 'bike']})
    n.add_link('1', 2, 3, {'modes': ['car']})
    n.add_link('2', 2, 3, {'modes': ['bike']})

    car_graph = n.subgraph_on_link_conditions(conditions={'modes': modal_condition})
    assert list(car_graph.edges) == [(1, 2, 0), (2, 3, 0)]


def test_network_modal_subgraph_using_specific_modal_subgraph_method_single_mode():
    n = Network()
    n.add_link('0', 1, 2, {'modes': ['car', 'bike']})
    n.add_link('1', 2, 3, {'modes': ['car']})
    n.add_link('2', 2, 3, {'modes': ['bike']})

    car_graph = n.modal_subgraph(modes='car')
    assert list(car_graph.edges) == [(1, 2, 0), (2, 3, 0)]


def test_network_modal_subgraph_using_specific_modal_subgraph_method_several_modes():
    n = Network()
    n.add_link('0', 1, 2, {'modes': ['car', 'bike']})
    n.add_link('1', 2, 3, {'modes': ['car']})
    n.add_link('2', 2, 3, {'modes': ['bike']})
    n.add_link('3', 2, 3, {'modes': ['walk']})

    car_graph = n.modal_subgraph(modes=['car', 'bike'])
    assert list(car_graph.edges) == [(1, 2, 0), (2, 3, 0), (2, 3, 1)]
=======
def test_add_link_adds_link_with_specific_multi_idx():
    n = Network()
    n.add_link('0', 1, 2, 0)
    assert '0' in n.link_id_mapping
    assert n.link_id_mapping['0'] == {'from': 1, 'to': 2, 'multi_edge_idx': 0}
    assert n.graph[1][2][0] == {'from': 1, 'to': 2, 'id': '0'}


def test_add_link_generates_new_multi_idx_if_already_exists():
    n = Network()
    n.add_link('0', 1, 2, 0)
    n.add_link('1', 1, 2, 0)
    assert '0' in n.link_id_mapping
    assert '1' in n.link_id_mapping
    assert n.link_id_mapping['0'] == {'from': 1, 'to': 2, 'multi_edge_idx': 0}
    assert n.graph[1][2][0] == {'from': 1, 'to': 2, 'id': '0'}
    assert n.link_id_mapping['1']['multi_edge_idx'] != 0
    assert n.graph[1][2][n.link_id_mapping['1']['multi_edge_idx']] == {'from': 1, 'to': 2, 'id': '1'}


def test_reindex_node(network1):
    assert [id for id, attribs in network1.nodes()] == ['101982', '101986']
    assert [id for id, attribs in network1.links()] == ['0']
    assert network1.link('0')['from'] == '101982'
    assert network1.link('0')['to'] == '101986'
    assert [(from_n, to_n) for from_n, to_n, attribs in network1.edges()] == [('101982', '101986')]
    assert network1.link_id_mapping['0']['from'] == '101982'

    network1.reindex_node('101982', '007')

    assert [id for id, attribs in network1.nodes()] == ['007', '101986']
    assert [id for id, attribs in network1.links()] == ['0']
    assert network1.link('0')['from'] == '007'
    assert network1.link('0')['to'] == '101986'
    assert [(from_n, to_n) for from_n, to_n, attribs in network1.edges()] == [('007', '101986')]
    assert network1.link_id_mapping['0']['from'] == '007'

    correct_change_log_df = pd.DataFrame(
        {'timestamp': {3: '2020-06-08 19:39:08', 4: '2020-06-08 19:39:08', 5: '2020-06-08 19:39:08'},
         'change_event': {3: 'modify', 4: 'modify', 5: 'modify'}, 'object_type': {3: 'link', 4: 'node', 5: 'node'},
         'old_id': {3: '0', 4: '101982', 5: '101982'}, 'new_id': {3: '0', 4: '007', 5: '101982'}, 'old_attributes': {
            3: "{'id': '0', 'from': '101982', 'to': '101986', 'freespeed': 4.166666666666667, 'capacity': 600.0, 'permlanes': 1.0, 'oneway': '1', 'modes': ['car'], 's2_from': 5221390329378179879, 's2_to': 5221390328605860387, 'length': 52.765151087870265, 'attributes': {'osm:way:access': {'name': 'osm:way:access', 'class': 'java.lang.String', 'text': 'permissive'}, 'osm:way:highway': {'name': 'osm:way:highway', 'class': 'java.lang.String', 'text': 'unclassified'}, 'osm:way:id': {'name': 'osm:way:id', 'class': 'java.lang.Long', 'text': '26997928'}, 'osm:way:name': {'name': 'osm:way:name', 'class': 'java.lang.String', 'text': 'Brunswick Place'}}}",
            4: "{'id': '101982', 'x': '528704.1425925883', 'y': '182068.78193707118', 'lon': -0.14625948709424305, 'lat': 51.52287873323954, 's2_id': 5221390329378179879}",
            5: "{'id': '101982', 'x': '528704.1425925883', 'y': '182068.78193707118', 'lon': -0.14625948709424305, 'lat': 51.52287873323954, 's2_id': 5221390329378179879}"},
         'new_attributes': {
             3: "{'id': '0', 'from': '007', 'to': '101986', 'freespeed': 4.166666666666667, 'capacity': 600.0, 'permlanes': 1.0, 'oneway': '1', 'modes': ['car'], 's2_from': 5221390329378179879, 's2_to': 5221390328605860387, 'length': 52.765151087870265, 'attributes': {'osm:way:access': {'name': 'osm:way:access', 'class': 'java.lang.String', 'text': 'permissive'}, 'osm:way:highway': {'name': 'osm:way:highway', 'class': 'java.lang.String', 'text': 'unclassified'}, 'osm:way:id': {'name': 'osm:way:id', 'class': 'java.lang.Long', 'text': '26997928'}, 'osm:way:name': {'name': 'osm:way:name', 'class': 'java.lang.String', 'text': 'Brunswick Place'}}}",
             4: "{'id': '007', 'x': '528704.1425925883', 'y': '182068.78193707118', 'lon': -0.14625948709424305, 'lat': 51.52287873323954, 's2_id': 5221390329378179879}",
             5: "{'id': '007', 'x': '528704.1425925883', 'y': '182068.78193707118', 'lon': -0.14625948709424305, 'lat': 51.52287873323954, 's2_id': 5221390329378179879}"},
         'diff': {3: [('change', 'from', ('101982', '007'))],
                  4: [('change', 'id', ('101982', '007')), ('change', 'id', ('101982', '007'))],
                  5: [('change', 'id', ('101982', '007'))]}})
    cols_to_compare = ['change_event', 'object_type', 'old_id', 'new_id', 'old_attributes', 'new_attributes', 'diff']
    assert_frame_equal(network1.change_log.log[cols_to_compare].tail(3), correct_change_log_df[cols_to_compare],
                       check_names=False,
                       check_dtype=False)


def test_reindex_node_when_node_id_already_exists(network1):
    assert [id for id, attribs in network1.nodes()] == ['101982', '101986']
    assert [id for id, attribs in network1.links()] == ['0']
    assert network1.link('0')['from'] == '101982'
    assert network1.link('0')['to'] == '101986'
    assert [(from_n, to_n) for from_n, to_n, attribs in network1.edges()] == [('101982', '101986')]
    assert network1.link_id_mapping['0']['from'] == '101982'

    network1.reindex_node('101982', '101986')
    node_ids = [id for id, attribs in network1.nodes()]
    assert '101986' in node_ids
    assert '101982' not in node_ids
    assert len(set(node_ids)) == 2
    assert network1.node(node_ids[0]) != network1.node(node_ids[1])


def test_reindex_link(network1):
    assert [id for id, attribs in network1.nodes()] == ['101982', '101986']
    assert [id for id, attribs in network1.links()] == ['0']
    assert '0' in network1.link_id_mapping
    assert network1.link('0')['from'] == '101982'
    assert network1.link('0')['to'] == '101986'
    assert [(from_n, to_n) for from_n, to_n, attribs in network1.edges()] == [('101982', '101986')]
    assert network1.edge('101982', '101986')[0]['id'] == '0'

    network1.reindex_link('0', '007')

    assert [id for id, attribs in network1.nodes()] == ['101982', '101986']
    assert [id for id, attribs in network1.links()] == ['007']
    assert '0' not in network1.link_id_mapping
    assert '007' in network1.link_id_mapping
    assert network1.link('007')['from'] == '101982'
    assert network1.link('007')['to'] == '101986'
    assert [(from_n, to_n) for from_n, to_n, attribs in network1.edges()] == [('101982', '101986')]
    assert network1.edge('101982', '101986')[0]['id'] == '007'

    correct_change_log_df = pd.DataFrame(
        {'timestamp': {3: '2020-06-08 19:34:48', 4: '2020-06-08 19:34:48'}, 'change_event': {3: 'modify', 4: 'modify'},
         'object_type': {3: 'link', 4: 'link'}, 'old_id': {3: '0', 4: '0'}, 'new_id': {3: '007', 4: '0'},
         'old_attributes': {
             3: "{'id': '0', 'from': '101982', 'to': '101986', 'freespeed': 4.166666666666667, 'capacity': 600.0, 'permlanes': 1.0, 'oneway': '1', 'modes': ['car'], 's2_from': 5221390329378179879, 's2_to': 5221390328605860387, 'length': 52.765151087870265, 'attributes': {'osm:way:access': {'name': 'osm:way:access', 'class': 'java.lang.String', 'text': 'permissive'}, 'osm:way:highway': {'name': 'osm:way:highway', 'class': 'java.lang.String', 'text': 'unclassified'}, 'osm:way:id': {'name': 'osm:way:id', 'class': 'java.lang.Long', 'text': '26997928'}, 'osm:way:name': {'name': 'osm:way:name', 'class': 'java.lang.String', 'text': 'Brunswick Place'}}}",
             4: "{'id': '0', 'from': '101982', 'to': '101986', 'freespeed': 4.166666666666667, 'capacity': 600.0, 'permlanes': 1.0, 'oneway': '1', 'modes': ['car'], 's2_from': 5221390329378179879, 's2_to': 5221390328605860387, 'length': 52.765151087870265, 'attributes': {'osm:way:access': {'name': 'osm:way:access', 'class': 'java.lang.String', 'text': 'permissive'}, 'osm:way:highway': {'name': 'osm:way:highway', 'class': 'java.lang.String', 'text': 'unclassified'}, 'osm:way:id': {'name': 'osm:way:id', 'class': 'java.lang.Long', 'text': '26997928'}, 'osm:way:name': {'name': 'osm:way:name', 'class': 'java.lang.String', 'text': 'Brunswick Place'}}}"},
         'new_attributes': {
             3: "{'id': '007', 'from': '101982', 'to': '101986', 'freespeed': 4.166666666666667, 'capacity': 600.0, 'permlanes': 1.0, 'oneway': '1', 'modes': ['car'], 's2_from': 5221390329378179879, 's2_to': 5221390328605860387, 'length': 52.765151087870265, 'attributes': {'osm:way:access': {'name': 'osm:way:access', 'class': 'java.lang.String', 'text': 'permissive'}, 'osm:way:highway': {'name': 'osm:way:highway', 'class': 'java.lang.String', 'text': 'unclassified'}, 'osm:way:id': {'name': 'osm:way:id', 'class': 'java.lang.Long', 'text': '26997928'}, 'osm:way:name': {'name': 'osm:way:name', 'class': 'java.lang.String', 'text': 'Brunswick Place'}}}",
             4: "{'id': '007', 'from': '101982', 'to': '101986', 'freespeed': 4.166666666666667, 'capacity': 600.0, 'permlanes': 1.0, 'oneway': '1', 'modes': ['car'], 's2_from': 5221390329378179879, 's2_to': 5221390328605860387, 'length': 52.765151087870265, 'attributes': {'osm:way:access': {'name': 'osm:way:access', 'class': 'java.lang.String', 'text': 'permissive'}, 'osm:way:highway': {'name': 'osm:way:highway', 'class': 'java.lang.String', 'text': 'unclassified'}, 'osm:way:id': {'name': 'osm:way:id', 'class': 'java.lang.Long', 'text': '26997928'}, 'osm:way:name': {'name': 'osm:way:name', 'class': 'java.lang.String', 'text': 'Brunswick Place'}}}"},
         'diff': {3: [('change', 'id', ('0', '007')), ('change', 'id', ('0', '007'))],
                  4: [('change', 'id', ('0', '007'))]}})
    cols_to_compare = ['change_event', 'object_type', 'old_id', 'new_id', 'old_attributes', 'new_attributes', 'diff']
    assert_frame_equal(network1.change_log.log[cols_to_compare].tail(2), correct_change_log_df[cols_to_compare],
                       check_names=False, check_dtype=False)


def test_reindex_link_when_link_id_already_exists(network1):
    assert [id for id, attribs in network1.nodes()] == ['101982', '101986']
    assert [id for id, attribs in network1.links()] == ['0']
    assert network1.link('0')['from'] == '101982'
    assert network1.link('0')['to'] == '101986'
    assert [(from_n, to_n) for from_n, to_n, attribs in network1.edges()] == [('101982', '101986')]
    network1.add_link('1', '101986', '101982', attribs={})

    network1.reindex_link('0', '1')
    link_ids = [id for id, attribs in network1.links()]
    assert '1' in link_ids
    assert '0' not in link_ids
    assert len(set(link_ids)) == 2
    assert network1.link(link_ids[0]) != network1.link(link_ids[1])
>>>>>>> 57672cd4


def test_modify_node_adds_attributes_in_the_graph_and_change_is_recorded_by_change_log():
    n = Network()
    n.add_node(1, {'a': 1})
    n.apply_attributes_to_node(1, {'b': 1})

    assert n.node(1) == {'b': 1, 'a': 1}

    correct_change_log_df = pd.DataFrame(
        {'timestamp': {0: '2020-05-28 13:49:53', 1: '2020-05-28 13:49:53'}, 'change_event': {0: 'add', 1: 'modify'},
         'object_type': {0: 'node', 1: 'node'}, 'old_id': {0: None, 1: 1}, 'new_id': {0: 1, 1: 1},
         'old_attributes': {0: None, 1: "{'a': 1}"}, 'new_attributes': {0: "{'a': 1}", 1: "{'a': 1, 'b': 1}"},
         'diff': {0: [('add', '', [('a', 1)]), ('add', 'id', 1)], 1: [('add', '', [('b', 1)])]}})

    cols_to_compare = ['change_event', 'object_type', 'old_id', 'new_id', 'old_attributes', 'new_attributes', 'diff']
    assert_frame_equal(n.change_log.log[cols_to_compare], correct_change_log_df[cols_to_compare], check_names=False,
                       check_dtype=False)


def test_modify_node_overwrites_existing_attributes_in_the_graph_and_change_is_recorded_by_change_log():
    n = Network()
    n.add_node(1, {'a': 1})
    n.apply_attributes_to_node(1, {'a': 4})

    assert n.node(1) == {'a': 4}

    correct_change_log_df = pd.DataFrame(
        {'timestamp': {0: '2020-05-28 13:49:53', 1: '2020-05-28 13:49:53'}, 'change_event': {0: 'add', 1: 'modify'},
         'object_type': {0: 'node', 1: 'node'}, 'old_id': {0: None, 1: 1}, 'new_id': {0: 1, 1: 1},
         'old_attributes': {0: None, 1: "{'a': 1}"}, 'new_attributes': {0: "{'a': 1}", 1: "{'a': 4}"},
         'diff': {0: [('add', '', [('a', 1)]), ('add', 'id', 1)], 1: [('change', 'a', (1, 4))]}})

    cols_to_compare = ['change_event', 'object_type', 'old_id', 'new_id', 'old_attributes', 'new_attributes', 'diff']
    assert_frame_equal(n.change_log.log[cols_to_compare], correct_change_log_df[cols_to_compare], check_dtype=False)


def test_modify_nodes_adds_and_changes_attributes_in_the_graph_and_change_is_recorded_by_change_log():
    n = Network()
    n.add_node(1, {'a': 1})
    n.add_node(2, {'b': 1})
    n.apply_attributes_to_nodes([1, 2], {'a': 4})

    assert n.node(1) == {'a': 4}
    assert n.node(2) == {'b': 1, 'a': 4}

    correct_change_log_df = pd.DataFrame(
        {'timestamp': {0: '2020-06-01 15:07:51', 1: '2020-06-01 15:07:51', 2: '2020-06-01 15:07:51',
                       3: '2020-06-01 15:07:51'}, 'change_event': {0: 'add', 1: 'add', 2: 'modify', 3: 'modify'},
         'object_type': {0: 'node', 1: 'node', 2: 'node', 3: 'node'}, 'old_id': {0: None, 1: None, 2: 1, 3: 2},
         'new_id': {0: 1, 1: 2, 2: 1, 3: 2}, 'old_attributes': {0: None, 1: None, 2: "{'a': 1}", 3: "{'b': 1}"},
         'new_attributes': {0: "{'a': 1}", 1: "{'b': 1}", 2: "{'a': 4}", 3: "{'b': 1, 'a': 4}"},
         'diff': {0: [('add', '', [('a', 1)]), ('add', 'id', 1)], 1: [('add', '', [('b', 1)]), ('add', 'id', 2)],
                  2: [('change', 'a', (1, 4))], 3: [('add', '', [('a', 4)])]}
         })

    cols_to_compare = ['change_event', 'object_type', 'old_id', 'new_id', 'old_attributes', 'new_attributes', 'diff']
    assert_frame_equal(n.change_log.log[cols_to_compare], correct_change_log_df[cols_to_compare], check_dtype=False)


def test_modify_link_adds_attributes_in_the_graph_and_change_is_recorded_by_change_log():
    n = Network()
    n.add_link('0', 1, 2, attribs={'a': 1})
    n.apply_attributes_to_link('0', {'b': 1})

    assert n.link('0') == {'a': 1, 'from': 1, 'to': 2, 'id': '0', 'b': 1}

    correct_change_log_df = pd.DataFrame(
        {'timestamp': {0: '2020-06-12 20:02:49', 1: '2020-06-12 20:02:49'}, 'change_event': {0: 'add', 1: 'modify'},
         'object_type': {0: 'link', 1: 'link'}, 'old_id': {0: None, 1: '0'}, 'new_id': {0: '0', 1: '0'},
         'old_attributes': {0: None, 1: "{'a': 1, 'from': 1, 'to': 2, 'id': '0'}"},
         'new_attributes': {0: "{'a': 1, 'from': 1, 'to': 2, 'id': '0'}",
                            1: "{'a': 1, 'from': 1, 'to': 2, 'id': '0', 'b': 1}"},
         'diff': {0: [('add', '', [('a', 1), ('from', 1), ('to', 2), ('id', '0')]), ('add', 'id', '0')],
                  1: [('add', '', [('b', 1)])]}})

    cols_to_compare = ['change_event', 'object_type', 'old_id', 'new_id', 'old_attributes', 'new_attributes', 'diff']
    assert_frame_equal(n.change_log.log[cols_to_compare], correct_change_log_df[cols_to_compare], check_dtype=False)


def test_modify_link_overwrites_existing_attributes_in_the_graph_and_change_is_recorded_by_change_log():
    n = Network()
    n.add_link('0', 1, 2, attribs={'a': 1})
    n.apply_attributes_to_link('0', {'a': 4})

    assert n.link('0') == {'a': 4, 'from': 1, 'to': 2, 'id': '0'}

    correct_change_log_df = pd.DataFrame(
        {'timestamp': {0: '2020-06-12 20:04:23', 1: '2020-06-12 20:04:23'}, 'change_event': {0: 'add', 1: 'modify'},
         'object_type': {0: 'link', 1: 'link'}, 'old_id': {0: None, 1: '0'}, 'new_id': {0: '0', 1: '0'},
         'old_attributes': {0: None, 1: "{'a': 1, 'from': 1, 'to': 2, 'id': '0'}"},
         'new_attributes': {0: "{'a': 1, 'from': 1, 'to': 2, 'id': '0'}", 1: "{'a': 4, 'from': 1, 'to': 2, 'id': '0'}"},
         'diff': {0: [('add', '', [('a', 1), ('from', 1), ('to', 2), ('id', '0')]), ('add', 'id', '0')],
                  1: [('change', 'a', (1, 4))]}})

    cols_to_compare = ['change_event', 'object_type', 'old_id', 'new_id', 'old_attributes', 'new_attributes', 'diff']
    assert_frame_equal(n.change_log.log[cols_to_compare], correct_change_log_df[cols_to_compare], check_dtype=False)


def test_modify_link_adds_attributes_in_the_graph_with_multiple_edges():
    n = Network()
    n.add_link('0', 1, 2, attribs={'a': 1})
    n.add_link('1', 1, 2, attribs={'c': 100})
    n.apply_attributes_to_link('0', {'b': 1})

    assert n.link('0') == {'a': 1, 'from': 1, 'to': 2, 'id': '0', 'b': 1}
    assert n.link('1') == {'c': 100, 'from': 1, 'to': 2, 'id': '1'}


def test_modify_links_adds_and_changes_attributes_in_the_graph_with_multiple_edges_and_change_is_recorded_by_change_log():
    n = Network()
    n.add_link('0', 1, 2, attribs={'a': {'b': 1}})
    n.add_link('1', 1, 2, attribs={'c': 100})
    n.apply_attributes_to_links(['0', '1'], {'a': {'b': 100}})

    assert n.link('0') == {'a': {'b': 100}, 'from': 1, 'to': 2, 'id': '0'}
    assert n.link('1') == {'c': 100, 'from': 1, 'to': 2, 'id': '1', 'a': {'b': 100}}

    correct_change_log_df = pd.DataFrame(
        {'timestamp': {2: '2020-06-12 19:59:40', 3: '2020-06-12 19:59:40'}, 'change_event': {2: 'modify', 3: 'modify'},
         'object_type': {2: 'link', 3: 'link'}, 'old_id': {2: '0', 3: '1'}, 'new_id': {2: '0', 3: '1'},
         'old_attributes': {2: "{'a': {'b': 1}, 'from': 1, 'to': 2, 'id': '0'}",
                            3: "{'c': 100, 'from': 1, 'to': 2, 'id': '1'}"},
         'new_attributes': {2: "{'a': {'b': 100}, 'from': 1, 'to': 2, 'id': '0'}",
                            3: "{'c': 100, 'from': 1, 'to': 2, 'id': '1', 'a': {'b': 100}}"},
         'diff': {2: [('change', 'a.b', (1, 100))], 3: [('add', '', [('a', {'b': 100})])]}})

    cols_to_compare = ['change_event', 'object_type', 'old_id', 'new_id', 'old_attributes', 'new_attributes', 'diff']
    assert_frame_equal(n.change_log.log[cols_to_compare].tail(2), correct_change_log_df[cols_to_compare],
                       check_dtype=False)


def test_resolves_link_id_clashes_by_mapping_clashing_link_to_a_new_id(mocker):
    mocker.patch.object(Network, 'generate_index_for_edge', return_value='1')
    n = Network()

    n.add_link('0', 1, 2)
    assert n.graph.has_edge(1, 2)
    assert n.link_id_mapping['0'] == {'from': 1, 'to': 2, 'multi_edge_idx': 0}

    assert '1' not in n.link_id_mapping
    n.add_link('0', 3, 0)
    assert n.graph.has_edge(3, 0)
    assert n.link_id_mapping['1'] == {'from': 3, 'to': 0, 'multi_edge_idx': 0}

    # also assert that the link mapped to '0' is still as expected
    assert n.link_id_mapping['0'] == {'from': 1, 'to': 2, 'multi_edge_idx': 0}


def test_removing_single_node():
    n = Network()
    n.add_link('0', 1, 2, attribs={'a': 1})
    n.add_link('1', 1, 2, attribs={'b': 4})
    n.add_link('2', 2, 3, attribs={'a': 1})
    n.add_link('3', 2, 3, attribs={'b': 4})

    n.remove_node(1)
    assert list(n.graph.nodes) == [2, 3]
    assert list(n.graph.edges) == [(2, 3, 0), (2, 3, 1)]

    correct_change_log = pd.DataFrame(
        {'timestamp': {4: '2020-06-11 10:37:54'}, 'change_event': {4: 'remove'}, 'object_type': {4: 'node'},
         'old_id': {4: 1}, 'new_id': {4: None}, 'old_attributes': {4: '{}'}, 'new_attributes': {4: None},
         'diff': {4: [('remove', 'id', 1)]}})
    cols_to_compare = ['change_event', 'object_type', 'old_id', 'new_id', 'old_attributes', 'new_attributes', 'diff']
    assert_frame_equal(n.change_log.log[cols_to_compare].tail(1), correct_change_log[cols_to_compare],
                       check_dtype=False)


def test_removing_multiple_nodes():
    n = Network()
    n.add_link('0', 1, 2, attribs={'a': 1})
    n.add_link('1', 1, 2, attribs={'b': 4})
    n.add_link('2', 2, 3, attribs={'a': 1})
    n.add_link('3', 2, 3, attribs={'b': 4})

    n.remove_nodes([1, 2])
    assert list(n.graph.nodes) == [3]
    assert list(n.graph.edges) == []

    correct_change_log = pd.DataFrame(
        {'timestamp': {4: '2020-06-11 10:39:52', 5: '2020-06-11 10:39:52'}, 'change_event': {4: 'remove', 5: 'remove'},
         'object_type': {4: 'node', 5: 'node'}, 'old_id': {4: 1, 5: 2}, 'new_id': {4: None, 5: None},
         'old_attributes': {4: '{}', 5: '{}'}, 'new_attributes': {4: None, 5: None},
         'diff': {4: [('remove', 'id', 1)], 5: [('remove', 'id', 2)]}})
    cols_to_compare = ['change_event', 'object_type', 'old_id', 'new_id', 'old_attributes', 'new_attributes', 'diff']
    assert_frame_equal(n.change_log.log[cols_to_compare].tail(2), correct_change_log[cols_to_compare],
                       check_dtype=False)


def test_removing_single_link():
    n = Network()
    n.add_link('0', 1, 2, attribs={'a': 1})
    n.add_link('1', 1, 2, attribs={'b': 4})
    n.add_link('2', 2, 3, attribs={'a': 1})
    n.add_link('3', 2, 3, attribs={'b': 4})
    assert '1' in n.link_id_mapping

    n.remove_link('1')
    assert list(n.graph.nodes) == [1, 2, 3]
    assert list(n.graph.edges) == [(1, 2, 0), (2, 3, 0), (2, 3, 1)]
    assert not '1' in n.link_id_mapping

    correct_change_log = pd.DataFrame(
        {'timestamp': {4: '2020-06-12 19:58:01'}, 'change_event': {4: 'remove'}, 'object_type': {4: 'link'},
         'old_id': {4: '1'}, 'new_id': {4: None}, 'old_attributes': {4: "{'b': 4, 'from': 1, 'to': 2, 'id': '1'}"},
         'new_attributes': {4: None},
         'diff': {4: [('remove', '', [('b', 4), ('from', 1), ('to', 2), ('id', '1')]), ('remove', 'id', '1')]}})
    cols_to_compare = ['change_event', 'object_type', 'old_id', 'new_id', 'old_attributes', 'new_attributes', 'diff']
    assert_frame_equal(n.change_log.log[cols_to_compare].tail(1), correct_change_log[cols_to_compare],
                       check_dtype=False)


def test_removing_multiple_links():
    n = Network()
    n.add_link('0', 1, 2, attribs={'a': 1})
    n.add_link('1', 1, 2, attribs={'b': 4})
    n.add_link('2', 2, 3, attribs={'a': 1})
    n.add_link('3', 2, 3, attribs={'b': 4})
    assert '0' in n.link_id_mapping
    assert '2' in n.link_id_mapping

    n.remove_links(['0', '2'])
    assert list(n.graph.nodes) == [1, 2, 3]
    assert list(n.graph.edges) == [(1, 2, 1), (2, 3, 1)]
    assert not '0' in n.link_id_mapping
    assert not '2' in n.link_id_mapping

    correct_change_log = pd.DataFrame(
        {'timestamp': {4: '2020-06-12 19:55:10', 5: '2020-06-12 19:55:10'}, 'change_event': {4: 'remove', 5: 'remove'},
         'object_type': {4: 'link', 5: 'link'}, 'old_id': {4: '0', 5: '2'}, 'new_id': {4: None, 5: None},
         'old_attributes': {4: "{'a': 1, 'from': 1, 'to': 2, 'id': '0'}", 5: "{'a': 1, 'from': 2, 'to': 3, 'id': '2'}"},
         'new_attributes': {4: None, 5: None},
         'diff': {4: [('remove', '', [('a', 1), ('from', 1), ('to', 2), ('id', '0')]), ('remove', 'id', '0')],
                  5: [('remove', '', [('a', 1), ('from', 2), ('to', 3), ('id', '2')]), ('remove', 'id', '2')]}})
    cols_to_compare = ['change_event', 'object_type', 'old_id', 'new_id', 'old_attributes', 'new_attributes', 'diff']
    assert_frame_equal(n.change_log.log[cols_to_compare].tail(2), correct_change_log[cols_to_compare],
                       check_dtype=False)


def test_number_of_multi_edges_counts_multi_edges_on_single_edge():
    n = Network()
    n.graph.add_edges_from([(1, 2), (2, 3), (3, 4)])
    assert n.number_of_multi_edges(1, 2) == 1


def test_number_of_multi_edges_counts_multi_edges_on_multi_edge():
    n = Network()
    n.graph.add_edges_from([(1, 2), (1, 2), (3, 4)])
    assert n.number_of_multi_edges(1, 2) == 2


def test_number_of_multi_edges_counts_multi_edges_on_non_existing_edge():
    n = Network()
    n.graph.add_edges_from([(1, 2), (1, 2), (3, 4)])
    assert n.number_of_multi_edges(1214, 21321) == 0


def test_nodes_gives_iterator_of_node_id_and_attribs():
    n = Network()
    n.graph.add_edges_from([(1, 2), (2, 3), (3, 4)])
    assert list(n.nodes()) == [(1, {}), (2, {}), (3, {}), (4, {})]


def test_node_gives_node_attribss():
    n = Network()
    n.graph.add_node(1, **{'attrib': 1})
    assert n.node(1) == {'attrib': 1}


def test_edges_gives_iterator_of_edge_from_to_nodes_and_attribs():
    n = Network()
    n.graph.add_edges_from([(1, 2), (2, 3), (3, 4)])
    assert list(n.edges()) == [(1, 2, {}), (2, 3, {}), (3, 4, {})]


def test_edge_method_gives_attributes_for_given_from_and_to_nodes():
    n = Network()
    n.graph.add_edge(1, 2, **{'attrib': 1})
    assert n.edge(1, 2) == {0: {'attrib': 1}}


def test_links_gives_iterator_of_link_id_and_edge_attribs():
    n = Network()
    n.add_link('0', 1, 2, attribs={'f': 's'})
    n.add_link('1', 2, 3, attribs={'h': 1})
    assert list(n.links()) == [('0', {'f': 's', 'from': 1, 'to': 2, 'id': '0'}),
                               ('1', {'h': 1, 'from': 2, 'to': 3, 'id': '1'})]


def test_link_gives_link_attribs():
    n = Network()
    n.add_link('0', 1, 2, attribs={'attrib': 1})
    n.add_link('0', 1, 2, attribs={'attrib': 1})
    assert n.link('0') == {'attrib': 1, 'from': 1, 'to': 2, 'id': '0'}


def test_read_matsim_network_delegates_to_matsim_reader_read_network(mocker):
    mocker.patch.object(matsim_reader, 'read_network', return_value=(1, 2, {}, {}))

    network = Network()
    network.read_matsim_network(pt2matsim_network_test_file, 'epsg:27700')
    network.epsg = 'epsg:27700'

    matsim_reader.read_network.assert_called_once_with(pt2matsim_network_test_file, network.transformer)


def test_read_matsim_schedule_runs_schedule_read_matsim_schedule_using_epsg_from_earlier_network_run(mocker):
    mocker.patch.object(Schedule, 'read_matsim_schedule')
    network = Network()
    network.read_matsim_network(pt2matsim_network_test_file, 'epsg:27700')
    network.epsg = 'epsg:27700'
    network.read_matsim_schedule(pt2matsim_schedule_file)

    Schedule.read_matsim_schedule.assert_called_once_with(pt2matsim_schedule_file, 'epsg:27700')


def test_read_matsim_schedule_runs_schedule_read_matsim_schedule_using_given_epsg_independent_of_network(mocker):
    mocker.patch.object(Schedule, 'read_matsim_schedule')
    network = Network()
    network.read_matsim_schedule(pt2matsim_schedule_file, 'epsg:27700')

    Schedule.read_matsim_schedule.assert_called_once_with(pt2matsim_schedule_file, 'epsg:27700')


def test_read_matsim_schedule_throws_error_when_asked_to_use_different_epsg_than_stored():
    network = Network()
    network.epsg = 'blop'

    with pytest.raises(RuntimeError) as e:
        network.read_matsim_schedule(pt2matsim_schedule_file, 'epsg:27700')
    assert 'The epsg you have given epsg:27700 does not match the epsg currently stored for this network' in str(
        e.value)


def test_generate_index_for_node_gives_next_integer_string_when_you_have_matsim_usual_integer_index():
    n = Network()
    n.add_node('1')
    assert n.generate_index_for_node() == '2'


def test_generate_index_for_node_gives_string_based_on_length_node_ids_when_you_have_mixed_index():
    n = Network()
    n.add_node('1')
    n.add_node('1x')
    assert n.generate_index_for_node() == '3'


def test_generate_index_for_node_gives_string_based_on_length_node_ids_when_you_have_all_non_int_index():
    n = Network()
    n.add_node('1w')
    n.add_node('1x')
    assert n.generate_index_for_node() == '3'


def test_generate_index_for_node_gives_uuid4_as_last_resort(mocker):
    mocker.patch.object(uuid, 'uuid4')
    n = Network()
    n.add_node('1w')
    n.add_node('1x')
    n.add_node('4')
    n.generate_index_for_node()
    uuid.uuid4.assert_called_once()


def test_generate_index_for_edge_gives_next_integer_string_when_you_have_matsim_usual_integer_index():
    n = Network()
    n.link_id_mapping = {'1': {}, '2': {}}
    assert n.generate_index_for_edge() == '3'


def test_generate_index_for_edge_gives_string_based_on_length_link_id_mapping_when_you_have_mixed_index():
    n = Network()
    n.link_id_mapping = {'1': {}, 'x2': {}}
    assert n.generate_index_for_edge() == '3'


def test_generate_index_for_edge_gives_string_based_on_length_link_id_mapping_when_you_have_all_non_int_index():
    n = Network()
    n.link_id_mapping = {'1x': {}, 'x2': {}}
    assert n.generate_index_for_edge() == '3'


def test_generate_index_for_edge_gives_uuid4_as_last_resort(mocker):
    mocker.patch.object(uuid, 'uuid4')
    n = Network()
    n.add_link('1x', 1, 2)
    n.add_link('3', 1, 2)
    n.generate_index_for_edge()
    uuid.uuid4.assert_called_once()


def test_index_graph_edges_generates_completely_new_index():
    n = Network()
    n.add_link('1x', 1, 2)
    n.add_link('x2', 1, 2)
    n.index_graph_edges()
    assert list(n.link_id_mapping.keys()) == ['0', '1']


def test_generate_validation_report(network_object_from_test_data):
    n = network_object_from_test_data
    report = n.generate_validation_report()
    correct_report = {'graph_connectivity': {
        'car': {'problem_nodes': {'dead_ends': ['21667818'], 'unreachable_node': ['25508485']},
                'number_of_connected_subgraphs': 2, 'connected_subgraphs': [(['21667818'], 1), (['25508485'], 1)]},
        'walk': {'problem_nodes': {'dead_ends': ['21667818'], 'unreachable_node': ['25508485']},
                 'number_of_connected_subgraphs': 2, 'connected_subgraphs': [(['21667818'], 1), (['25508485'], 1)]},
        'bike': {'problem_nodes': {'dead_ends': ['21667818'], 'unreachable_node': ['25508485']},
                 'number_of_connected_subgraphs': 2, 'connected_subgraphs': [(['21667818'], 1), (['25508485'], 1)]}}}
    assert_semantically_equal(report, correct_report)


def test_write_to_matsim_generates_three_matsim_files(network_object_from_test_data, tmpdir):
    # the correctness of these files is tested elsewhere
    expected_network_xml = os.path.join(tmpdir, 'network.xml')
    assert not os.path.exists(expected_network_xml)
    expected_schedule_xml = os.path.join(tmpdir, 'schedule.xml')
    assert not os.path.exists(expected_schedule_xml)
    expected_vehicle_xml = os.path.join(tmpdir, 'vehicles.xml')
    assert not os.path.exists(expected_vehicle_xml)

    network_object_from_test_data.write_to_matsim(tmpdir)

    assert os.path.exists(expected_network_xml)
    assert os.path.exists(expected_schedule_xml)
    assert os.path.exists(expected_vehicle_xml)


def test_write_to_matsim_generates_network_matsim_file_if_network_is_car_only(network_object_from_test_data, tmpdir):
    # the correctness of these files is tested elsewhere
    expected_network_xml = os.path.join(tmpdir, 'network.xml')
    assert not os.path.exists(expected_network_xml)
    expected_schedule_xml = os.path.join(tmpdir, 'schedule.xml')
    assert not os.path.exists(expected_schedule_xml)
    expected_vehicle_xml = os.path.join(tmpdir, 'vehicles.xml')
    assert not os.path.exists(expected_vehicle_xml)

    n = network_object_from_test_data
    n.schedule = Schedule()
    assert not n.schedule
    n.write_to_matsim(tmpdir)

    assert os.path.exists(expected_network_xml)
    assert not os.path.exists(expected_schedule_xml)
    assert not os.path.exists(expected_vehicle_xml)


def test_write_to_matsim_generates_change_log_csv(network_object_from_test_data, tmpdir):
    expected_change_log_path = os.path.join(tmpdir, 'change_log.csv')
    assert not os.path.exists(expected_change_log_path)

    network_object_from_test_data.write_to_matsim(tmpdir)

    assert os.path.exists(expected_change_log_path)<|MERGE_RESOLUTION|>--- conflicted
+++ resolved
@@ -316,8 +316,6 @@
 
     output_series = n.node_attribute_data_under_key(key='b')
     assert_series_equal(output_series, pd.Series({1: 1, 2: 4}))
-<<<<<<< HEAD
-=======
 
 
 def test_node_attribute_data_under_keys(network1):
@@ -345,7 +343,6 @@
     df = network1.node_attribute_data_under_keys(['x'], index_name='index')
     assert isinstance(df, pd.DataFrame)
     assert len(df.columns) == 1
->>>>>>> 57672cd4
 
 
 def test_link_attribute_data_under_key_returns_correct_pd_series_with_nested_keys():
@@ -364,8 +361,6 @@
 
     output_series = n.link_attribute_data_under_key(key='b')
     assert_series_equal(output_series, pd.Series({'0': 1, '1': 4}))
-<<<<<<< HEAD
-=======
 
 
 def test_link_attribute_data_under_keys(network1):
@@ -392,7 +387,6 @@
     df = network1.link_attribute_data_under_keys([{'attributes': {'osm:way:access': 'text'}}])
     assert isinstance(df, pd.DataFrame)
     assert 'attributes::osm:way:access::text' in df.columns
->>>>>>> 57672cd4
 
 
 def test_add_node_adds_node_to_graph_with_attribs():
@@ -445,15 +439,14 @@
     assert n.link_id_mapping['0'] == {'from': 1, 'to': 2, 'multi_edge_idx': 0}
 
 
-<<<<<<< HEAD
 def test_network_modal_subgraph_using_general_subgraph_on_link_attribs():
     def modal_condition(modes_list):
         return set(modes_list) & {'car'}
 
     n = Network()
-    n.add_link('0', 1, 2, {'modes': ['car', 'bike']})
-    n.add_link('1', 2, 3, {'modes': ['car']})
-    n.add_link('2', 2, 3, {'modes': ['bike']})
+    n.add_link('0', 1, 2, attribs={'modes': ['car', 'bike']})
+    n.add_link('1', 2, 3, attribs={'modes': ['car']})
+    n.add_link('2', 2, 3, attribs={'modes': ['bike']})
 
     car_graph = n.subgraph_on_link_conditions(conditions={'modes': modal_condition})
     assert list(car_graph.edges) == [(1, 2, 0), (2, 3, 0)]
@@ -461,9 +454,9 @@
 
 def test_network_modal_subgraph_using_specific_modal_subgraph_method_single_mode():
     n = Network()
-    n.add_link('0', 1, 2, {'modes': ['car', 'bike']})
-    n.add_link('1', 2, 3, {'modes': ['car']})
-    n.add_link('2', 2, 3, {'modes': ['bike']})
+    n.add_link('0', 1, 2, attribs={'modes': ['car', 'bike']})
+    n.add_link('1', 2, 3, attribs={'modes': ['car']})
+    n.add_link('2', 2, 3, attribs={'modes': ['bike']})
 
     car_graph = n.modal_subgraph(modes='car')
     assert list(car_graph.edges) == [(1, 2, 0), (2, 3, 0)]
@@ -471,14 +464,15 @@
 
 def test_network_modal_subgraph_using_specific_modal_subgraph_method_several_modes():
     n = Network()
-    n.add_link('0', 1, 2, {'modes': ['car', 'bike']})
-    n.add_link('1', 2, 3, {'modes': ['car']})
-    n.add_link('2', 2, 3, {'modes': ['bike']})
-    n.add_link('3', 2, 3, {'modes': ['walk']})
+    n.add_link('0', 1, 2, attribs={'modes': ['car', 'bike']})
+    n.add_link('1', 2, 3, attribs={'modes': ['car']})
+    n.add_link('2', 2, 3, attribs={'modes': ['bike']})
+    n.add_link('3', 2, 3, attribs={'modes': ['walk']})
 
     car_graph = n.modal_subgraph(modes=['car', 'bike'])
     assert list(car_graph.edges) == [(1, 2, 0), (2, 3, 0), (2, 3, 1)]
-=======
+
+
 def test_add_link_adds_link_with_specific_multi_idx():
     n = Network()
     n.add_link('0', 1, 2, 0)
@@ -602,7 +596,6 @@
     assert '0' not in link_ids
     assert len(set(link_ids)) == 2
     assert network1.link(link_ids[0]) != network1.link(link_ids[1])
->>>>>>> 57672cd4
 
 
 def test_modify_node_adds_attributes_in_the_graph_and_change_is_recorded_by_change_log():
