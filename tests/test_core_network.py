import ast
import json
import logging
import os
import sys
import uuid

import lxml
import networkx as nx
import pandas as pd
import geopandas as gpd
import pytest
from pandas.testing import assert_frame_equal, assert_series_equal
from geopandas.testing import assert_geodataframe_equal
from shapely.geometry import LineString, Polygon, Point

from genet.core import Network
from genet.input import matsim_reader
from tests.test_output_matsim_xml_writer import network_dtd, schedule_dtd
from genet.schedule_elements import Route, Service, Schedule, Stop
from genet.utils import plot, spatial
from genet.validate import network as network_validation
from genet.input import read
from tests.fixtures import assert_semantically_equal, route, stop_epsg_27700, network_object_from_test_data, \
    full_fat_default_config_path, correct_schedule, vehicle_definitions_config_path

sys.path.insert(0, os.path.abspath(os.path.join(os.path.dirname(__file__), "..")))
pt2matsim_network_test_file = os.path.abspath(
    os.path.join(os.path.dirname(__file__), "test_data", "matsim", "network.xml"))
pt2matsim_schedule_file = os.path.abspath(
    os.path.join(os.path.dirname(__file__), "test_data", "matsim", "schedule.xml"))

puma_network_test_file = os.path.abspath(
    os.path.join(os.path.dirname(__file__), "test_data", "puma", "network.xml"))
puma_schedule_test_file = os.path.abspath(
    os.path.join(os.path.dirname(__file__), "test_data", "puma", "schedule.xml"))

simplified_network = os.path.abspath(
    os.path.join(os.path.dirname(__file__), "test_data", "simplified_network", "network.xml"))
simplified_schedule = os.path.abspath(
    os.path.join(os.path.dirname(__file__), "test_data", "simplified_network", "schedule.xml"))

network_link_attrib_text_missing = os.path.abspath(
    os.path.join(os.path.dirname(__file__), "test_data", "matsim", "network_link_attrib_text_missing.xml"))


@pytest.fixture()
def network1():
    n1 = Network('epsg:27700')
    n1.add_node('101982',
                {'id': '101982',
                 'x': '528704.1425925883',
                 'y': '182068.78193707118',
                 'lon': -0.14625948709424305,
                 'lat': 51.52287873323954,
                 's2_id': 5221390329378179879})
    n1.add_node('101986',
                {'id': '101986',
                 'x': '528835.203274008',
                 'y': '182006.27331298392',
                 'lon': -0.14439428709377497,
                 'lat': 51.52228713323965,
                 's2_id': 5221390328605860387})
    n1.add_link('0', '101982', '101986',
                attribs={'id': '0',
                         'from': '101982',
                         'to': '101986',
                         'freespeed': 4.166666666666667,
                         'capacity': 600.0,
                         'permlanes': 1.0,
                         'oneway': '1',
                         'modes': ['car'],
                         's2_from': 5221390329378179879,
                         's2_to': 5221390328605860387,
                         'length': 52.765151087870265,
                         'attributes': {'osm:way:access': {'name': 'osm:way:access',
                                                           'class': 'java.lang.String',
                                                           'text': 'permissive'},
                                        'osm:way:highway': {'name': 'osm:way:highway',
                                                            'class': 'java.lang.String',
                                                            'text': 'unclassified'},
                                        'osm:way:id': {'name': 'osm:way:id',
                                                       'class': 'java.lang.Long',
                                                       'text': '26997928'},
                                        'osm:way:name': {'name': 'osm:way:name',
                                                         'class': 'java.lang.String',
                                                         'text': 'Brunswick Place'}}})
    return n1


@pytest.fixture()
def network2():
    n2 = Network('epsg:4326')
    n2.add_node('101982',
                {'id': '101982',
                 'x': -0.14625948709424305,
                 'y': 51.52287873323954,
                 'lon': -0.14625948709424305,
                 'lat': 51.52287873323954,
                 's2_id': 5221390329378179879})
    n2.add_node('101990',
                {'id': '101990',
                 'x': -0.14770188709624754,
                 'y': 51.5205729332399,
                 'lon': -0.14770188709624754,
                 'lat': 51.5205729332399,
                 's2_id': 5221390304444511271})
    n2.add_link('0', '101982', '101990',
                attribs={'id': '0',
                         'from': '101982',
                         'to': '101990',
                         'freespeed': 4.166666666666667,
                         'capacity': 600.0,
                         'permlanes': 1.0,
                         'oneway': '1',
                         'modes': ['car'],
                         's2_from': 5221390329378179879,
                         's2_to': 5221390304444511271,
                         'length': 52.765151087870265,
                         'attributes': {'osm:way:access': {'name': 'osm:way:access',
                                                           'class': 'java.lang.String',
                                                           'text': 'permissive'},
                                        'osm:way:highway': {'name': 'osm:way:highway',
                                                            'class': 'java.lang.String',
                                                            'text': 'unclassified'},
                                        'osm:way:id': {'name': 'osm:way:id',
                                                       'class': 'java.lang.Long',
                                                       'text': '26997928'},
                                        'osm:way:name': {'name': 'osm:way:name',
                                                         'class': 'java.lang.String',
                                                         'text': 'Brunswick Place'}}})
    return n2


@pytest.fixture()
def network3():
    n3 = Network('epsg:4326')
    n3.add_node('101982',
                {'id': '101982',
                 'x': '114.161432',
                 'y': '22.279784',
                 'lon': 114.161432,
                 'lat': 22.279784,
                 's2_id': 5221390329378179871})
    n3.add_node('101986',
                {'id': '101986',
                 'x': '114.155850',
                 'y': '22.290983',
                 'lon': 114.155850,
                 'lat': 22.290983,
                 's2_id': 5221390328605860382})
    n3.add_link('0', '101982', '101986',
                attribs={'id': '0',
                         'from': '101982',
                         'to': '101986',
                         'freespeed': 4.166666666666667,
                         'capacity': 600.0,
                         'permlanes': 1.0,
                         'oneway': '1',
                         'modes': ['car'],
                         's2_from': 5221390329378179871,
                         's2_to': 5221390328605860382,
                         'length': 52.765151087870265,
                         'attributes': {'osm:way:access': {'name': 'osm:way:access',
                                                           'class': 'java.lang.String',
                                                           'text': 'permissive'},
                                        'osm:way:highway': {'name': 'osm:way:highway',
                                                            'class': 'java.lang.String',
                                                            'text': 'unclassified'},
                                        'osm:way:id': {'name': 'osm:way:id',
                                                       'class': 'java.lang.Long',
                                                       'text': '26997928564'},
                                        'osm:way:name': {'name': 'osm:way:name',
                                                         'class': 'java.lang.String',
                                                         'text': 'Garden Road'}}})
    return n3


@pytest.fixture()
def network4():
    n4 = Network('epsg:4326')
    n4.add_node('101982',
                {'id': '101982',
                 'x': '114.161432',
                 'y': '22.279784',
                 'z': -51,
                 'lon': 114.161432,
                 'lat': 22.279784,
                 's2_id': 5221390329378179871})
    n4.add_node('101986',
                {'id': '101986',
                 'x': '114.155850',
                 'y': '22.290983',
                 'z': 100,
                 'lon': 114.155850,
                 'lat': 22.290983,
                 's2_id': 5221390328605860382})
    n4.add_link('0', '101982', '101986',
                attribs={'id': '0',
                         'from': '101982',
                         'to': '101986',
                         'freespeed': 4.166666666666667,
                         'capacity': 600.0,
                         'permlanes': 1.0,
                         'oneway': '1',
                         'modes': ['car'],
                         's2_from': 5221390329378179871,
                         's2_to': 5221390328605860382,
                         'length': 52.765151087870265,
                         'attributes': {'osm:way:access': {'name': 'osm:way:access',
                                                           'class': 'java.lang.String',
                                                           'text': 'permissive'},
                                        'osm:way:highway': {'name': 'osm:way:highway',
                                                            'class': 'java.lang.String',
                                                            'text': 'unclassified'},
                                        'osm:way:id': {'name': 'osm:way:id',
                                                       'class': 'java.lang.Long',
                                                       'text': '26997928564'},
                                        'osm:way:name': {'name': 'osm:way:name',
                                                         'class': 'java.lang.String',
                                                         'text': 'Garden Road'}}})
    return n4


@pytest.fixture()
def network_for_summary_stats():
    n = Network('epsg:27700')
    n.add_node('0', attribs={'x': 528704.1425925883, 'y': 182068.78193707118})
    n.add_node('1', attribs={'x': 528804.1425925883, 'y': 182168.78193707118})
    n.add_link('link_0', '0', '1', attribs={'length': 123, 'modes': ['car', 'walk'], 'freespeed': 10, 'capacity': 5})
    n.add_link('link_1', '0', '1', attribs={'length': 123, 'modes': ['bike'],
                                            'attributes': {'osm:way:highway': 'secondary'}})
    n.add_link('link_2', '1', '0', attribs={'length': 123, 'modes': ['rail']})

    n.schedule = Schedule(epsg='epsg:27700', services=[
        Service(id='bus_service',
                routes=[
                    Route(id='1', route_short_name='', mode='bus',
                          stops=[
                              Stop(id='0', x=529455.7452394223, y=182401.37630677427, epsg='epsg:27700',
                                   linkRefId='link_1', attributes={'bikeAccessible': 'true',
                                                                   'accessLinkId_car': '1',
                                                                   'carAccessible': 'true',
                                                                   'distance_catchment': '25'}),
                              Stop(id='1', x=529350.7866124967, y=182388.0201078112, epsg='epsg:27700',
                                   linkRefId='link_2')],
                          trips={'trip_id': ['VJ00938baa194cee94700312812d208fe79f3297ee_04:40:00'],
                                 'trip_departure_time': ['04:40:00'],
                                 'vehicle_id': ['veh_1_bus']},
                          arrival_offsets=['00:00:00', '00:02:00'],
                          departure_offsets=['00:00:00', '00:02:00'],
                          route=['link_1', 'link_2']),
                    Route(id='2', route_short_name='route2', mode='bus',
                          stops=[
                              Stop(id='0', x=529455.7452394223, y=182401.37630677427, epsg='epsg:27700',
                                   linkRefId='link_1'),
                              Stop(id='1', x=529350.7866124967, y=182388.0201078112, epsg='epsg:27700',
                                   linkRefId='link_2')],
                          trips={'trip_id': ['1_05:40:00', '2_05:45:00', '3_05:50:00', '4_06:40:00', '5_06:46:00'],
                                 'trip_departure_time': ['05:40:00', '05:45:00', '05:50:00', '06:40:00', '06:46:00'],
                                 'vehicle_id': ['veh_2_bus', 'veh_3_bus', 'veh_4_bus', 'veh_5_bus', 'veh_6_bus']},
                          arrival_offsets=['00:00:00', '00:03:00'],
                          departure_offsets=['00:00:00', '00:05:00'],
                          route=['link_1', 'link_2'])
                ]),
        Service(id='rail_service',
                routes=[Route(
                    route_short_name=r"RTR_I/love\_being//difficult",
                    mode='rail',
                    stops=[
                        Stop(id='RSN', x=-0.1410946, y=51.5231335, epsg='epsg:4326', name=r"I/love\_being//difficult"),
                        Stop(id='RSE', x=-0.1421595, y=51.5192615, epsg='epsg:4326')],
                    trips={'trip_id': ['RT1', 'RT2', 'RT3', 'RT4'],
                           'trip_departure_time': ['03:21:00', '03:31:00', '03:41:00', '03:51:00'],
                           'vehicle_id': ['veh_7_rail', 'veh_8_rail', 'veh_9_rail', 'veh_10_rail']},
                    arrival_offsets=['0:00:00', '0:02:00'],
                    departure_offsets=['0:00:00', '0:02:00']
                )])
    ])

    return n


def test_network_graph_initiates_as_not_simplififed():
    n = Network('epsg:27700')
    assert not n.is_simplified()


def test__repr__shows_graph_info_and_schedule_info():
    n = Network('epsg:4326')
    assert 'instance at' in n.__repr__()
    assert 'graph' in n.__repr__()
    assert 'schedule' in n.__repr__()


def test__str__shows_info():
    n = Network('epsg:4326')
    assert 'Graph info' in n.__str__()
    assert 'Schedule info' in n.__str__()


def test_reproject_changes_x_y_values_for_all_nodes(network1):
    network1.reproject('epsg:4326')
    nodes = dict(network1.nodes())
    correct_nodes = {
        '101982': {'id': '101982', 'x': -0.14625948709424305, 'y': 51.52287873323954, 'lon': -0.14625948709424305,
                   'lat': 51.52287873323954, 's2_id': 5221390329378179879},
        '101986': {'id': '101986', 'x': -0.14439428709377497, 'y': 51.52228713323965, 'lon': -0.14439428709377497,
                   'lat': 51.52228713323965, 's2_id': 5221390328605860387}}

    target_change_log = pd.DataFrame(
        {'timestamp': {3: '2020-07-09 19:50:51', 4: '2020-07-09 19:50:51'}, 'change_event': {3: 'modify', 4: 'modify'},
         'object_type': {3: 'node', 4: 'node'}, 'old_id': {3: '101982', 4: '101986'},
         'new_id': {3: '101982', 4: '101986'}, 'old_attributes': {
            3: "{'id': '101982', 'x': '528704.1425925883', 'y': '182068.78193707118', 'lon': -0.14625948709424305, 'lat': 51.52287873323954, 's2_id': 5221390329378179879}",
            4: "{'id': '101986', 'x': '528835.203274008', 'y': '182006.27331298392', 'lon': -0.14439428709377497, 'lat': 51.52228713323965, 's2_id': 5221390328605860387}"},
         'new_attributes': {
             3: "{'id': '101982', 'x': -0.14625948709424305, 'y': 51.52287873323954, 'lon': -0.14625948709424305, 'lat': 51.52287873323954, 's2_id': 5221390329378179879}",
             4: "{'id': '101986', 'x': -0.14439428709377497, 'y': 51.52228713323965, 'lon': -0.14439428709377497, 'lat': 51.52228713323965, 's2_id': 5221390328605860387}"},
         'diff': {3: [('change', 'x', ('528704.1425925883', -0.14625948709424305)),
                      ('change', 'y', ('182068.78193707118', 51.52287873323954))],
                  4: [('change', 'x', ('528835.203274008', -0.14439428709377497)),
                      ('change', 'y', ('182006.27331298392', 51.52228713323965))]}}
    )
    assert_semantically_equal(nodes, correct_nodes)
    for i in [3, 4]:
        assert_semantically_equal(ast.literal_eval(target_change_log.loc[i, 'old_attributes']),
                                  ast.literal_eval(network1.change_log.loc[i, 'old_attributes']))
        assert_semantically_equal(ast.literal_eval(target_change_log.loc[i, 'new_attributes']),
                                  ast.literal_eval(network1.change_log.loc[i, 'new_attributes']))
    cols_to_compare = ['change_event', 'object_type', 'old_id', 'new_id', 'diff']
    assert_frame_equal(network1.change_log[cols_to_compare].tail(2), target_change_log[cols_to_compare],
                       check_dtype=False)


def test_reproject_delegates_reprojection_to_schedules_own_method(network1, route, mocker):
    mocker.patch.object(Schedule, 'reproject')
    network1.schedule = Schedule(epsg='epsg:27700', services=[Service(id='id', routes=[route])])
    network1.reproject('epsg:4326')
    network1.schedule.reproject.assert_called_once_with('epsg:4326', 1)


def test_reproject_updates_graph_crs(network1):
    network1.reproject('epsg:4326')
    assert network1.graph.graph['crs'] == 'epsg:4326'


def test_reprojecting_links_with_geometries():
    n = Network('epsg:27700')
    n.add_nodes({'A': {'x': -82514.72274, 'y': 220772.02798},
                 'B': {'x': -82769.25894, 'y': 220773.0637}})
    n.add_links({'1': {'from': 'A', 'to': 'B',
                       'geometry': LineString([(-82514.72274, 220772.02798),
                                               (-82546.23894, 220772.88254),
                                               (-82571.87107, 220772.53339),
                                               (-82594.92709, 220770.68385),
                                               (-82625.33255, 220770.45579),
                                               (-82631.26842, 220770.40158),
                                               (-82669.7309, 220770.04349),
                                               (-82727.94946, 220770.79793),
                                               (-82757.38528, 220771.75412),
                                               (-82761.82425, 220771.95614),
                                               (-82769.25894, 220773.0637)])}})
    n.reproject('epsg:2157')

    geometry_coords = list(n.link('1')['geometry'].coords)

    assert round(geometry_coords[0][0], 7) == 532006.5605980
    assert round(geometry_coords[0][1], 7) == 547653.3751768

    assert round(geometry_coords[-1][0], 7) == 531753.4315189
    assert round(geometry_coords[-1][1], 7) == 547633.5224837


def test_adding_the_same_networks():
    n_left = Network('epsg:27700')
    n_left.add_node('1', {'id': '1', 'x': 528704.1425925883, 'y': 182068.78193707118,
                          'lon': -0.14625948709424305, 'lat': 51.52287873323954, 's2_id': 5221390329378179879})
    n_left.add_node('2', {'id': '2', 'x': 528835.203274008, 'y': 182006.27331298392,
                          'lon': -0.14439428709377497, 'lat': 51.52228713323965, 's2_id': 5221390328605860387})
    n_left.add_link('1', '1', '2', attribs={'modes': ['walk']})

    n_right = Network('epsg:27700')
    n_right.add_node('1', {'id': '1', 'x': 528704.1425925883, 'y': 182068.78193707118,
                           'lon': -0.14625948709424305, 'lat': 51.52287873323954, 's2_id': 5221390329378179879})
    n_right.add_node('2', {'id': '2', 'x': 528835.203274008, 'y': 182006.27331298392,
                           'lon': -0.14439428709377497, 'lat': 51.52228713323965, 's2_id': 5221390328605860387})
    n_right.add_link('1', '1', '2', attribs={'modes': ['walk']})

    n_left.add(n_right)
    assert_semantically_equal(dict(n_left.nodes()), {
        '1': {'id': '1', 'x': 528704.1425925883, 'y': 182068.78193707118, 'lon': -0.14625948709424305,
              'lat': 51.52287873323954, 's2_id': 5221390329378179879},
        '2': {'id': '2', 'x': 528835.203274008, 'y': 182006.27331298392, 'lon': -0.14439428709377497,
              'lat': 51.52228713323965, 's2_id': 5221390328605860387}})
    assert_semantically_equal(dict(n_left.links()), {'1': {'modes': ['walk'], 'from': '1', 'to': '2', 'id': '1'}})


def test_adding_the_same_networks_but_with_differing_projections():
    n_left = Network('epsg:27700')
    n_left.add_node('1', {'id': '1', 'x': 528704.1425925883, 'y': 182068.78193707118,
                          'lon': -0.14625948709424305, 'lat': 51.52287873323954, 's2_id': 5221390329378179879})
    n_left.add_node('2', {'id': '2', 'x': 528835.203274008, 'y': 182006.27331298392,
                          'lon': -0.14439428709377497, 'lat': 51.52228713323965, 's2_id': 5221390328605860387})
    n_left.add_link('1', '1', '2', attribs={'modes': ['walk']})

    n_right = Network('epsg:27700')
    n_right.add_node('1', {'id': '1', 'x': 528704.1425925883, 'y': 182068.78193707118,
                           'lon': -0.14625948709424305, 'lat': 51.52287873323954, 's2_id': 5221390329378179879})
    n_right.add_node('2', {'id': '2', 'x': 528835.203274008, 'y': 182006.27331298392,
                           'lon': -0.14439428709377497, 'lat': 51.52228713323965, 's2_id': 5221390328605860387})
    n_right.add_link('1', '1', '2', attribs={'modes': ['walk']})
    n_right.reproject('epsg:4326')

    n_left.add(n_right)
    assert_semantically_equal(dict(n_left.nodes()), {
        '1': {'id': '1', 'x': 528704.1425925883, 'y': 182068.78193707118, 'lon': -0.14625948709424305,
              'lat': 51.52287873323954, 's2_id': 5221390329378179879},
        '2': {'id': '2', 'x': 528835.203274008, 'y': 182006.27331298392, 'lon': -0.14439428709377497,
              'lat': 51.52228713323965, 's2_id': 5221390328605860387}})
    assert_semantically_equal(dict(n_left.links()), {'1': {'modes': ['walk'], 'from': '1', 'to': '2', 'id': '1'}})


def test_adding_networks_with_clashing_node_ids():
    n_left = Network('epsg:27700')
    n_left.add_node('1', {'id': '1', 'x': 528704.1425925883, 'y': 182068.78193707118,
                          'lon': -0.14625948709424305, 'lat': 51.52287873323954, 's2_id': 5221390329378179879})
    n_left.add_node('2', {'id': '2', 'x': 528835.203274008, 'y': 182006.27331298392,
                          'lon': -0.14439428709377497, 'lat': 51.52228713323965, 's2_id': 5221390328605860387})
    n_left.add_link('1', '1', '2', attribs={'modes': ['walk']})

    n_right = Network('epsg:27700')
    n_right.add_node('10', {'id': '1', 'x': 528704.1425925883, 'y': 182068.78193707118,
                            'lon': -0.14625948709424305, 'lat': 51.52287873323954, 's2_id': 5221390329378179879})
    n_right.add_node('20', {'id': '2', 'x': 528835.203274008, 'y': 182006.27331298392,
                            'lon': -0.14439428709377497, 'lat': 51.52228713323965, 's2_id': 5221390328605860387})
    n_right.add_link('1', '10', '20', attribs={'modes': ['walk']})

    n_left.add(n_right)
    assert_semantically_equal(dict(n_left.nodes()), {
        '1': {'id': '1', 'x': 528704.1425925883, 'y': 182068.78193707118, 'lon': -0.14625948709424305,
              'lat': 51.52287873323954, 's2_id': 5221390329378179879},
        '2': {'id': '2', 'x': 528835.203274008, 'y': 182006.27331298392, 'lon': -0.14439428709377497,
              'lat': 51.52228713323965, 's2_id': 5221390328605860387}})
    assert_semantically_equal(dict(n_left.links()), {'1': {'modes': ['walk'], 'from': '1', 'to': '2', 'id': '1'}})


def test_adding_networks_with_clashing_link_ids():
    n_left = Network('epsg:27700')
    n_left.add_node('1', {'id': '1', 'x': 528704.1425925883, 'y': 182068.78193707118,
                          'lon': -0.14625948709424305, 'lat': 51.52287873323954, 's2_id': 5221390329378179879})
    n_left.add_node('2', {'id': '2', 'x': 528835.203274008, 'y': 182006.27331298392,
                          'lon': -0.14439428709377497, 'lat': 51.52228713323965, 's2_id': 5221390328605860387})
    n_left.add_link('1', '1', '2', attribs={'modes': ['walk']})

    n_right = Network('epsg:27700')
    n_right.add_node('1', {'id': '1', 'x': 528704.1425925883, 'y': 182068.78193707118,
                           'lon': -0.14625948709424305, 'lat': 51.52287873323954, 's2_id': 5221390329378179879})
    n_right.add_node('2', {'id': '2', 'x': 528835.203274008, 'y': 182006.27331298392,
                           'lon': -0.14439428709377497, 'lat': 51.52228713323965, 's2_id': 5221390328605860387})
    n_right.add_link('10', '1', '2', attribs={'modes': ['walk']})

    n_left.add(n_right)
    assert_semantically_equal(dict(n_left.nodes()), {
        '1': {'id': '1', 'x': 528704.1425925883, 'y': 182068.78193707118, 'lon': -0.14625948709424305,
              'lat': 51.52287873323954, 's2_id': 5221390329378179879},
        '2': {'id': '2', 'x': 528835.203274008, 'y': 182006.27331298392, 'lon': -0.14439428709377497,
              'lat': 51.52228713323965, 's2_id': 5221390328605860387}})
    assert_semantically_equal(dict(n_left.links()), {'1': {'modes': ['walk'], 'from': '1', 'to': '2', 'id': '1'}})


def test_adding_networks_with_clashing_multiindices():
    n_left = Network('epsg:27700')
    n_left.add_node('1', {'id': '1', 'x': 528704.1425925883, 'y': 182068.78193707118,
                          'lon': -0.14625948709424305, 'lat': 51.52287873323954, 's2_id': 5221390329378179879})
    n_left.add_node('2', {'id': '2', 'x': 528835.203274008, 'y': 182006.27331298392,
                          'lon': -0.14439428709377497, 'lat': 51.52228713323965, 's2_id': 5221390328605860387})
    n_left.add_link('1', '1', '2', 0, attribs={'modes': ['walk']})

    n_right = Network('epsg:27700')
    n_left.add_node('1', {'id': '1', 'x': 528704.1425925883, 'y': 182068.78193707118,
                          'lon': -0.14625948709424305, 'lat': 51.52287873323954, 's2_id': 5221390329378179879})
    n_left.add_node('2', {'id': '2', 'x': 528835.203274008, 'y': 182006.27331298392,
                          'lon': -0.14439428709377497, 'lat': 51.52228713323965, 's2_id': 5221390328605860387})
    n_left.add_link('1', '1', '2', 0, attribs={'modes': ['walk', 'bike']})

    n_left.add(n_right)
    assert len(list(n_left.nodes())) == 2
    assert n_left.node('1') == {'id': '1', 'x': 528704.1425925883, 'y': 182068.78193707118,
                                'lon': -0.14625948709424305, 'lat': 51.52287873323954, 's2_id': 5221390329378179879}
    assert n_left.node('2') == {'id': '2', 'x': 528835.203274008, 'y': 182006.27331298392,
                                'lon': -0.14439428709377497, 'lat': 51.52228713323965, 's2_id': 5221390328605860387}
    assert len(n_left.link_id_mapping) == 2
    assert n_left.link('1') == {'modes': ['walk'], 'from': '1', 'to': '2', 'id': '1'}
    assert n_left.graph['1']['2'][0] == {'modes': ['walk'], 'from': '1', 'to': '2', 'id': '1'}


def test_adding_disjoint_networks_with_unique_ids():
    n_left = Network('epsg:27700')
    n_left.add_node('1', {'id': '1', 'x': 528704.1425925883, 'y': 182068.78193707118,
                          'lon': -0.14625948709424305, 'lat': 51.52287873323954, 's2_id': 5221390329378179879})
    n_left.add_node('2', {'id': '2', 'x': 528835.203274008, 'y': 182006.27331298392,
                          'lon': -0.14439428709377497, 'lat': 51.52228713323965, 's2_id': 5221390328605860387})
    n_left.add_link('1', '1', '2', attribs={'modes': ['walk']})

    n_right = Network('epsg:27700')
    n_right.add_node('10', {'id': '1', 'x': 1, 'y': 1,
                            'lon': 1, 'lat': 1, 's2_id': 1})
    n_right.add_node('20', {'id': '2', 'x': 1, 'y': 1,
                            'lon': 1, 'lat': 1, 's2_id': 2})
    n_right.add_link('100', '10', '20', attribs={'modes': ['walk']})

    n_left.add(n_right)
    assert_semantically_equal(dict(n_left.nodes()), {'10': {'id': '1', 'x': 1, 'y': 1, 'lon': 1, 'lat': 1, 's2_id': 1},
                                                     '20': {'id': '2', 'x': 1, 'y': 1, 'lon': 1, 'lat': 1, 's2_id': 2},
                                                     '1': {'id': '1', 'x': 528704.1425925883, 'y': 182068.78193707118,
                                                           'lon': -0.14625948709424305, 'lat': 51.52287873323954,
                                                           's2_id': 5221390329378179879},
                                                     '2': {'id': '2', 'x': 528835.203274008, 'y': 182006.27331298392,
                                                           'lon': -0.14439428709377497, 'lat': 51.52228713323965,
                                                           's2_id': 5221390328605860387}})
    assert_semantically_equal(dict(n_left.links()), {'100': {'modes': ['walk'], 'from': '10', 'to': '20', 'id': '100'},
                                                     '1': {'modes': ['walk'], 'from': '1', 'to': '2', 'id': '1'}})


def test_adding_disjoint_networks_with_clashing_ids():
    n_left = Network('epsg:27700')
    n_left.add_node('1', {'id': '1', 'x': 528704.1425925883, 'y': 182068.78193707118,
                          'lon': -0.14625948709424305, 'lat': 51.52287873323954, 's2_id': 5221390329378179879})
    n_left.add_node('2', {'id': '2', 'x': 528835.203274008, 'y': 182006.27331298392,
                          'lon': -0.14439428709377497, 'lat': 51.52228713323965, 's2_id': 5221390328605860387})
    n_left.add_link('1', '1', '2', attribs={'modes': ['walk']})

    n_right = Network('epsg:27700')
    n_right.add_node('1', {'id': '1', 'x': 1, 'y': 1,
                           'lon': 1, 'lat': 1, 's2_id': 1})
    n_right.add_node('2', {'id': '2', 'x': 1, 'y': 1,
                           'lon': 1, 'lat': 1, 's2_id': 2})
    n_right.add_link('1', '1', '2', attribs={'modes': ['walk']})

    n_left.add(n_right)
    assert len(list(n_left.nodes())) == 4
    assert n_left.node('1') == {'id': '1', 'x': 528704.1425925883, 'y': 182068.78193707118,
                                'lon': -0.14625948709424305, 'lat': 51.52287873323954, 's2_id': 5221390329378179879}
    assert n_left.node('2') == {'id': '2', 'x': 528835.203274008, 'y': 182006.27331298392,
                                'lon': -0.14439428709377497, 'lat': 51.52228713323965, 's2_id': 5221390328605860387}
    assert len(n_left.link_id_mapping) == 2
    assert n_left.link('1') == {'modes': ['walk'], 'from': '1', 'to': '2', 'id': '1'}


def test_adding_simplified_network_and_not_throws_error():
    n = Network('epsg:2770')
    m = Network('epsg:2770')
    m._mark_as_simplified()

    with pytest.raises(RuntimeError) as error_info:
        n.add(m)
    assert "cannot add" in str(error_info.value)


def test_print_shows_info(mocker):
    mocker.patch.object(Network, 'info')
    n = Network('epsg:27700')
    n.print()
    n.info.assert_called_once()


def test_plot_delegates_to_plot_kepler(mocker, network_object_from_test_data):
    mocker.patch.object(plot, 'plot_geodataframes_on_kepler_map')
    network_object_from_test_data.plot()
    plot.plot_geodataframes_on_kepler_map.assert_called_once()


def test_plot_saves_to_the_specified_directory(tmpdir, network_object_from_test_data):
    filename = 'network_with_pt_routes'
    expected_plot_path = os.path.join(tmpdir, filename + '.html')
    assert not os.path.exists(expected_plot_path)

    network_object_from_test_data.plot(output_dir=tmpdir)

    assert os.path.exists(expected_plot_path)


def test_plot_graph_delegates_to_plot_kepler(mocker, network_object_from_test_data):
    mocker.patch.object(plot, 'plot_geodataframes_on_kepler_map')

    network_object_from_test_data.plot_graph()

    plot.plot_geodataframes_on_kepler_map.assert_called_once()


def test_plot_graph_saves_to_the_specified_directory(tmpdir, network_object_from_test_data):
    filename = 'network_graph'
    expected_plot_path = os.path.join(tmpdir, filename + '.html')
    assert not os.path.exists(expected_plot_path)

    network_object_from_test_data.plot_graph(output_dir=tmpdir)

    assert os.path.exists(expected_plot_path)


def test_plot_schedule_delegates_to_plot_kepler(mocker, network_object_from_test_data):
    mocker.patch.object(plot, 'plot_geodataframes_on_kepler_map')

    network_object_from_test_data.plot_schedule()

    plot.plot_geodataframes_on_kepler_map.assert_called_once()


def test_plot_schedule_saves_to_the_specified_directory(tmpdir, network_object_from_test_data):
    filename = 'network_and_schedule'
    expected_plot_path = os.path.join(tmpdir, filename + '.html')
    assert not os.path.exists(expected_plot_path)

    network_object_from_test_data.plot_schedule(output_dir=tmpdir)

    assert os.path.exists(expected_plot_path)


def test_attempt_to_simplify_already_simplified_network_throws_error():
    n = Network('epsg:27700')
    n._mark_as_simplified()

    with pytest.raises(RuntimeError) as error_info:
        n.simplify()
    assert "cannot simplify" in str(error_info.value)


@pytest.fixture()
def puma_network():
    return read.read_matsim(
        path_to_network=puma_network_test_file, epsg='epsg:27700', path_to_schedule=puma_schedule_test_file)


@pytest.fixture()
def puma_network_with_pt_stops_at_risk_of_oversimplification(puma_network):
    return {
        'network': puma_network,
        'pt_stops_at_risk': ['5221390681543854913', '5221390302070799085', '5221390323679791901']
    }


@pytest.fixture()
def network_with_simplified_schema():
    # characterised by complex geometry link attribute and set text value in nested attributes dictionary
    n = Network('epsg:27700')
    n.add_node('101982',
               {'id': '101982',
                'x': '528704.1425925883',
                'y': '182068.78193707118',
                'lon': -0.14625948709424305,
                'lat': 51.52287873323954,
                's2_id': 5221390329378179879})
    n.add_node('101986',
               {'id': '101986',
                'x': '528835.203274008',
                'y': '182006.27331298392',
                'lon': -0.14439428709377497,
                'lat': 51.52228713323965,
                's2_id': 5221390328605860387})
    n.add_link('0', '101982', '101986',
               attribs={'id': '0',
                        'from': '101982',
                        'to': '101986',
                        'freespeed': 4.166666666666667,
                        'capacity': 600.0,
                        'permlanes': 1.0,
                        'oneway': '1',
                        'modes': {'car'},
                        'geometry': LineString(
                            [(528704.1425925883, 182068.78193707118), (528754.425925883, 182038.78193707118),
                             (528835.203274008, 182006.27331298392)]),
                        's2_from': 5221390329378179879,
                        's2_to': 5221390328605860387,
                        'length': 52.765151087870265,
                        'attributes': {'osm:way:highway': {'name': 'osm:way:highway',
                                                           'class': 'java.lang.String',
                                                           'text': {'unclassified', 'other'}}}})
    return n


def test_simplifing_puma_network_results_in_correct_record_of_simplified_links(puma_network):
    assert not puma_network.is_simplified()
    link_ids_pre_simplify = set(dict(puma_network.links()).keys())

    puma_network.simplify()
    assert puma_network.is_simplified()

    link_ids_post_simplify = set(dict(puma_network.links()).keys())

    new_links = link_ids_post_simplify - link_ids_pre_simplify
    deleted_links = link_ids_pre_simplify - link_ids_post_simplify

    # check the links removed in simplification are mapped to new links
    assert set(puma_network.link_simplification_map.keys()).issubset(deleted_links)
    # check map points to new links
    assert set(puma_network.link_simplification_map.values()) == new_links
    # check all new links in the network have edge mappings (present in link_id_mapping)
    assert (set(puma_network.link_id_mapping.keys()) & new_links) == new_links


def test_simplifing_puma_network_results_in_a_valid_schedule(puma_network):
    puma_network.simplify()
    puma_network.schedule.is_valid_schedule()


def test_simplifing_puma_network_results_in_a_schedule_with_valid_network_routes(puma_network):
    puma_network.simplify()
    puma_network.has_schedule_with_valid_network_routes()


def test_simplify_does_not_oversimplify_PT_endpoints(puma_network_with_pt_stops_at_risk_of_oversimplification):
    puma_network = puma_network_with_pt_stops_at_risk_of_oversimplification['network']
    pt_stops_at_risk = puma_network_with_pt_stops_at_risk_of_oversimplification['pt_stops_at_risk']

    assert not puma_network.is_simplified()
    for s in pt_stops_at_risk:
        assert puma_network.link(puma_network.schedule.stop(s).linkRefId)['length'] == 1

    puma_network.simplify()

    for s in pt_stops_at_risk:
        assert puma_network.link(puma_network.schedule.stop(s).linkRefId)['length'] == 1


def test_simplify_keeps_pt_stop_loops(puma_network):
    puma_network.simplify()

    for stop in puma_network.schedule.stops():
        assert puma_network.link(stop.linkRefId)['from'] == puma_network.link(stop.linkRefId)['to']
        assert puma_network.link(stop.linkRefId)['length'] == 1


def test_simplified_network_saves_to_correct_dtds(tmpdir, network_dtd, network_with_simplified_schema):
    network_with_simplified_schema.write_to_matsim(tmpdir)

    generated_network_file_path = os.path.join(tmpdir, 'network.xml')
    xml_obj = lxml.etree.parse(generated_network_file_path)
    assert network_dtd.validate(xml_obj), \
        'Doc generated at {} is not valid against DTD due to {}'.format(generated_network_file_path,
                                                                        network_dtd.error_log.filter_from_errors())


def test_network_tagged_as_simplified_saves_to_correct_dtds(tmpdir, network_dtd):
    n = Network(epsg='epsg:27700')
    n._mark_as_simplified()

    n.write_to_matsim(tmpdir)
    generated_network_file_path = os.path.join(tmpdir, 'network.xml')

    xml_obj = lxml.etree.parse(generated_network_file_path)
    assert network_dtd.validate(xml_obj), \
        'Doc generated at {} is not valid against DTD due to {}'.format(generated_network_file_path,
                                                                        network_dtd.error_log.filter_from_errors())


def test_simplifying_network_with_multi_edges_resulting_in_multi_paths():
    n = Network('epsg:27700')
    n.add_nodes({
        'n_-1': {'x': -1, 'y': -1, 's2_id': -1},
        'n_0': {'x': 0, 'y': 0, 's2_id': 0},
        'n_1': {'x': 1, 'y': 1, 's2_id': 1},
        'n_2': {'x': 2, 'y': 2, 's2_id': 2},
        'n_3': {'x': 3, 'y': 3, 's2_id': 3},
        'n_4': {'x': 4, 'y': 4, 's2_id': 4},
        'n_5': {'x': 5, 'y': 5, 's2_id': 5},
        'n_6': {'x': 6, 'y': 5, 's2_id': 6},
    })
    n.add_links({
        'l_-1': {'from': 'n_-1', 'to': 'n_1', 'freespeed': 1, 'capacity': 1, 'permlanes': 1, 'length': 1,
                 'modes': {'car'}},
        'l_0': {'from': 'n_0', 'to': 'n_1', 'freespeed': 1, 'capacity': 1, 'permlanes': 1, 'length': 1,
                'modes': {'car'}},
        'l_1': {'from': 'n_1', 'to': 'n_2', 'freespeed': 1, 'capacity': 1, 'permlanes': 1, 'length': 1,
                'modes': {'car'}},
        'l_2': {'from': 'n_1', 'to': 'n_2', 'freespeed': 1, 'capacity': 1, 'permlanes': 1, 'length': 1,
                'modes': {'car'}},
        'l_3': {'from': 'n_2', 'to': 'n_3', 'freespeed': 1, 'capacity': 1, 'permlanes': 1, 'length': 1,
                'modes': {'car'}},
        'l_4': {'from': 'n_2', 'to': 'n_3', 'freespeed': 1, 'capacity': 1, 'permlanes': 1, 'length': 1,
                'modes': {'car'}},
        'l_5': {'from': 'n_3', 'to': 'n_4', 'freespeed': 1, 'capacity': 1, 'permlanes': 1, 'length': 1,
                'modes': {'car'}},
        'l_6': {'from': 'n_3', 'to': 'n_4', 'freespeed': 1, 'capacity': 1, 'permlanes': 1, 'length': 1,
                'modes': {'car'}},
        'l_7': {'from': 'n_4', 'to': 'n_5', 'freespeed': 1, 'capacity': 1, 'permlanes': 1, 'length': 1,
                'modes': {'car'}},
        'l_8': {'from': 'n_4', 'to': 'n_6', 'freespeed': 1, 'capacity': 1, 'permlanes': 1, 'length': 1,
                'modes': {'car'}}
    })

    n.simplify()

    assert set(n.link_simplification_map) == {'l_4', 'l_1', 'l_5', 'l_3', 'l_6', 'l_2'}


def test_reading_back_simplified_network():
    # simplified networks have additional geometry attribute and some of their attributes are composite, e.g. links
    # now refer to a number of osm ways each with a unique id
    n = read.read_matsim(path_to_network=simplified_network, epsg='epsg:27700',
                         path_to_schedule=simplified_schedule)

    number_of_simplified_links = 659

    links_with_geometry = n.extract_links_on_edge_attributes(conditions={'geometry': lambda x: True})

    assert len(links_with_geometry) == number_of_simplified_links

    for link in links_with_geometry:
        attribs = n.link(link)
        if 'attributes' in attribs:
            assert not 'geometry' in attribs['attributes']
            for k, v in attribs['attributes'].items():
                if isinstance(v, str):
                    assert not ',' in v


def test_simplified_tag_for_network_is_read_correctly_with_bool_attribute():
    n = read.read_matsim(path_to_network=simplified_network, epsg='epsg:27700',
                         path_to_schedule=simplified_schedule)
    assert n.attributes['simplified']


def test_network_with_missing_link_attribute_elem_text_is_read_and_able_to_save_again(tmpdir):
    n = read.read_matsim(path_to_network=network_link_attrib_text_missing, epsg='epsg:27700')
    n.write_to_matsim(tmpdir)


def test_node_attribute_data_under_key_returns_correct_pd_series_with_nested_keys():
    n = Network('epsg:27700')
    n.add_node(1, {'a': {'b': 1}})
    n.add_node(2, {'a': {'b': 4}})

    output_series = n.node_attribute_data_under_key(key={'a': 'b'})
    assert_series_equal(output_series, pd.Series({1: 1, 2: 4}))


def test_node_attribute_data_under_key_returns_correct_pd_series_with_flat_keys():
    n = Network('epsg:27700')
    n.add_node(1, {'b': 1})
    n.add_node(2, {'b': 4})

    output_series = n.node_attribute_data_under_key(key='b')
    assert_series_equal(output_series, pd.Series({1: 1, 2: 4}))


def test_node_attribute_data_under_keys(network1):
    df = network1.node_attribute_data_under_keys(['x', 'y'])

    df_to_compare = pd.DataFrame({'x': {'101982': '528704.1425925883', '101986': '528835.203274008'},
                                  'y': {'101982': '182068.78193707118', '101986': '182006.27331298392'}})

    assert_frame_equal(df, df_to_compare)


def test_node_attribute_data_under_keys_with_named_index(network1):
    df = network1.node_attribute_data_under_keys(['x', 'y'], index_name='index')
    assert df.index.name == 'index'


def test_node_attribute_data_under_keys_generates_key_for_nested_data(network1):
    network1.add_node('1', {'key': {'nested_value': {'more_nested': 4}}})
    df = network1.node_attribute_data_under_keys([{'key': {'nested_value': 'more_nested'}}])
    assert isinstance(df, pd.DataFrame)
    assert 'key::nested_value::more_nested' in df.columns


def test_node_attribute_data_under_keys_returns_dataframe_with_one_col_if_passed_one_key(network1):
    df = network1.node_attribute_data_under_keys(['x'], index_name='index')
    assert isinstance(df, pd.DataFrame)
    assert len(df.columns) == 1


def test_link_attribute_data_under_key_returns_correct_pd_series_with_nested_keys():
    n = Network('epsg:27700')
    n.add_link('0', 1, 2, attribs={'a': {'b': 1}})
    n.add_link('1', 1, 2, attribs={'a': {'b': 4}})

    output_series = n.link_attribute_data_under_key(key={'a': 'b'})
    assert_series_equal(output_series, pd.Series({'0': 1, '1': 4}))


def test_link_attribute_data_under_key_returns_correct_pd_series_with_flat_keys():
    n = Network('epsg:27700')
    n.add_link('0', 1, 2, attribs={'b': 1})
    n.add_link('1', 1, 2, attribs={'b': 4})

    output_series = n.link_attribute_data_under_key(key='b')
    assert_series_equal(output_series, pd.Series({'0': 1, '1': 4}))


def test_link_attribute_data_under_keys(network1):
    df = network1.link_attribute_data_under_keys(['modes', 'freespeed', 'capacity', 'permlanes'])

    df_to_compare = pd.DataFrame({'modes': {'0': ['car']}, 'freespeed': {'0': 4.166666666666667},
                                  'capacity': {'0': 600.0}, 'permlanes': {'0': 1.0}})

    assert_frame_equal(df, df_to_compare)


def test_link_attribute_data_under_keys_with_named_index(network1):
    df = network1.link_attribute_data_under_keys(['modes', 'freespeed', 'capacity', 'permlanes'], index_name='index')
    assert df.index.name == 'index'


def test_link_attribute_data_under_keys_returns_dataframe_with_one_col_if_passed_one_key(network1):
    df = network1.link_attribute_data_under_keys(['modes'])
    assert isinstance(df, pd.DataFrame)
    assert len(df.columns) == 1


def test_link_attribute_data_under_keys_generates_key_for_nested_data(network1):
    df = network1.link_attribute_data_under_keys([{'attributes': {'osm:way:access': 'text'}}])

    assert isinstance(df, pd.DataFrame)
    assert 'attributes::osm:way:access::text' in df.columns


def test_add_node_adds_node_to_graph_with_attribs():
    n = Network('epsg:27700')
    n.add_node(1, {'a': 1})
    assert n.graph.has_node(1)
    assert n.node(1) == {'a': 1}


def test_add_node_adds_node_to_graph_without_attribs():
    n = Network('epsg:27700')
    n.add_node(1)
    assert n.node(1) == {}
    assert n.graph.has_node(1)


def test_add_multiple_nodes():
    n = Network('epsg:27700')
    reindexing_dict, actual_nodes_added = n.add_nodes({1: {'x': 1, 'y': 2}, 2: {'x': 2, 'y': 2}})
    assert n.graph.has_node(1)
    assert n.node(1) == {'x': 1, 'y': 2, 'id': 1}
    assert n.graph.has_node(2)
    assert n.node(2) == {'x': 2, 'y': 2, 'id': 2}
    assert reindexing_dict == {}


def test_add_nodes_with_clashing_ids():
    n = Network('epsg:27700')
    n.add_node(1, {})
    reindexing_dict, actual_nodes_added = n.add_nodes({1: {'x': 1, 'y': 2}, 2: {'x': 2, 'y': 2}})
    assert n.graph.has_node(1)
    assert n.node(1) == {}
    assert n.graph.has_node(2)
    assert n.node(2) == {'x': 2, 'y': 2, 'id': 2}
    assert 1 in reindexing_dict
    assert n.graph.has_node(reindexing_dict[1])
    assert n.node(reindexing_dict[1]) == {'x': 1, 'y': 2, 'id': reindexing_dict[1]}


def test_add_nodes_with_multiple_clashing_ids():
    n = Network('epsg:27700')
    n.add_node(1, {})
    n.add_node(2, {})
    assert n.graph.has_node(1)
    assert n.node(1) == {}
    assert n.graph.has_node(2)
    assert n.node(2) == {}

    reindexing_dict, actual_nodes_added = n.add_nodes({1: {'x': 1, 'y': 2}, 2: {'x': 2, 'y': 2}})
    assert 1 in reindexing_dict
    assert n.graph.has_node(reindexing_dict[1])
    assert n.node(reindexing_dict[1]) == {'x': 1, 'y': 2, 'id': reindexing_dict[1]}

    assert 2 in reindexing_dict
    assert n.graph.has_node(reindexing_dict[2])
    assert n.node(reindexing_dict[2]) == {'x': 2, 'y': 2, 'id': reindexing_dict[2]}


def test_add_edge_generates_a_link_id_and_delegated_to_add_link_id(mocker):
    mocker.patch.object(Network, 'add_link')
    mocker.patch.object(Network, 'generate_index_for_edge', return_value='12345')
    n = Network('epsg:27700')
    n.add_edge(1, 2, attribs={'a': 1})

    Network.generate_index_for_edge.assert_called_once()
    Network.add_link.assert_called_once_with('12345', 1, 2, None, {'a': 1}, False)


def test_add_edge_generates_a_link_id_with_specified_multiidx(mocker):
    mocker.patch.object(Network, 'add_link')
    mocker.patch.object(Network, 'generate_index_for_edge', return_value='12345')
    n = Network('epsg:27700')
    n.add_edge(1, 2, multi_edge_idx=10, attribs={'a': 1})

    Network.generate_index_for_edge.assert_called_once()
    Network.add_link.assert_called_once_with('12345', 1, 2, 10, {'a': 1}, False)


def test_adding_multiple_edges():
    n = Network('epsg:27700')
    n.add_edges([{'from': 1, 'to': 2}, {'from': 2, 'to': 3}])
    assert n.graph.has_edge(1, 2)
    assert n.graph.has_edge(2, 3)
    assert '0' in n.link_id_mapping
    assert '1' in n.link_id_mapping
    if n.link_id_mapping['0'] == {'from': 1, 'to': 2, 'multi_edge_idx': 0}:
        assert n.link_id_mapping['1'] == {'from': 2, 'to': 3, 'multi_edge_idx': 0}
    elif n.link_id_mapping['1'] == {'from': 1, 'to': 2, 'multi_edge_idx': 0}:
        assert n.link_id_mapping['0'] == {'from': 2, 'to': 3, 'multi_edge_idx': 0}
    else:
        raise AssertionError()


def test_adding_multiple_edges_between_same_nodes():
    n = Network('epsg:27700')
    n.add_edges([{'from': 1, 'to': 2}, {'from': 1, 'to': 2}, {'from': 1, 'to': 2}, {'from': 2, 'to': 3}])
    assert n.graph.has_edge(1, 2)
    assert n.graph.number_of_edges(1, 2) == 3
    assert n.graph.has_edge(2, 3)
    assert len(n.link_id_mapping) == 4


def test_add_link_adds_edge_to_graph_with_attribs():
    n = Network('epsg:27700')
    n.add_link('0', 1, 2, attribs={'a': 1})
    assert n.graph.has_edge(1, 2)
    assert '0' in n.link_id_mapping
    assert n.edge(1, 2) == {0: {'a': 1, 'from': 1, 'id': '0', 'to': 2}}


def test_add_link_adds_edge_to_graph_without_attribs():
    n = Network('epsg:27700')
    n.add_link('0', 1, 2)
    n.graph.has_edge(1, 2)
    assert '0' in n.link_id_mapping
    assert n.link_id_mapping['0'] == {'from': 1, 'to': 2, 'multi_edge_idx': 0}


def test_adding_multiple_links():
    n = Network('epsg:27700')
    n.add_links({'0': {'from': 1, 'to': 2}, '1': {'from': 2, 'to': 3}})
    assert n.graph.has_edge(1, 2)
    assert n.graph.has_edge(2, 3)
    assert '0' in n.link_id_mapping
    assert '1' in n.link_id_mapping
    assert n.link_id_mapping['0'] == {'from': 1, 'to': 2, 'multi_edge_idx': 0}
    assert n.link_id_mapping['1'] == {'from': 2, 'to': 3, 'multi_edge_idx': 0}


def test_adding_multiple_links_with_id_clashes():
    n = Network('epsg:27700')
    n.add_link('0', 10, 20)
    assert '0' in n.link_id_mapping

    reindexing_dict, links_and_attribs = n.add_links({'0': {'from': 1, 'to': 2}, '1': {'from': 2, 'to': 3}})

    assert '1' in n.link_id_mapping
    assert '0' in reindexing_dict
    assert len(n.link_id_mapping) == 3

    assert_semantically_equal(links_and_attribs[reindexing_dict['0']], {'from': 1, 'to': 2, 'id': reindexing_dict['0']})
    assert_semantically_equal(links_and_attribs['1'], {'from': 2, 'to': 3, 'id': '1'})


def test_adding_multiple_links_with_multiple_id_clashes():
    n = Network('epsg:27700')
    n.add_link('0', 10, 20)
    n.add_link('1', 10, 20)
    assert '0' in n.link_id_mapping
    assert '1' in n.link_id_mapping

    reindexing_dict, links_and_attribs = n.add_links({'0': {'from': 1, 'to': 2}, '1': {'from': 2, 'to': 3}})

    assert '0' in reindexing_dict
    assert '1' in reindexing_dict
    assert len(n.link_id_mapping) == 4

    assert_semantically_equal(links_and_attribs[reindexing_dict['0']], {'from': 1, 'to': 2, 'id': reindexing_dict['0']})
    assert_semantically_equal(links_and_attribs[reindexing_dict['1']], {'from': 2, 'to': 3, 'id': reindexing_dict['1']})


def test_adding_loads_of_multiple_links_between_same_nodes():
    n = Network('epsg:27700')
    reindexing_dict, links_and_attribs = n.add_links({i: {'from': 1, 'to': 2} for i in range(10)})

    assert_semantically_equal(links_and_attribs, {i: {'from': 1, 'to': 2, 'id': i} for i in range(10)})
    assert_semantically_equal(n.link_id_mapping, {i: {'from': 1, 'to': 2, 'multi_edge_idx': i} for i in range(10)})


def test_adding_multiple_links_with_multi_idx_clashes():
    n = Network('epsg:27700')
    n.add_link('0', 1, 2)
    n.add_link('1', 1, 2)
    assert '0' in n.link_id_mapping
    assert '1' in n.link_id_mapping

    n.add_links({'2': {'from': 1, 'to': 2}, '3': {'from': 1, 'to': 2}, '4': {'from': 2, 'to': 3}})

    assert n.link_id_mapping['2'] == {'from': 1, 'to': 2, 'multi_edge_idx': 2}
    assert n.link_id_mapping['3'] == {'from': 1, 'to': 2, 'multi_edge_idx': 3}
    assert n.link_id_mapping['4'] == {'from': 2, 'to': 3, 'multi_edge_idx': 0}


def test_adding_multiple_links_with_id_and_multi_idx_clashes():
    n = Network('epsg:27700')
    n.add_link('0', 1, 2)
    n.add_link('1', 1, 2)
    assert '0' in n.link_id_mapping
    assert '1' in n.link_id_mapping

    reindexing_dict, links_and_attribs = n.add_links(
        {'0': {'from': 1, 'to': 2}, '1': {'from': 1, 'to': 2}, '2': {'from': 2, 'to': 3}})

    assert '0' in reindexing_dict
    assert '1' in reindexing_dict
    assert len(n.link_id_mapping) == 5

    assert_semantically_equal(n.link_id_mapping[reindexing_dict['0']], {'from': 1, 'to': 2, 'multi_edge_idx': 2})
    assert_semantically_equal(n.link_id_mapping[reindexing_dict['1']], {'from': 1, 'to': 2, 'multi_edge_idx': 3})


def test_adding_multiple_links_missing_some_from_nodes():
    n = Network('epsg:27700')
    with pytest.raises(RuntimeError) as error_info:
        n.add_links({'0': {'to': 2}, '1': {'from': 2, 'to': 3}})
    assert "You are trying to add links which are missing `from` (origin) nodes" in str(error_info.value)


def test_adding_multiple_links_missing_from_nodes_completely():
    n = Network('epsg:27700')
    with pytest.raises(RuntimeError) as error_info:
        n.add_links({'0': {'to': 2}, '1': {'to': 3}})
    assert "You are trying to add links which are missing `from` (origin) nodes" in str(error_info.value)


def test_adding_multiple_links_missing_some_to_nodes():
    n = Network('epsg:27700')
    with pytest.raises(RuntimeError) as error_info:
        n.add_links({'0': {'from': 2}, '1': {'from': 2, 'to': 3}})
    assert "You are trying to add links which are missing `to` (destination) nodes" in str(error_info.value)


def test_adding_multiple_links_missing_to_nodes_completely():
    n = Network('epsg:27700')
    with pytest.raises(RuntimeError) as error_info:
        n.add_links({'0': {'from': 2}, '1': {'from': 2}})
    assert "You are trying to add links which are missing `to` (destination) nodes" in str(error_info.value)


def test_adding_links_with_different_non_overlapping_attributes():
    # generates a nan attribute for link attributes
    n = Network('epsg:27700')
    reindexing_dict, links_and_attributes = n.add_links({
        '2': {'from': 1, 'to': 2, 'speed': 20},
        '3': {'from': 1, 'to': 2, 'capacity': 123},
        '4': {'from': 2, 'to': 3, 'modes': [1, 2, 3]}})

    assert reindexing_dict == {}
    assert_semantically_equal(links_and_attributes, {
        '2': {'id': '2', 'from': 1, 'to': 2, 'speed': 20},
        '3': {'id': '3', 'from': 1, 'to': 2, 'capacity': 123},
        '4': {'id': '4', 'from': 2, 'to': 3, 'modes': [1, 2, 3]}})


def test_adding_multiple_links_to_same_edge_clashing_with_existing_edge():
    n = Network('epsg:27700')
    n.add_link(link_id='0', u='2', v='2', attribs={'speed': 20})

    n.add_links({'1': {'from': '2', 'to': '2', 'something': 20},
                 '2': {'from': '2', 'to': '2', 'capacity': 123}})

    assert_semantically_equal(dict(n.links()), {'0': {'speed': 20, 'from': '2', 'to': '2', 'id': '0'},
                                                '1': {'from': '2', 'to': '2', 'something': 20.0, 'id': '1'},
                                                '2': {'from': '2', 'to': '2', 'capacity': 123.0, 'id': '2'}})
    assert_semantically_equal(n.link_id_mapping, {'0': {'from': '2', 'to': '2', 'multi_edge_idx': 0},
                                                  '1': {'from': '2', 'to': '2', 'multi_edge_idx': 1},
                                                  '2': {'from': '2', 'to': '2', 'multi_edge_idx': 2}})


def test_network_modal_subgraph_using_general_subgraph_on_link_attribs():
    n = Network('epsg:27700')
    n.add_link('0', 1, 2, attribs={'modes': ['car', 'bike']})
    n.add_link('1', 2, 3, attribs={'modes': ['car']})
    n.add_link('2', 2, 3, attribs={'modes': ['bike']})

    car_graph = n.subgraph_on_link_conditions(conditions={'modes': 'car'}, mixed_dtypes=True)
    assert list(car_graph.edges) == [(1, 2, 0), (2, 3, 0)]


def test_modes():
    n = Network('epsg:27700')
    n.add_link('0', 1, 2, attribs={'modes': ['car', 'bike']})
    n.add_link('1', 2, 3, attribs={'modes': ['car']})
    n.add_link('2', 2, 3, attribs={'modes': ['bike']})
    n.add_link('3', 2, 3, attribs={})

    assert n.modes() == {'car', 'bike'}


def test_network_modal_subgraph_using_specific_modal_subgraph_method_single_mode():
    n = Network('epsg:27700')
    n.add_link('0', 1, 2, attribs={'modes': ['car', 'bike']})
    n.add_link('1', 2, 3, attribs={'modes': ['car']})
    n.add_link('2', 2, 3, attribs={'modes': ['bike']})

    car_graph = n.modal_subgraph(modes='car')
    assert list(car_graph.edges) == [(1, 2, 0), (2, 3, 0)]


def test_network_modal_subgraph_using_specific_modal_subgraph_method_several_modes():
    n = Network('epsg:27700')
    n.add_link('0', 1, 2, attribs={'modes': ['car', 'bike']})
    n.add_link('1', 2, 3, attribs={'modes': ['car']})
    n.add_link('2', 2, 3, attribs={'modes': ['bike']})
    n.add_link('3', 2, 3, attribs={'modes': ['walk']})

    car_bike_graph = n.modal_subgraph(modes=['car', 'bike'])
    assert list(car_bike_graph.edges) == [(1, 2, 0), (2, 3, 0), (2, 3, 1)]


def test_links_on_modal_condition():
    n = Network('epsg:27700')
    n.add_link('0', 1, 2, attribs={'modes': ['car', 'bike']})
    n.add_link('1', 2, 3, attribs={'modes': ['car']})
    n.add_link('2', 2, 3, attribs={'modes': ['bike']})
    n.add_link('3', 2, 3, attribs={'modes': ['walk']})

    car_links = n.links_on_modal_condition(modes=['car'])
    assert set(car_links) == {'0', '1'}


def test_nodes_on_modal_condition():
    n = Network('epsg:27700')
    n.add_link('0', 1, 2, attribs={'modes': ['car', 'bike']})
    n.add_link('1', 2, 3, attribs={'modes': ['car']})
    n.add_link('2', 2, 3, attribs={'modes': ['bike']})
    n.add_link('3', 2, 3, attribs={'modes': ['walk']})

    car_nodes = n.nodes_on_modal_condition(modes=['car'])
    assert set(car_nodes) == {1, 2, 3}


test_geojson = os.path.abspath(
    os.path.join(os.path.dirname(__file__), "test_data", "test_geojson.geojson"))


def test_nodes_on_spatial_condition_with_geojson(network_object_from_test_data):
    network_object_from_test_data.add_node('1', {'id': '1', 'x': 508400, 'y': 162050})
    nodes = network_object_from_test_data.nodes_on_spatial_condition(test_geojson)
    assert set(nodes) == {'21667818', '25508485'}


def test_nodes_on_spatial_condition_with_shapely_geom(network_object_from_test_data):
    region = Polygon([(-0.1487016677856445, 51.52556684350165), (-0.14063358306884766, 51.5255134425896),
                      (-0.13865947723388672, 51.5228700191647), (-0.14093399047851562, 51.52006622056997),
                      (-0.1492595672607422, 51.51974577545329), (-0.1508045196533203, 51.52276321095246),
                      (-0.1487016677856445, 51.52556684350165)])
    network_object_from_test_data.add_node('1', {'id': '1', 'x': 508400, 'y': 162050})
    nodes = network_object_from_test_data.nodes_on_spatial_condition(region)
    assert set(nodes) == {'21667818', '25508485'}


def test_nodes_on_spatial_condition_with_s2_region(network_object_from_test_data):
    region = '48761ad04d,48761ad054,48761ad05c,48761ad061,48761ad085,48761ad08c,48761ad094,48761ad09c,48761ad0b,48761ad0d,48761ad0f,48761ad14,48761ad182c,48761ad19c,48761ad1a4,48761ad1ac,48761ad1b4,48761ad1bac,48761ad3d7f,48761ad3dc,48761ad3e4,48761ad3ef,48761ad3f4,48761ad3fc,48761ad41,48761ad43,48761ad5d,48761ad5e4,48761ad5ec,48761ad5fc,48761ad7,48761ad803,48761ad81c,48761ad824,48761ad82c,48761ad9d,48761ad9e4,48761ad9e84,48761ad9fc,48761ada04,48761ada0c,48761b2804,48761b2814,48761b281c,48761b283,48761b2844,48761b284c,48761b2995,48761b29b4,48761b29bc,48761b29d,48761b29f,48761b2a04'
    network_object_from_test_data.add_node(
        '1', {'id': '1', 'x': 508400, 'y': 162050, 's2_id': spatial.generate_index_s2(51.3472033, 0.4449167)})
    nodes = network_object_from_test_data.nodes_on_spatial_condition(region)
    assert set(nodes) == {'21667818', '25508485'}


def test_links_on_spatial_condition_with_geojson(network_object_from_test_data):
    network_object_from_test_data.add_node('1', {'id': '1', 'x': 508400, 'y': 162050})
    network_object_from_test_data.add_link('2', u='21667818', v='1')
    links = network_object_from_test_data.links_on_spatial_condition(test_geojson)
    assert set(links) == {'1', '2'}


def test_links_on_spatial_condition_with_shapely_geom(network_object_from_test_data):
    region = Polygon([(-0.1487016677856445, 51.52556684350165), (-0.14063358306884766, 51.5255134425896),
                      (-0.13865947723388672, 51.5228700191647), (-0.14093399047851562, 51.52006622056997),
                      (-0.1492595672607422, 51.51974577545329), (-0.1508045196533203, 51.52276321095246),
                      (-0.1487016677856445, 51.52556684350165)])
    network_object_from_test_data.add_node('1', {'id': '1', 'x': 508400, 'y': 162050})
    network_object_from_test_data.add_link('2', u='21667818', v='1')
    links = network_object_from_test_data.links_on_spatial_condition(region)
    assert set(links) == {'1', '2'}


def test_links_on_spatial_condition_with_s2_region(network_object_from_test_data):
    region = '48761ad04d,48761ad054,48761ad05c,48761ad061,48761ad085,48761ad08c,48761ad094,48761ad09c,48761ad0b,48761ad0d,48761ad0f,48761ad14,48761ad182c,48761ad19c,48761ad1a4,48761ad1ac,48761ad1b4,48761ad1bac,48761ad3d7f,48761ad3dc,48761ad3e4,48761ad3ef,48761ad3f4,48761ad3fc,48761ad41,48761ad43,48761ad5d,48761ad5e4,48761ad5ec,48761ad5fc,48761ad7,48761ad803,48761ad81c,48761ad824,48761ad82c,48761ad9d,48761ad9e4,48761ad9e84,48761ad9fc,48761ada04,48761ada0c,48761b2804,48761b2814,48761b281c,48761b283,48761b2844,48761b284c,48761b2995,48761b29b4,48761b29bc,48761b29d,48761b29f,48761b2a04'
    network_object_from_test_data.add_node('1', {'id': '1', 'x': 508400, 'y': 162050})
    network_object_from_test_data.add_link('2', u='21667818', v='1')
    links = network_object_from_test_data.links_on_spatial_condition(region)
    assert set(links) == {'1', '2'}


def test_links_on_spatial_condition_with_intersection_and_complex_geometry_that_falls_outside_region(
        network_object_from_test_data):
    region = Polygon([(-0.1487016677856445, 51.52556684350165), (-0.14063358306884766, 51.5255134425896),
                      (-0.13865947723388672, 51.5228700191647), (-0.14093399047851562, 51.52006622056997),
                      (-0.1492595672607422, 51.51974577545329), (-0.1508045196533203, 51.52276321095246),
                      (-0.1487016677856445, 51.52556684350165)])
    network_object_from_test_data.add_link(
        '2', u='21667818', v='25508485',
        attribs={'geometry': LineString(
            [(528504.1342843144, 182155.7435136598), (508400, 162050), (528489.467895946, 182206.20303669578)])})
    links = network_object_from_test_data.links_on_spatial_condition(region, how='intersect')
    assert set(links) == {'1', '2'}


def test_links_on_spatial_condition_with_containement(network_object_from_test_data):
    region = Polygon([(-0.1487016677856445, 51.52556684350165), (-0.14063358306884766, 51.5255134425896),
                      (-0.13865947723388672, 51.5228700191647), (-0.14093399047851562, 51.52006622056997),
                      (-0.1492595672607422, 51.51974577545329), (-0.1508045196533203, 51.52276321095246),
                      (-0.1487016677856445, 51.52556684350165)])
    network_object_from_test_data.add_node('1', {'id': '1', 'x': 508400, 'y': 162050})
    network_object_from_test_data.add_link('2', u='21667818', v='1')
    links = network_object_from_test_data.links_on_spatial_condition(region, how='within')
    assert set(links) == {'1'}


def test_links_on_spatial_condition_with_containement_and_complex_geometry_that_falls_outside_region(
        network_object_from_test_data):
    region = Polygon([(-0.1487016677856445, 51.52556684350165), (-0.14063358306884766, 51.5255134425896),
                      (-0.13865947723388672, 51.5228700191647), (-0.14093399047851562, 51.52006622056997),
                      (-0.1492595672607422, 51.51974577545329), (-0.1508045196533203, 51.52276321095246),
                      (-0.1487016677856445, 51.52556684350165)])
    network_object_from_test_data.add_link(
        '2', u='21667818', v='25508485',
        attribs={'geometry': LineString(
            [(528504.1342843144, 182155.7435136598), (508400, 162050), (528489.467895946, 182206.20303669578)])})
    links = network_object_from_test_data.links_on_spatial_condition(region, how='within')
    assert set(links) == {'1'}


def test_links_on_spatial_condition_with_containement_and_s2_region(network_object_from_test_data):
    region = '48761ad04d,48761ad054,48761ad05c,48761ad061,48761ad085,48761ad08c,48761ad094,48761ad09c,48761ad0b,48761ad0d,48761ad0f,48761ad14,48761ad182c,48761ad19c,48761ad1a4,48761ad1ac,48761ad1b4,48761ad1bac,48761ad3d7f,48761ad3dc,48761ad3e4,48761ad3ef,48761ad3f4,48761ad3fc,48761ad41,48761ad43,48761ad5d,48761ad5e4,48761ad5ec,48761ad5fc,48761ad7,48761ad803,48761ad81c,48761ad824,48761ad82c,48761ad9d,48761ad9e4,48761ad9e84,48761ad9fc,48761ada04,48761ada0c,48761b2804,48761b2814,48761b281c,48761b283,48761b2844,48761b284c,48761b2995,48761b29b4,48761b29bc,48761b29d,48761b29f,48761b2a04'
    network_object_from_test_data.add_node('1', {'id': '1', 'x': 508400, 'y': 162050})
    network_object_from_test_data.add_link('2', u='21667818', v='1')
    links = network_object_from_test_data.links_on_spatial_condition(region, how='within')
    assert set(links) == {'1'}


def test_links_on_spatial_condition_with_containement_and_complex_geometry_that_falls_outside_s2_region(
        network_object_from_test_data):
    region = '48761ad04d,48761ad054,48761ad05c,48761ad061,48761ad085,48761ad08c,48761ad094,48761ad09c,48761ad0b,48761ad0d,48761ad0f,48761ad14,48761ad182c,48761ad19c,48761ad1a4,48761ad1ac,48761ad1b4,48761ad1bac,48761ad3d7f,48761ad3dc,48761ad3e4,48761ad3ef,48761ad3f4,48761ad3fc,48761ad41,48761ad43,48761ad5d,48761ad5e4,48761ad5ec,48761ad5fc,48761ad7,48761ad803,48761ad81c,48761ad824,48761ad82c,48761ad9d,48761ad9e4,48761ad9e84,48761ad9fc,48761ada04,48761ada0c,48761b2804,48761b2814,48761b281c,48761b283,48761b2844,48761b284c,48761b2995,48761b29b4,48761b29bc,48761b29d,48761b29f,48761b2a04'
    network_object_from_test_data.add_link(
        '2', u='21667818', v='25508485',
        attribs={'geometry': LineString(
            [(528504.1342843144, 182155.7435136598), (508400, 162050), (528489.467895946, 182206.20303669578)])})
    links = network_object_from_test_data.links_on_spatial_condition(region, how='within')
    assert set(links) == {'1'}


@pytest.fixture()
def network_to_subset():
    n = Network('epsg:27700')
    n.add_link('0', 1, 2, attribs={'modes': ['car'], 'length': 1})
    n.add_link('1', 2, 3, attribs={'modes': ['car'], 'length': 1})
    n.add_link('2', 3, 2, attribs={'modes': ['car'], 'length': 1})
    n.add_link('3', 2, 1, attribs={'modes': ['car'], 'length': 1})
    return n


def test_modifying_subnetwork_does_not_affect_the_original(network_to_subset):
    assert {_id for _id, dat in network_to_subset.links()} == {'0', '1', '2', '3'}

    subnet = network_to_subset.subnetwork({'0', '3'})

    assert {_id for _id, dat in subnet.links()} == {'0', '3'}
    assert set(subnet.link_id_mapping.keys()) == {'0', '3'}
    assert {_id for _id, dat in network_to_subset.links()} == {'0', '1', '2', '3'}
    assert set(network_to_subset.link_id_mapping.keys()) == {'0', '1', '2', '3'}


def test_extracting_subnetwork_results_in_strongly_connected_graph(network_to_subset):
    subnet = network_to_subset.subnetwork({'0', '2', '3'})
    assert {_id for _id, dat in subnet.links()} == {'0', '3'}


def test_extracting_subnetwork_updates_link_id_map(network_to_subset):
    subnet = network_to_subset.subnetwork({'0', '3'})
    assert set(subnet.link_id_mapping.keys()) == {'0', '3'}


def test_extracting_subnetwork_with_schedule_retains_pt_routes(network_object_from_test_data):
    subnet = network_object_from_test_data.subnetwork({}, {'10314'})
    assert set(subnet.link_id_mapping.keys()) == {'1'}


def test_extracting_subnetwork_with_schedule_returns_subschedule(network_object_from_test_data):
    subnet = network_object_from_test_data.subnetwork({}, {'10314'})
    assert set(subnet.schedule.service_ids()) == {'10314'}


def test_subnetwork_on_spatial_condition_delagates_to_spatial_methods_to_get_subset_items(mocker,
                                                                                          network_object_from_test_data):
    mocker.patch.object(Schedule, 'services_on_spatial_condition', return_value={'service'})
    mocker.patch.object(Network, 'links_on_spatial_condition', return_value={'link'})
    mocker.patch.object(Network, 'subnetwork')

    network_object_from_test_data.subnetwork_on_spatial_condition(region_input='region')

    Schedule.services_on_spatial_condition.assert_called_once_with(region_input='region', how='intersect')
    Network.links_on_spatial_condition.assert_called_once_with(region_input='region', how='intersect')
    Network.subnetwork.assert_called_once_with(links={'link'}, services={'service'}, n_connected_components=1,
                                               strongly_connected_modes=None)


def test_removing_mode_from_links_updates_the_modes():
    n = Network('epsg:27700')
    n.add_link('0', 1, 2, attribs={'modes': {'car', 'bike'}, 'length': 1})
    n.add_link('1', 2, 3, attribs={'modes': {'car'}, 'length': 1})
    n.add_link('2', 2, 3, attribs={'modes': {'bike'}, 'length': 1})
    n.add_link('3', 2, 3, attribs={'modes': {'walk'}, 'length': 1})

    n.remove_mode_from_links(links=['0'], mode='bike')
    assert n.link('0')['modes'] == {'car'}


def test_removing_multiple_modes_from_links_updates_the_modes():
    n = Network('epsg:27700')
    n.add_link('0', 1, 2, attribs={'modes': {'car', 'bike'}, 'length': 1})
    n.add_link('1', 2, 3, attribs={'modes': {'car'}, 'length': 1})
    n.add_link('2', 2, 3, attribs={'modes': {'bike'}, 'length': 1})
    n.add_link('3', 2, 3, attribs={'modes': {'walk', 'car'}, 'length': 1})

    n.remove_mode_from_links(links=['0', '3'], mode=['bike', 'walk'])
    assert n.link('0')['modes'] == {'car'}
    assert n.link('3')['modes'] == {'car'}


def test_removing_mode_from_links_removes_empty_links():
    n = Network('epsg:27700')
    n.add_link('0', 1, 2, attribs={'modes': {'car', 'bike'}, 'length': 1})
    n.add_link('1', 2, 3, attribs={'modes': {'car'}, 'length': 1})
    n.add_link('2', 2, 3, attribs={'modes': {'bike'}, 'length': 1})
    n.add_link('3', 2, 3, attribs={'modes': {'walk'}, 'length': 1})

    n.remove_mode_from_links(links=['0', '2'], mode='bike')
    assert not n.has_link('2')
    assert n.has_link('0')


def test_find_shortest_path_when_graph_has_no_extra_edge_choices():
    n = Network('epsg:27700')
    n.add_link('0', 1, 2, attribs={'modes': ['car', 'bike'], 'length': 1})
    n.add_link('1', 2, 3, attribs={'modes': ['car'], 'length': 1})
    n.add_link('2', 2, 3, attribs={'modes': ['bike'], 'length': 1})
    n.add_link('3', 2, 3, attribs={'modes': ['walk'], 'length': 1})

    bike_route = n.find_shortest_path(1, 3, modes='bike')
    assert bike_route == ['0', '2']


def test_find_shortest_path_when_subgraph_is_pre_computed():
    n = Network('epsg:27700')
    n.add_link('0', 1, 2, attribs={'modes': ['car', 'bike'], 'length': 1})
    n.add_link('1', 2, 3, attribs={'modes': ['car'], 'length': 1})
    n.add_link('2', 2, 3, attribs={'modes': ['bike'], 'length': 1})
    n.add_link('3', 2, 3, attribs={'modes': ['walk'], 'length': 1})

    bike_g = n.modal_subgraph(modes='bike')

    bike_route = n.find_shortest_path(1, 3, subgraph=bike_g)
    assert bike_route == ['0', '2']


def test_find_shortest_path_defaults_to_full_graph():
    n = Network('epsg:27700')
    n.add_link('0', 1, 2, attribs={'modes': ['car', 'bike'], 'length': 1})
    n.add_link('1', 2, 3, attribs={'modes': ['car'], 'freespeed': 3})
    n.add_link('2', 2, 3, attribs={'modes': ['bike'], 'freespeed': 2})
    n.add_link('3', 2, 3, attribs={'modes': ['walk'], 'freespeed': 1})

    bike_route = n.find_shortest_path(1, 3)
    assert bike_route == ['0', '1']


def test_find_shortest_path_when_graph_has_extra_edge_choice_for_freespeed_that_is_obvious():
    n = Network('epsg:27700')
    n.add_link('0', 1, 2, attribs={'modes': ['car', 'bike'], 'length': 1, 'freespeed': 10})
    n.add_link('2', 2, 3, attribs={'modes': ['car', 'bike'], 'length': 1, 'freespeed': 10})
    n.add_link('3', 2, 3, attribs={'modes': ['car', 'bike'], 'length': 1, 'freespeed': 1})

    bike_route = n.find_shortest_path(1, 3, modes='bike')
    assert bike_route == ['0', '2']


def test_find_shortest_path_when_graph_has_extra_edge_choice_with_attractive_mode():
    n = Network('epsg:27700')
    n.add_link('0', 1, 2, attribs={'modes': ['car', 'bike'], 'length': 1, 'freespeed': 10})
    n.add_link('2', 2, 3, attribs={'modes': ['car', 'bike'], 'length': 1, 'freespeed': 10})
    n.add_link('3', 2, 3, attribs={'modes': ['bike'], 'length': 1, 'freespeed': 1})

    bike_route = n.find_shortest_path(1, 3, modes='bike')
    assert bike_route == ['0', '3']


def test_find_shortest_path_and_return_just_nodes():
    n = Network('epsg:27700')
    n.add_link('0', 1, 2, attribs={'modes': ['car', 'bike'], 'length': 1, 'freespeed': 10})
    n.add_link('1', 2, 3, attribs={'modes': ['car', 'bike'], 'length': 1, 'freespeed': 10})

    bike_route = n.find_shortest_path(1, 3, return_nodes=True)
    assert bike_route == [1, 2, 3]


def test_add_link_adds_link_with_specific_multi_idx():
    n = Network('epsg:27700')
    n.add_link('0', 1, 2, 0)
    assert '0' in n.link_id_mapping
    assert n.link_id_mapping['0'] == {'from': 1, 'to': 2, 'multi_edge_idx': 0}
    assert n.graph[1][2][0] == {'from': 1, 'to': 2, 'id': '0'}


def test_add_link_generates_new_multi_idx_if_already_exists():
    n = Network('epsg:27700')
    n.add_link('0', 1, 2, 0)
    n.add_link('1', 1, 2, 0)
    assert '0' in n.link_id_mapping
    assert '1' in n.link_id_mapping
    assert n.link_id_mapping['0'] == {'from': 1, 'to': 2, 'multi_edge_idx': 0}
    assert n.graph[1][2][0] == {'from': 1, 'to': 2, 'id': '0'}
    assert n.link_id_mapping['1']['multi_edge_idx'] != 0
    assert n.graph[1][2][n.link_id_mapping['1']['multi_edge_idx']] == {'from': 1, 'to': 2, 'id': '1'}


def test_reindex_node(network1):
    assert [id for id, attribs in network1.nodes()] == ['101982', '101986']
    assert [id for id, attribs in network1.links()] == ['0']
    assert network1.link('0')['from'] == '101982'
    assert network1.link('0')['to'] == '101986'
    assert [(from_n, to_n) for from_n, to_n, attribs in network1.edges()] == [('101982', '101986')]
    assert network1.link_id_mapping['0']['from'] == '101982'

    network1.reindex_node('101982', '007')

    assert [id for id, attribs in network1.nodes()] == ['007', '101986']
    assert [id for id, attribs in network1.links()] == ['0']
    assert network1.link('0')['from'] == '007'
    assert network1.link('0')['to'] == '101986'
    assert [(from_n, to_n) for from_n, to_n, attribs in network1.edges()] == [('007', '101986')]
    assert network1.link_id_mapping['0']['from'] == '007'

    correct_change_log_df = pd.DataFrame(
        {'timestamp': {3: '2020-06-08 19:39:08', 4: '2020-06-08 19:39:08', 5: '2020-06-08 19:39:08'},
         'change_event': {3: 'modify', 4: 'modify', 5: 'modify'}, 'object_type': {3: 'link', 4: 'node', 5: 'node'},
         'old_id': {3: '0', 4: '101982', 5: '101982'}, 'new_id': {3: '0', 4: '007', 5: '101982'}, 'old_attributes': {
            3: "{'id': '0', 'from': '101982', 'to': '101986', 'freespeed': 4.166666666666667, 'capacity': 600.0, 'permlanes': 1.0, 'oneway': '1', 'modes': ['car'], 's2_from': 5221390329378179879, 's2_to': 5221390328605860387, 'length': 52.765151087870265, 'attributes': {'osm:way:access': {'name': 'osm:way:access', 'class': 'java.lang.String', 'text': 'permissive'}, 'osm:way:highway': {'name': 'osm:way:highway', 'class': 'java.lang.String', 'text': 'unclassified'}, 'osm:way:id': {'name': 'osm:way:id', 'class': 'java.lang.Long', 'text': '26997928'}, 'osm:way:name': {'name': 'osm:way:name', 'class': 'java.lang.String', 'text': 'Brunswick Place'}}}",
            4: "{'id': '101982', 'x': '528704.1425925883', 'y': '182068.78193707118', 'lon': -0.14625948709424305, 'lat': 51.52287873323954, 's2_id': 5221390329378179879}",
            5: "{'id': '101982', 'x': '528704.1425925883', 'y': '182068.78193707118', 'lon': -0.14625948709424305, 'lat': 51.52287873323954, 's2_id': 5221390329378179879}"},
         'new_attributes': {
             3: "{'id': '0', 'from': '007', 'to': '101986', 'freespeed': 4.166666666666667, 'capacity': 600.0, 'permlanes': 1.0, 'oneway': '1', 'modes': ['car'], 's2_from': 5221390329378179879, 's2_to': 5221390328605860387, 'length': 52.765151087870265, 'attributes': {'osm:way:access': {'name': 'osm:way:access', 'class': 'java.lang.String', 'text': 'permissive'}, 'osm:way:highway': {'name': 'osm:way:highway', 'class': 'java.lang.String', 'text': 'unclassified'}, 'osm:way:id': {'name': 'osm:way:id', 'class': 'java.lang.Long', 'text': '26997928'}, 'osm:way:name': {'name': 'osm:way:name', 'class': 'java.lang.String', 'text': 'Brunswick Place'}}}",
             4: "{'id': '007', 'x': '528704.1425925883', 'y': '182068.78193707118', 'lon': -0.14625948709424305, 'lat': 51.52287873323954, 's2_id': 5221390329378179879}",
             5: "{'id': '007', 'x': '528704.1425925883', 'y': '182068.78193707118', 'lon': -0.14625948709424305, 'lat': 51.52287873323954, 's2_id': 5221390329378179879}"},
         'diff': {3: [('change', 'from', ('101982', '007'))],
                  4: [('change', 'id', ('101982', '007')), ('change', 'id', ('101982', '007'))],
                  5: [('change', 'id', ('101982', '007'))]}})
    cols_to_compare = ['change_event', 'object_type', 'old_id', 'new_id', 'old_attributes', 'new_attributes', 'diff']
    assert_frame_equal(network1.change_log[cols_to_compare].tail(3), correct_change_log_df[cols_to_compare],
                       check_names=False,
                       check_dtype=False)


def test_reindex_node_when_node_id_already_exists(network1):
    assert [id for id, attribs in network1.nodes()] == ['101982', '101986']
    assert [id for id, attribs in network1.links()] == ['0']
    assert network1.link('0')['from'] == '101982'
    assert network1.link('0')['to'] == '101986'
    assert [(from_n, to_n) for from_n, to_n, attribs in network1.edges()] == [('101982', '101986')]
    assert network1.link_id_mapping['0']['from'] == '101982'

    network1.reindex_node('101982', '101986')
    node_ids = [id for id, attribs in network1.nodes()]
    assert '101986' in node_ids
    assert '101982' not in node_ids
    assert len(set(node_ids)) == 2
    assert network1.node(node_ids[0]) != network1.node(node_ids[1])


def test_reindex_link(network1):
    assert [id for id, attribs in network1.nodes()] == ['101982', '101986']
    assert [id for id, attribs in network1.links()] == ['0']
    assert '0' in network1.link_id_mapping
    assert network1.link('0')['from'] == '101982'
    assert network1.link('0')['to'] == '101986'
    assert [(from_n, to_n) for from_n, to_n, attribs in network1.edges()] == [('101982', '101986')]
    assert network1.edge('101982', '101986')[0]['id'] == '0'

    network1.reindex_link('0', '007')

    assert [id for id, attribs in network1.nodes()] == ['101982', '101986']
    assert [id for id, attribs in network1.links()] == ['007']
    assert '0' not in network1.link_id_mapping
    assert '007' in network1.link_id_mapping
    assert network1.link('007')['from'] == '101982'
    assert network1.link('007')['to'] == '101986'
    assert [(from_n, to_n) for from_n, to_n, attribs in network1.edges()] == [('101982', '101986')]
    assert network1.edge('101982', '101986')[0]['id'] == '007'

    correct_change_log_df = pd.DataFrame(
        {'timestamp': {3: '2020-06-08 19:34:48', 4: '2020-06-08 19:34:48'}, 'change_event': {3: 'modify', 4: 'modify'},
         'object_type': {3: 'link', 4: 'link'}, 'old_id': {3: '0', 4: '0'}, 'new_id': {3: '007', 4: '0'},
         'old_attributes': {
             3: "{'id': '0', 'from': '101982', 'to': '101986', 'freespeed': 4.166666666666667, 'capacity': 600.0, 'permlanes': 1.0, 'oneway': '1', 'modes': ['car'], 's2_from': 5221390329378179879, 's2_to': 5221390328605860387, 'length': 52.765151087870265, 'attributes': {'osm:way:access': {'name': 'osm:way:access', 'class': 'java.lang.String', 'text': 'permissive'}, 'osm:way:highway': {'name': 'osm:way:highway', 'class': 'java.lang.String', 'text': 'unclassified'}, 'osm:way:id': {'name': 'osm:way:id', 'class': 'java.lang.Long', 'text': '26997928'}, 'osm:way:name': {'name': 'osm:way:name', 'class': 'java.lang.String', 'text': 'Brunswick Place'}}}",
             4: "{'id': '0', 'from': '101982', 'to': '101986', 'freespeed': 4.166666666666667, 'capacity': 600.0, 'permlanes': 1.0, 'oneway': '1', 'modes': ['car'], 's2_from': 5221390329378179879, 's2_to': 5221390328605860387, 'length': 52.765151087870265, 'attributes': {'osm:way:access': {'name': 'osm:way:access', 'class': 'java.lang.String', 'text': 'permissive'}, 'osm:way:highway': {'name': 'osm:way:highway', 'class': 'java.lang.String', 'text': 'unclassified'}, 'osm:way:id': {'name': 'osm:way:id', 'class': 'java.lang.Long', 'text': '26997928'}, 'osm:way:name': {'name': 'osm:way:name', 'class': 'java.lang.String', 'text': 'Brunswick Place'}}}"},
         'new_attributes': {
             3: "{'id': '007', 'from': '101982', 'to': '101986', 'freespeed': 4.166666666666667, 'capacity': 600.0, 'permlanes': 1.0, 'oneway': '1', 'modes': ['car'], 's2_from': 5221390329378179879, 's2_to': 5221390328605860387, 'length': 52.765151087870265, 'attributes': {'osm:way:access': {'name': 'osm:way:access', 'class': 'java.lang.String', 'text': 'permissive'}, 'osm:way:highway': {'name': 'osm:way:highway', 'class': 'java.lang.String', 'text': 'unclassified'}, 'osm:way:id': {'name': 'osm:way:id', 'class': 'java.lang.Long', 'text': '26997928'}, 'osm:way:name': {'name': 'osm:way:name', 'class': 'java.lang.String', 'text': 'Brunswick Place'}}}",
             4: "{'id': '007', 'from': '101982', 'to': '101986', 'freespeed': 4.166666666666667, 'capacity': 600.0, 'permlanes': 1.0, 'oneway': '1', 'modes': ['car'], 's2_from': 5221390329378179879, 's2_to': 5221390328605860387, 'length': 52.765151087870265, 'attributes': {'osm:way:access': {'name': 'osm:way:access', 'class': 'java.lang.String', 'text': 'permissive'}, 'osm:way:highway': {'name': 'osm:way:highway', 'class': 'java.lang.String', 'text': 'unclassified'}, 'osm:way:id': {'name': 'osm:way:id', 'class': 'java.lang.Long', 'text': '26997928'}, 'osm:way:name': {'name': 'osm:way:name', 'class': 'java.lang.String', 'text': 'Brunswick Place'}}}"},
         'diff': {3: [('change', 'id', ('0', '007')), ('change', 'id', ('0', '007'))],
                  4: [('change', 'id', ('0', '007'))]}})
    cols_to_compare = ['change_event', 'object_type', 'old_id', 'new_id', 'old_attributes', 'new_attributes', 'diff']
    assert_frame_equal(network1.change_log[cols_to_compare].tail(2), correct_change_log_df[cols_to_compare],
                       check_names=False, check_dtype=False)


def test_reindex_link_when_link_id_already_exists(network1):
    assert [id for id, attribs in network1.nodes()] == ['101982', '101986']
    assert [id for id, attribs in network1.links()] == ['0']
    assert network1.link('0')['from'] == '101982'
    assert network1.link('0')['to'] == '101986'
    assert [(from_n, to_n) for from_n, to_n, attribs in network1.edges()] == [('101982', '101986')]
    network1.add_link('1', '101986', '101982', attribs={})

    network1.reindex_link('0', '1')
    link_ids = [id for id, attribs in network1.links()]
    assert '1' in link_ids
    assert '0' not in link_ids
    assert len(set(link_ids)) == 2
    assert network1.link(link_ids[0]) != network1.link(link_ids[1])


def test_modify_node_adds_attributes_in_the_graph_and_change_is_recorded_by_change_log():
    n = Network('epsg:27700')
    n.add_node(1, {'a': 1})
    n.apply_attributes_to_node(1, {'b': 1})

    assert n.node(1) == {'b': 1, 'a': 1}

    correct_change_log_df = pd.DataFrame(
        {'timestamp': {0: '2020-05-28 13:49:53', 1: '2020-05-28 13:49:53'}, 'change_event': {0: 'add', 1: 'modify'},
         'object_type': {0: 'node', 1: 'node'}, 'old_id': {0: None, 1: 1}, 'new_id': {0: 1, 1: 1},
         'old_attributes': {0: None, 1: "{'a': 1}"}, 'new_attributes': {0: "{'a': 1}", 1: "{'a': 1, 'b': 1}"},
         'diff': {0: [('add', '', [('a', 1)]), ('add', 'id', 1)], 1: [('add', '', [('b', 1)])]}})

    cols_to_compare = ['change_event', 'object_type', 'old_id', 'new_id', 'old_attributes', 'new_attributes', 'diff']
    assert_frame_equal(n.change_log[cols_to_compare], correct_change_log_df[cols_to_compare], check_names=False,
                       check_dtype=False)


def test_modify_node_overwrites_existing_attributes_in_the_graph_and_change_is_recorded_by_change_log():
    n = Network('epsg:27700')
    n.add_node(1, {'a': 1})
    n.apply_attributes_to_node(1, {'a': 4})

    assert n.node(1) == {'a': 4}

    correct_change_log_df = pd.DataFrame(
        {'timestamp': {0: '2020-05-28 13:49:53', 1: '2020-05-28 13:49:53'}, 'change_event': {0: 'add', 1: 'modify'},
         'object_type': {0: 'node', 1: 'node'}, 'old_id': {0: None, 1: 1}, 'new_id': {0: 1, 1: 1},
         'old_attributes': {0: None, 1: "{'a': 1}"}, 'new_attributes': {0: "{'a': 1}", 1: "{'a': 4}"},
         'diff': {0: [('add', '', [('a', 1)]), ('add', 'id', 1)], 1: [('change', 'a', (1, 4))]}})

    cols_to_compare = ['change_event', 'object_type', 'old_id', 'new_id', 'old_attributes', 'new_attributes', 'diff']
    assert_frame_equal(n.change_log[cols_to_compare], correct_change_log_df[cols_to_compare], check_dtype=False)


def test_modify_nodes_adds_and_changes_attributes_in_the_graph_and_change_is_recorded_by_change_log():
    n = Network('epsg:27700')
    n.add_node(1, {'a': 1})
    n.add_node(2, {'b': 1})
    n.apply_attributes_to_nodes({1: {'a': 4}, 2: {'a': 1}})

    assert n.node(1) == {'a': 4}
    assert n.node(2) == {'b': 1, 'a': 1}

    correct_change_log_df = pd.DataFrame(
        {'timestamp': {0: '2020-06-01 15:07:51', 1: '2020-06-01 15:07:51', 2: '2020-06-01 15:07:51',
                       3: '2020-06-01 15:07:51'}, 'change_event': {0: 'add', 1: 'add', 2: 'modify', 3: 'modify'},
         'object_type': {0: 'node', 1: 'node', 2: 'node', 3: 'node'}, 'old_id': {0: None, 1: None, 2: 1, 3: 2},
         'new_id': {0: 1, 1: 2, 2: 1, 3: 2}, 'old_attributes': {0: None, 1: None, 2: "{'a': 1}", 3: "{'b': 1}"},
         'new_attributes': {0: "{'a': 1}", 1: "{'b': 1}", 2: "{'a': 4}", 3: "{'b': 1, 'a': 1}"},
         'diff': {0: [('add', '', [('a', 1)]), ('add', 'id', 1)], 1: [('add', '', [('b', 1)]), ('add', 'id', 2)],
                  2: [('change', 'a', (1, 4))], 3: [('add', '', [('a', 1)])]}
         })

    cols_to_compare = ['change_event', 'object_type', 'old_id', 'new_id', 'old_attributes', 'new_attributes', 'diff']
    assert_frame_equal(n.change_log[cols_to_compare], correct_change_log_df[cols_to_compare], check_dtype=False)


def multiply_node_attribs(node_attribs):
    return node_attribs['a'] * node_attribs['c']


def test_apply_function_to_nodes():
    n = Network('epsg:27700')
    n.add_node('0', attribs={'a': 2, 'c': 3})
    n.add_node('1', attribs={'c': 100})
    n.apply_function_to_nodes(function=multiply_node_attribs, location='new_computed_attrib')
    assert_semantically_equal(dict(n.nodes()),
                              {'0': {'a': 2, 'c': 3, 'new_computed_attrib': 6},
                               '1': {'c': 100}})


def test_apply_attributes_to_edge_without_filter_conditions():
    n = Network('epsg:27700')
    n.add_link('0', 1, 2, attribs={'a': 1})
    n.add_link('1', 1, 2, attribs={'b': 1})
    n.apply_attributes_to_edge(1, 2, {'c': 1})

    assert n.link('0') == {'a': 1, 'from': 1, 'to': 2, 'id': '0', 'c': 1}
    assert n.link('1') == {'b': 1, 'from': 1, 'to': 2, 'id': '1', 'c': 1}

    correct_change_log_df = pd.DataFrame(
        {'timestamp': {2: '2020-07-10 14:53:25', 3: '2020-07-10 14:53:25'}, 'change_event': {2: 'modify', 3: 'modify'},
         'object_type': {2: 'edge', 3: 'edge'}, 'old_id': {2: '(1, 2, 0)', 3: '(1, 2, 1)'},
         'new_id': {2: '(1, 2, 0)', 3: '(1, 2, 1)'},
         'old_attributes': {2: "{'a': 1, 'from': 1, 'to': 2, 'id': '0'}", 3: "{'b': 1, 'from': 1, 'to': 2, 'id': '1'}"},
         'new_attributes': {2: "{'a': 1, 'from': 1, 'to': 2, 'id': '0', 'c': 1}",
                            3: "{'b': 1, 'from': 1, 'to': 2, 'id': '1', 'c': 1}"},
         'diff': {2: [('add', '', [('c', 1)])], 3: [('add', '', [('c', 1)])]}})

    cols_to_compare = ['change_event', 'object_type', 'old_id', 'new_id', 'old_attributes', 'new_attributes', 'diff']
    assert_frame_equal(n.change_log[cols_to_compare].tail(2), correct_change_log_df[cols_to_compare],
                       check_dtype=False)


def test_apply_attributes_to_edge_with_filter_conditions():
    n = Network('epsg:27700')
    n.add_link('0', 1, 2, attribs={'a': 1})
    n.add_link('1', 1, 2, attribs={'b': 1})
    n.apply_attributes_to_edge(1, 2, {'c': 1}, conditions={'a': (0, 2)})

    assert n.link('0') == {'a': 1, 'from': 1, 'to': 2, 'id': '0', 'c': 1}
    assert n.link('1') == {'b': 1, 'from': 1, 'to': 2, 'id': '1'}

    correct_change_log_df = pd.DataFrame(
        {'timestamp': {2: '2020-07-10 14:53:25'}, 'change_event': {2: 'modify'},
         'object_type': {2: 'edge'}, 'old_id': {2: '(1, 2, 0)'},
         'new_id': {2: '(1, 2, 0)'},
         'old_attributes': {2: "{'a': 1, 'from': 1, 'to': 2, 'id': '0'}"},
         'new_attributes': {2: "{'a': 1, 'from': 1, 'to': 2, 'id': '0', 'c': 1}"},
         'diff': {2: [('add', '', [('c', 1)])]}})

    cols_to_compare = ['change_event', 'object_type', 'old_id', 'new_id', 'old_attributes', 'new_attributes', 'diff']
    assert_frame_equal(n.change_log[cols_to_compare].tail(1), correct_change_log_df[cols_to_compare],
                       check_dtype=False)


def test_apply_attributes_to_multiple_edges():
    n = Network('epsg:27700')
    n.add_link('0', 1, 2, attribs={'a': 1})
    n.add_link('1', 1, 2, attribs={'b': 1})
    n.add_link('2', 2, 3, attribs={'c': 1})
    n.add_link('3', 2, 3, attribs={'d': 1})
    n.apply_attributes_to_edges({(1, 2): {'e': 1}, (2, 3): {'f': 1}})

    assert n.link('0') == {'a': 1, 'from': 1, 'to': 2, 'id': '0', 'e': 1}
    assert n.link('1') == {'b': 1, 'from': 1, 'to': 2, 'id': '1', 'e': 1}
    assert n.link('2') == {'c': 1, 'from': 2, 'to': 3, 'id': '2', 'f': 1}
    assert n.link('3') == {'d': 1, 'from': 2, 'to': 3, 'id': '3', 'f': 1}


def test_apply_attributes_to_multiple_edges_with_conditions():
    n = Network('epsg:27700')
    n.add_link('0', 1, 2, attribs={'a': 1})
    n.add_link('1', 1, 2, attribs={'b': 1})
    n.add_link('2', 2, 3, attribs={'c': 1})
    n.add_link('3', 2, 3, attribs={'d': 1})
    n.apply_attributes_to_edges({(1, 2): {'e': 1}, (2, 3): {'f': 1}}, conditions=[{'a': (0, 2)}, {'c': (0, 2)}])

    assert n.link('0') == {'a': 1, 'from': 1, 'to': 2, 'id': '0', 'e': 1}
    assert n.link('1') == {'b': 1, 'from': 1, 'to': 2, 'id': '1'}
    assert n.link('2') == {'c': 1, 'from': 2, 'to': 3, 'id': '2', 'f': 1}
    assert n.link('3') == {'d': 1, 'from': 2, 'to': 3, 'id': '3'}


def test_modify_link_adds_attributes_in_the_graph_and_change_is_recorded_by_change_log():
    n = Network('epsg:27700')
    n.add_link('0', 1, 2, attribs={'a': 1})
    n.apply_attributes_to_link('0', {'b': 1})

    assert n.link('0') == {'a': 1, 'from': 1, 'to': 2, 'id': '0', 'b': 1}

    correct_change_log_df = pd.DataFrame(
        {'timestamp': {0: '2020-06-12 20:02:49', 1: '2020-06-12 20:02:49'}, 'change_event': {0: 'add', 1: 'modify'},
         'object_type': {0: 'link', 1: 'link'}, 'old_id': {0: None, 1: '0'}, 'new_id': {0: '0', 1: '0'},
         'old_attributes': {0: None, 1: "{'a': 1, 'from': 1, 'to': 2, 'id': '0'}"},
         'new_attributes': {0: "{'a': 1, 'from': 1, 'to': 2, 'id': '0'}",
                            1: "{'a': 1, 'from': 1, 'to': 2, 'id': '0', 'b': 1}"},
         'diff': {0: [('add', '', [('a', 1), ('from', 1), ('to', 2), ('id', '0')]), ('add', 'id', '0')],
                  1: [('add', '', [('b', 1)])]}})

    cols_to_compare = ['change_event', 'object_type', 'old_id', 'new_id', 'old_attributes', 'new_attributes', 'diff']
    assert_frame_equal(n.change_log[cols_to_compare], correct_change_log_df[cols_to_compare], check_dtype=False)


def test_modify_link_overwrites_existing_attributes_in_the_graph_and_change_is_recorded_by_change_log():
    n = Network('epsg:27700')
    n.add_link('0', 1, 2, attribs={'a': 1})
    n.apply_attributes_to_link('0', {'a': 4})

    assert n.link('0') == {'a': 4, 'from': 1, 'to': 2, 'id': '0'}

    correct_change_log_df = pd.DataFrame(
        {'timestamp': {0: '2020-06-12 20:04:23', 1: '2020-06-12 20:04:23'}, 'change_event': {0: 'add', 1: 'modify'},
         'object_type': {0: 'link', 1: 'link'}, 'old_id': {0: None, 1: '0'}, 'new_id': {0: '0', 1: '0'},
         'old_attributes': {0: None, 1: "{'a': 1, 'from': 1, 'to': 2, 'id': '0'}"},
         'new_attributes': {0: "{'a': 1, 'from': 1, 'to': 2, 'id': '0'}", 1: "{'a': 4, 'from': 1, 'to': 2, 'id': '0'}"},
         'diff': {0: [('add', '', [('a', 1), ('from', 1), ('to', 2), ('id', '0')]), ('add', 'id', '0')],
                  1: [('change', 'a', (1, 4))]}})

    cols_to_compare = ['change_event', 'object_type', 'old_id', 'new_id', 'old_attributes', 'new_attributes', 'diff']
    assert_frame_equal(n.change_log[cols_to_compare], correct_change_log_df[cols_to_compare], check_dtype=False)


def test_modify_link_adds_attributes_in_the_graph_with_multiple_edges():
    n = Network('epsg:27700')
    n.add_link('0', 1, 2, attribs={'a': 1})
    n.add_link('1', 1, 2, attribs={'c': 100})
    n.apply_attributes_to_link('0', {'b': 1})

    assert n.link('0') == {'a': 1, 'from': 1, 'to': 2, 'id': '0', 'b': 1}
    assert n.link('1') == {'c': 100, 'from': 1, 'to': 2, 'id': '1'}


def test_modify_links_adds_and_changes_attributes_in_the_graph_with_multiple_edges_and_change_is_recorded_by_change_log():
    n = Network('epsg:27700')
    n.add_link('0', 1, 2, attribs={'a': {'b': 1}})
    n.add_link('1', 1, 2, attribs={'c': 100})
    n.apply_attributes_to_links({'0': {'a': {'b': 100}}, '1': {'a': {'b': 10}}})

    assert n.link('0') == {'a': {'b': 100}, 'from': 1, 'to': 2, 'id': '0'}
    assert n.link('1') == {'c': 100, 'from': 1, 'to': 2, 'id': '1', 'a': {'b': 10}}

    correct_change_log_df = pd.DataFrame(
        {'timestamp': {2: '2020-06-12 19:59:40', 3: '2020-06-12 19:59:40'}, 'change_event': {2: 'modify', 3: 'modify'},
         'object_type': {2: 'link', 3: 'link'}, 'old_id': {2: '0', 3: '1'}, 'new_id': {2: '0', 3: '1'},
         'old_attributes': {2: "{'a': {'b': 1}, 'from': 1, 'to': 2, 'id': '0'}",
                            3: "{'c': 100, 'from': 1, 'to': 2, 'id': '1'}"},
         'new_attributes': {2: "{'a': {'b': 100}, 'from': 1, 'to': 2, 'id': '0'}",
                            3: "{'c': 100, 'from': 1, 'to': 2, 'id': '1', 'a': {'b': 10}}"},
         'diff': {2: [('change', 'a.b', (1, 100))], 3: [('add', '', [('a', {'b': 10})])]}})

    cols_to_compare = ['change_event', 'object_type', 'old_id', 'new_id', 'old_attributes', 'new_attributes', 'diff']
    assert_frame_equal(n.change_log[cols_to_compare].tail(2), correct_change_log_df[cols_to_compare],
                       check_dtype=False)


def multiply_link_attribs(link_attribs):
    return link_attribs['a'] * link_attribs['c']


def test_apply_function_to_links():
    n = Network('epsg:27700')
    n.add_link('0', 1, 2, attribs={'a': 2, 'c': 3})
    n.add_link('1', 1, 2, attribs={'c': 100})
    n.apply_function_to_links(function=multiply_link_attribs, location='new_computed_attrib')
    assert_semantically_equal(dict(n.links()),
                              {'0': {'a': 2, 'c': 3, 'from': 1, 'to': 2, 'id': '0', 'new_computed_attrib': 6},
                               '1': {'c': 100, 'from': 1, 'to': 2, 'id': '1'}})


def test_resolves_link_id_clashes_by_mapping_clashing_link_to_a_new_id(mocker):
    mocker.patch.object(Network, 'generate_index_for_edge', return_value='1')
    n = Network('epsg:27700')

    n.add_link('0', 1, 2)
    assert n.graph.has_edge(1, 2)
    assert n.link_id_mapping['0'] == {'from': 1, 'to': 2, 'multi_edge_idx': 0}

    assert '1' not in n.link_id_mapping
    n.add_link('0', 3, 0)
    assert n.graph.has_edge(3, 0)
    assert n.link_id_mapping['1'] == {'from': 3, 'to': 0, 'multi_edge_idx': 0}

    # also assert that the link mapped to '0' is still as expected
    assert n.link_id_mapping['0'] == {'from': 1, 'to': 2, 'multi_edge_idx': 0}


def test_removing_single_node():
    n = Network('epsg:27700')
    n.add_link('0', 1, 2, attribs={'a': 1})
    n.add_link('1', 1, 2, attribs={'b': 4})
    n.add_link('2', 2, 3, attribs={'a': 1})
    n.add_link('3', 2, 3, attribs={'b': 4})

    n.remove_node(1)
    assert list(n.graph.nodes) == [2, 3]
    assert list(n.graph.edges) == [(2, 3, 0), (2, 3, 1)]

    correct_change_log = pd.DataFrame(
        {'timestamp': {4: '2020-06-11 10:37:54'}, 'change_event': {4: 'remove'}, 'object_type': {4: 'node'},
         'old_id': {4: 1}, 'new_id': {4: None}, 'old_attributes': {4: '{}'}, 'new_attributes': {4: None},
         'diff': {4: [('remove', 'id', 1)]}})
    cols_to_compare = ['change_event', 'object_type', 'old_id', 'new_id', 'old_attributes', 'new_attributes', 'diff']
    assert_frame_equal(n.change_log[cols_to_compare].tail(1), correct_change_log[cols_to_compare],
                       check_dtype=False)


def test_removing_multiple_nodes():
    n = Network('epsg:27700')
    n.add_link('0', 1, 2, attribs={'a': 1})
    n.add_link('1', 1, 2, attribs={'b': 4})
    n.add_link('2', 2, 3, attribs={'a': 1})
    n.add_link('3', 2, 3, attribs={'b': 4})

    n.remove_nodes([1, 2])
    assert list(n.graph.nodes) == [3]
    assert list(n.graph.edges) == []

    correct_change_log = pd.DataFrame(
        {'timestamp': {4: '2020-06-11 10:39:52', 5: '2020-06-11 10:39:52'}, 'change_event': {4: 'remove', 5: 'remove'},
         'object_type': {4: 'node', 5: 'node'}, 'old_id': {4: 1, 5: 2}, 'new_id': {4: None, 5: None},
         'old_attributes': {4: '{}', 5: '{}'}, 'new_attributes': {4: None, 5: None},
         'diff': {4: [('remove', 'id', 1)], 5: [('remove', 'id', 2)]}})
    cols_to_compare = ['change_event', 'object_type', 'old_id', 'new_id', 'old_attributes', 'new_attributes', 'diff']
    assert_frame_equal(n.change_log[cols_to_compare].tail(2), correct_change_log[cols_to_compare],
                       check_dtype=False)


def test_removing_single_link():
    n = Network('epsg:27700')
    n.add_link('0', 1, 2, attribs={'a': 1})
    n.add_link('1', 1, 2, attribs={'b': 4})
    n.add_link('2', 2, 3, attribs={'a': 1})
    n.add_link('3', 2, 3, attribs={'b': 4})
    assert '1' in n.link_id_mapping

    n.remove_link('1')
    assert list(n.graph.nodes) == [1, 2, 3]
    assert list(n.graph.edges) == [(1, 2, 0), (2, 3, 0), (2, 3, 1)]
    assert not '1' in n.link_id_mapping

    correct_change_log = pd.DataFrame(
        {'timestamp': {4: '2020-06-12 19:58:01'}, 'change_event': {4: 'remove'}, 'object_type': {4: 'link'},
         'old_id': {4: '1'}, 'new_id': {4: None}, 'old_attributes': {4: "{'b': 4, 'from': 1, 'to': 2, 'id': '1'}"},
         'new_attributes': {4: None},
         'diff': {4: [('remove', '', [('b', 4), ('from', 1), ('to', 2), ('id', '1')]), ('remove', 'id', '1')]}})
    cols_to_compare = ['change_event', 'object_type', 'old_id', 'new_id', 'old_attributes', 'new_attributes', 'diff']
    assert_frame_equal(n.change_log[cols_to_compare].tail(1), correct_change_log[cols_to_compare],
                       check_dtype=False)


def test_removing_multiple_links():
    n = Network('epsg:27700')
    n.add_link('0', 1, 2, attribs={'a': 1})
    n.add_link('1', 1, 2, attribs={'b': 4})
    n.add_link('2', 2, 3, attribs={'a': 1})
    n.add_link('3', 2, 3, attribs={'b': 4})
    assert '0' in n.link_id_mapping
    assert '2' in n.link_id_mapping

    n.remove_links(['0', '2'])
    assert list(n.graph.nodes) == [1, 2, 3]
    assert list(n.graph.edges) == [(1, 2, 1), (2, 3, 1)]
    assert not '0' in n.link_id_mapping
    assert not '2' in n.link_id_mapping

    correct_change_log = pd.DataFrame(
        {'timestamp': {4: '2020-06-12 19:55:10', 5: '2020-06-12 19:55:10'}, 'change_event': {4: 'remove', 5: 'remove'},
         'object_type': {4: 'link', 5: 'link'}, 'old_id': {4: '0', 5: '2'}, 'new_id': {4: None, 5: None},
         'old_attributes': {4: "{'a': 1, 'from': 1, 'to': 2, 'id': '0'}", 5: "{'a': 1, 'from': 2, 'to': 3, 'id': '2'}"},
         'new_attributes': {4: None, 5: None},
         'diff': {4: [('remove', '', [('a', 1), ('from', 1), ('to', 2), ('id', '0')]), ('remove', 'id', '0')],
                  5: [('remove', '', [('a', 1), ('from', 2), ('to', 3), ('id', '2')]), ('remove', 'id', '2')]}})
    cols_to_compare = ['change_event', 'object_type', 'old_id', 'new_id', 'old_attributes', 'new_attributes', 'diff']
    assert_frame_equal(n.change_log[cols_to_compare].tail(2), correct_change_log[cols_to_compare],
                       check_dtype=False)


@pytest.fixture()
def islands_network_in_line():
    n = Network('epsg:4326')
    n.add_nodes({
        '1': {'x': 0, 'y': 0}, '2': {'x': 0, 'y': 0.5}, '3': {'x': 0, 'y': 1},
        '4': {'x': 0, 'y': 2}, '5': {'x': 0, 'y': 2.5}, '6': {'x': 0, 'y': 3},
        '7': {'x': 0, 'y': 4}, '8': {'x': 0, 'y': 4.5}, '9': {'x': 0, 'y': 5}
    })
    n.add_links({
        '1_2': {'from': '1', 'to': '2', 'freespeed': 10, 'capacity': 5, 'modes': {'car'}},
        '2_3': {'from': '2', 'to': '3', 'freespeed': 10, 'capacity': 5, 'modes': {'car'}},
        '3_1': {'from': '3', 'to': '1', 'freespeed': 10, 'capacity': 5, 'modes': {'car'}},
        '4_5': {'from': '4', 'to': '5', 'freespeed': 10, 'capacity': 5, 'modes': {'car'}},
        '5_6': {'from': '5', 'to': '6', 'freespeed': 10, 'capacity': 5, 'modes': {'car'}},
        '6_4': {'from': '6', 'to': '4', 'freespeed': 10, 'capacity': 5, 'modes': {'car'}},
        '7_8': {'from': '7', 'to': '8', 'freespeed': 10, 'capacity': 5, 'modes': {'car'}},
        '8_9': {'from': '8', 'to': '9', 'freespeed': 10, 'capacity': 5, 'modes': {'car'}},
        '9_7': {'from': '9', 'to': '7', 'freespeed': 10, 'capacity': 5, 'modes': {'car'}},
    })
    return n


@pytest.fixture()
def islands_network_in_circle():
    pass


def test_connecting_components_mode_free_results_in_four_links_added(islands_network_in_line):
    # because there are 3 components (2 x 2 directions links)
    added_links = islands_network_in_line.connect_components()
    assert len(added_links) == 4
    assert islands_network_in_line.is_strongly_connected()


def test_connecting_components_specifying_mode_results_in_four_links_added(islands_network_in_line):
    # because there are 3 components (2 x 2 directions links)
    added_links = islands_network_in_line.connect_components(modes=['car'])
    assert len(added_links) == 4
    assert islands_network_in_line.is_strongly_connected(modes='car')


def test_connecting_components_of_connected_graph_raises_warning_without_changes(network1, caplog):
    # add link to connect it up >_> ....
    network1.add_link('1', '101986', '101982',
                      attribs={'id': '1',
                               'from': '101986',
                               'to': '101982',
                               'freespeed': 4.166666666666667,
                               'capacity': 600.0,
                               'permlanes': 1.0,
                               'oneway': '1',
                               'modes': ['car'],
                               's2_from': 5221390329378179879,
                               's2_to': 5221390328605860387,
                               'length': 52.765151087870265})
    added_links = network1.connect_components()
    assert added_links is None
    assert caplog.records[0].levelname == 'WARNING'
    assert 'has only one strongly connected component' in caplog.records[0].message


def test_number_of_multi_edges_counts_multi_edges_on_single_edge():
    n = Network('epsg:27700')
    n.graph.add_edges_from([(1, 2), (2, 3), (3, 4)])
    assert n.number_of_multi_edges(1, 2) == 1


def test_number_of_multi_edges_counts_multi_edges_on_multi_edge():
    n = Network('epsg:27700')
    n.graph.add_edges_from([(1, 2), (1, 2), (3, 4)])
    assert n.number_of_multi_edges(1, 2) == 2


def test_number_of_multi_edges_counts_multi_edges_on_non_existing_edge():
    n = Network('epsg:27700')
    n.graph.add_edges_from([(1, 2), (1, 2), (3, 4)])
    assert n.number_of_multi_edges(1214, 21321) == 0


def test_nodes_gives_iterator_of_node_id_and_attribs():
    n = Network('epsg:27700')
    n.graph.add_edges_from([(1, 2), (2, 3), (3, 4)])
    assert list(n.nodes()) == [(1, {}), (2, {}), (3, {}), (4, {})]


def test_node_gives_node_attribss():
    n = Network('epsg:27700')
    n.graph.add_node(1, **{'attrib': 1})
    assert n.node(1) == {'attrib': 1}


def test_edges_gives_iterator_of_edge_from_to_nodes_and_attribs():
    n = Network('epsg:27700')
    n.graph.add_edges_from([(1, 2), (2, 3), (3, 4)])
    assert list(n.edges()) == [(1, 2, {0: {}}), (2, 3, {0: {}}), (3, 4, {0: {}})]


def test_edge_method_gives_attributes_for_given_from_and_to_nodes():
    n = Network('epsg:27700')
    n.graph.add_edge(1, 2, **{'attrib': 1})
    assert n.edge(1, 2) == {0: {'attrib': 1}}


def test_links_gives_iterator_of_link_id_and_edge_attribs():
    n = Network('epsg:27700')
    n.add_link('0', 1, 2, attribs={'f': 's'})
    n.add_link('1', 2, 3, attribs={'h': 1})
    assert list(n.links()) == [('0', {'f': 's', 'from': 1, 'to': 2, 'id': '0'}),
                               ('1', {'h': 1, 'from': 2, 'to': 3, 'id': '1'})]


def test_link_gives_link_attribs():
    n = Network('epsg:27700')
    n.add_link('0', 1, 2, attribs={'attrib': 1})
    n.add_link('0', 1, 2, attribs={'attrib': 1})
    assert n.link('0') == {'attrib': 1, 'from': 1, 'to': 2, 'id': '0'}


def test_schedule_routes(network_object_from_test_data):
    n = network_object_from_test_data
    correct_routes = [['25508485', '21667818']]
    routes = n.schedule_routes_nodes()
    assert correct_routes == routes


def test_schedule_routes_with_an_empty_service(network_object_from_test_data):
    n = network_object_from_test_data
    n.schedule._graph.graph['routes']['1'] = {
        'route_short_name': '', 'mode': 'bus',
        'trips': {},
        'arrival_offsets': [], 'departure_offsets': [],
        'route_long_name': '', 'id': '1', 'route': [],
        'await_departure': [], 'ordered_stops': []}
    n.schedule._graph.graph['service_to_route_map']['10314'].append('1')
    n.schedule._graph.graph['route_to_service_map']['1'] = '10314'

    assert set(n.schedule.service_ids()) == {'10314'}
    correct_routes = [['25508485', '21667818']]
    routes = n.schedule_routes_nodes()
    assert correct_routes == routes


def test_schedule_routes_with_disconnected_routes(network_object_from_test_data):
    n = network_object_from_test_data
    n.add_link('2', 2345678, 987875)
    n.schedule.apply_attributes_to_routes({'VJbd8660f05fe6f744e58a66ae12bd66acbca88b98': {'route': ['1', '2']}})
    correct_routes = [['25508485', '21667818'], [2345678, 987875]]
    routes = n.schedule_routes_nodes()
    assert correct_routes == routes


def test_reads_osm_network_into_the_right_schema(full_fat_default_config_path):
    osm_test_file = os.path.abspath(
        os.path.join(os.path.dirname(__file__), "test_data", "osm", "osm.xml"))
    network = read.read_osm(osm_test_file, full_fat_default_config_path, 1, 'epsg:27700')
    assert_semantically_equal(dict(network.nodes()), {
        '0': {'id': '0', 'x': 622502.8306679451, 'y': -5526117.781903352, 'lat': 0.008554364250688652,
              'lon': -0.0006545205888310243, 's2_id': 1152921492875543713},
        '1': {'id': '1', 'x': 622502.8132744529, 'y': -5524378.838447345, 'lat': 0.024278505899735615,
              'lon': -0.0006545205888310243, 's2_id': 1152921335974974453},
        '2': {'id': '2', 'x': 622502.8314014417, 'y': -5527856.725358106, 'lat': -0.00716977739835831,
              'lon': -0.0006545205888310243, 's2_id': 384307157539499829}})
    assert len(list(network.links())) == 11

    number_of_0_multi_idx = 0
    number_of_1_multi_idx = 0
    number_of_2_multi_idx = 0
    for link_id, edge_map in network.link_id_mapping.items():
        if edge_map['multi_edge_idx'] == 0:
            number_of_0_multi_idx += 1
        elif edge_map['multi_edge_idx'] == 1:
            number_of_1_multi_idx += 1
        elif edge_map['multi_edge_idx'] == 2:
            number_of_2_multi_idx += 1
    assert number_of_0_multi_idx == 5
    assert number_of_1_multi_idx == 4
    assert number_of_2_multi_idx == 1

    correct_link_attribs = [
        {'permlanes': 1.0, 'freespeed': 12.5, 'capacity': 600.0, 'oneway': '1', 'modes': ['walk', 'car', 'bike'],
         'from': '0', 'to': '1', 's2_from': 1152921492875543713, 's2_to': 1152921335974974453,
         'length': 1748.4487354464366,
         'attributes': {'osm:way:osmid': 0,
                        'osm:way:highway': 'unclassified'}},
        {'permlanes': 1.0, 'freespeed': 12.5, 'capacity': 600.0, 'oneway': '1', 'modes': ['walk', 'car', 'bike'],
         'from': '1', 'to': '0', 's2_from': 1152921335974974453, 's2_to': 1152921492875543713,
         'length': 1748.4487354464366,
         'attributes': {'osm:way:osmid': 0,
                        'osm:way:highway': 'unclassified'}},
        {'permlanes': 1.0, 'freespeed': 12.5, 'capacity': 600.0, 'oneway': '1', 'modes': ['walk', 'car', 'bike'],
         'from': '0', 'to': '2', 's2_from': 1152921492875543713, 's2_to': 384307157539499829,
         'length': 1748.4488584600201,
         'attributes': {'osm:way:osmid': 100,
                        'osm:way:highway': 'unclassified'}},
        {'permlanes': 1.0, 'freespeed': 12.5, 'capacity': 600.0, 'oneway': '1', 'modes': ['walk', 'car', 'bike'],
         'from': '2', 'to': '0', 's2_from': 384307157539499829, 's2_to': 1152921492875543713,
         'length': 1748.4488584600201,
         'attributes': {'osm:way:osmid': 100,
                        'osm:way:highway': 'unclassified'}},
        {'permlanes': 1.0, 'freespeed': 12.5, 'capacity': 600.0, 'oneway': '1', 'modes': ['walk', 'car', 'bike'],
         'from': '1', 'to': '0', 's2_from': 1152921335974974453, 's2_to': 1152921492875543713,
         'length': 1748.4487354464366,
         'attributes': {'osm:way:osmid': 400,
                        'osm:way:highway': 'unclassified'}},
        {'permlanes': 1.0, 'freespeed': 12.5, 'capacity': 600.0, 'oneway': '1', 'modes': ['walk', 'car', 'bike'],
         'from': '0', 'to': '1', 's2_from': 1152921492875543713, 's2_to': 1152921335974974453,
         'length': 1748.4487354464366,
         'attributes': {'osm:way:osmid': 400,
                        'osm:way:highway': 'unclassified'}},
        {'permlanes': 1.0, 'freespeed': 12.5, 'capacity': 600.0, 'oneway': '1', 'modes': ['walk', 'car', 'bike'],
         'from': '2', 'to': '0', 's2_from': 384307157539499829, 's2_to': 1152921492875543713,
         'length': 1748.4488584600201,
         'attributes': {'osm:way:osmid': 700,
                        'osm:way:highway': 'unclassified'}},
        {'permlanes': 1.0, 'freespeed': 12.5, 'capacity': 600.0, 'oneway': '1', 'modes': ['walk', 'car', 'bike'],
         'from': '0', 'to': '2', 's2_from': 1152921492875543713, 's2_to': 384307157539499829,
         'length': 1748.4488584600201,
         'attributes': {'osm:way:osmid': 700,
                        'osm:way:highway': 'unclassified'}},
        {'permlanes': 3.0, 'freespeed': 12.5, 'capacity': 1800.0, 'oneway': '1', 'modes': ['walk', 'car', 'bike'],
         'from': '2', 'to': '1', 's2_from': 384307157539499829, 's2_to': 1152921335974974453,
         'length': 3496.897593906457,
         'attributes': {'osm:way:lanes': '3',
                        'osm:way:osmid': 47007861,
                        'osm:way:highway': 'tertiary'}},
        {'permlanes': 3.0, 'freespeed': 12.5, 'capacity': 1800.0, 'oneway': '1', 'modes': ['walk', 'car', 'bike'],
         'from': '1', 'to': '0', 's2_from': 1152921335974974453, 's2_to': 1152921492875543713,
         'length': 1748.4487354464366,
         'attributes': {'osm:way:lanes': '3',
                        'osm:way:osmid': 47007861,
                        'osm:way:highway': 'tertiary'}},
        {'permlanes': 1.0, 'freespeed': 12.5, 'capacity': 600.0, 'oneway': '1',
         'modes': ['car', 'walk', 'bike'], 'from': '1', 'to': '0',
         's2_from': 1152921335974974453, 's2_to': 1152921492875543713,
         'length': 1748.4487354464366, 'attributes': {
            'osm:way:osmid': 47007862,
            'osm:way:lanes': '3;2',
            'osm:way:highway': 'tertiary'}}
    ]

    cols = ['permlanes', 'freespeed', 'capacity', 'oneway', 'modes', 'from', 'to', 's2_from', 's2_to', 'length',
            'attributes']

    assert len(network.link_id_mapping) == 11
    for link in network.link_id_mapping.keys():
        satisfied = False
        attribs_to_test = network.link(link).copy()
        del attribs_to_test['id']
        for link_attrib in correct_link_attribs:
            try:
                assert_semantically_equal(attribs_to_test, link_attrib)
                satisfied = True
                break
            except AssertionError:
                pass
        assert satisfied


def test_read_matsim_network_with_duplicated_node_ids_records_removal_in_changelog(mocker):
    dup_nodes = {'21667818': [
        {'id': '21667818', 'x': 528504.1342843144, 'y': 182155.7435136598, 'lon': -0.14910908709500162,
         'lat': 51.52370573323939, 's2_id': 5221390302696205321}]}
    mocker.patch.object(matsim_reader, 'read_network', return_value=(nx.MultiDiGraph(), 2, dup_nodes, {}, {}))
    network = read.read_matsim(path_to_network=pt2matsim_network_test_file, epsg='epsg:27700')

    correct_change_log_df = pd.DataFrame(
        {'timestamp': {0: '2020-07-02 11:36:54'}, 'change_event': {0: 'remove'}, 'object_type': {0: 'node'},
         'old_id': {0: '21667818'}, 'new_id': {0: None},
         'old_attributes': {
             0: "{'id': '21667818', 'x': 528504.1342843144, 'y': 182155.7435136598, 'lon': -0.14910908709500162, 'lat': 51.52370573323939, 's2_id': 5221390302696205321}"},
         'new_attributes': {0: None},
         'diff': {0: [('remove', '', [('id', '21667818'), ('x', 528504.1342843144),
                                      ('y', 182155.7435136598),
                                      ('lon', -0.14910908709500162),
                                      ('lat', 51.52370573323939),
                                      ('s2_id', 5221390302696205321)]),
                      ('remove', 'id', '21667818')]}}
    )
    cols_to_compare = ['change_event', 'object_type', 'old_id', 'new_id', 'old_attributes', 'new_attributes', 'diff']
    assert_frame_equal(network.change_log[cols_to_compare].tail(1), correct_change_log_df[cols_to_compare],
                       check_names=False,
                       check_dtype=False)


def test_read_matsim_network_with_duplicated_link_ids_records_reindexing_in_changelog(mocker):
    dup_links = {'1': ['1_1']}
    correct_link_id_map = {'1': {'from': '25508485', 'to': '21667818', 'multi_edge_idx': 0},
                           '1_1': {'from': '25508485', 'to': '21667818', 'multi_edge_idx': 1}}
    mocker.patch.object(matsim_reader, 'read_network',
                        return_value=(nx.MultiDiGraph(), correct_link_id_map, {}, dup_links, {}))
    mocker.patch.object(Network, 'link', return_value={'heyooo': '1'})
    network = read.read_matsim(path_to_network=pt2matsim_network_test_file, epsg='epsg:27700')

    correct_change_log_df = pd.DataFrame(
        {'timestamp': {0: '2020-07-02 11:59:00'}, 'change_event': {0: 'modify'}, 'object_type': {0: 'link'},
         'old_id': {0: '1'}, 'new_id': {0: '1_1'}, 'old_attributes': {0: "{'heyooo': '1'}"},
         'new_attributes': {0: "{'heyooo': '1'}"}, 'diff': {0: [('change', 'id', ('1', '1_1'))]}}
    )
    cols_to_compare = ['change_event', 'object_type', 'old_id', 'new_id', 'old_attributes', 'new_attributes', 'diff']
    assert_frame_equal(network.change_log[cols_to_compare].tail(1), correct_change_log_df[cols_to_compare],
                       check_names=False,
                       check_dtype=False)


def test_generating_pt_network_route_geodataframe():
    n = Network('epsg:4326')
    n.add_nodes({
        'n1': {'id': 'n1', 'x': '1', 'y': '1', 'lon': 1, 'lat': 1},
        'n2': {'id': 'n2', 'x': '2', 'y': '2', 'lon': 2, 'lat': 2}
    })
    n.add_links({'l1': {'from': 'n1', 'to': 'n2'}, 'l2': {'from': 'n2', 'to': 'n1'}})
    n.schedule = Schedule(
        n.epsg,
        [Service(id='service',
                 routes=[Route(route_short_name='route', mode='bus',
                               stops=[Stop(id='0', x=1, y=1, epsg='epsg:4326'),
                                      Stop(id='1', x=2, y=2, epsg='epsg:4326')],
                               trips={'trip_id': ['trip-04:40:00'],
                                      'trip_departure_time': ['04:40:00'],
                                      'vehicle_id': ['veh_1_bus']},
                               route=['l1', 'l2'],
                               arrival_offsets=['00:00:00', '00:02:00', '00:04:00'],
                               departure_offsets=['00:00:00', '00:02:00', '00:04:00'])])])

    gdf = n.schedule_network_routes_geodataframe()
    correct_gdf = gpd.GeoDataFrame(
        {'service_id': {0: 'service'}, 'route_id': {0: 'service_0'}, 'mode': {0: 'bus'},
         'route_short_name': {0: 'route'}, 'geometry': {0: LineString([(1, 1), (2, 2), (1, 1)])}},
    ).set_crs(n.epsg)
    correct_gdf.columns.name = 0

    assert_geodataframe_equal(
        gdf.reindex(sorted(gdf.columns), axis=1),
        correct_gdf.reindex(sorted(correct_gdf.columns), axis=1)
    )


def test_has_node_when_node_is_in_the_graph():
    n = Network('epsg:27700')
    n.add_node('1')
    assert n.has_node('1')


def test_has_node_when_node_is_not_in_the_graph():
    n = Network('epsg:27700')
    assert not n.has_node('1')


def test_has_nodes_when_nodes_in_the_graph():
    n = Network('epsg:27700')
    n.add_node('1')
    n.add_node('2')
    n.add_node('3')
    assert n.has_nodes(['1', '2'])


def test_has_nodes_when_only_some_nodes_in_the_graph():
    n = Network('epsg:27700')
    n.add_node('1')
    n.add_node('2')
    n.add_node('3')
    assert not n.has_nodes(['1', '4'])


def test_has_nodes_when_none_of_the_nodes_in_the_graph():
    n = Network('epsg:27700')
    n.add_node('1')
    n.add_node('2')
    n.add_node('3')
    assert not n.has_nodes(['10', '20'])


@pytest.fixture()
def network_with_isolated_nodes():
    n = Network('epsg:27700')
    n.add_node('1')
    n.add_node('2')
    n.add_node('3')
    n.add_link('link', u='2', v='3')
    return {'network': n, 'isolated_nodes': ['1']}


@pytest.fixture()
def network_without_isolated_nodes():
    n = Network('epsg:27700')
    n.add_node('0')
    n.add_node('1')
    n.add_link('link', u='0', v='1')
    return {'network': n, 'isolated_nodes': []}


@pytest.fixture()
def network_cases_for_testing_isolated_nodes(network_with_isolated_nodes, network_without_isolated_nodes):
    return {
        'with_isolated_nodes': network_with_isolated_nodes,
        'without_isolated_nodes': network_without_isolated_nodes
    }


def test_network_has_isolated_nodes(network_with_isolated_nodes):
    assert network_with_isolated_nodes['network'].has_isolated_nodes()


def test_network_does_not_have_isolated_nodes(network_without_isolated_nodes):
    assert not network_without_isolated_nodes['network'].has_isolated_nodes()


@pytest.mark.parametrize("network_case", ['with_isolated_nodes', 'without_isolated_nodes'])
def test_networks_report_correct_isolated_nodes(network_case, network_cases_for_testing_isolated_nodes):
    assert network_cases_for_testing_isolated_nodes[network_case]['network'].isolated_nodes() == \
           network_cases_for_testing_isolated_nodes[network_case]['isolated_nodes']


def test_removes_isolated_nodes(network_with_isolated_nodes):
    n = network_with_isolated_nodes['network']
    n.remove_isolated_nodes()
    assert not list(nx.isolates(n.graph))


def test_logs_number_of_isolated_nodes_when_removing(network_with_isolated_nodes, caplog):
    caplog.set_level(logging.INFO)
    n = network_with_isolated_nodes['network']
    n.remove_isolated_nodes()

    assert caplog.records[0].levelname == 'INFO'
    assert '1 isolated node' in caplog.records[0].message


def test_isolated_nodes_are_recorded_in_changelog_after_removal(network_with_isolated_nodes):
    n = network_with_isolated_nodes['network']
    n.remove_isolated_nodes()

    assert len(n.change_log[n.change_log['change_event'] == 'remove']) == 1
    assert n.change_log.iloc[-1]['change_event'] == 'remove'
    assert n.change_log.iloc[-1]['old_id'] == '1'


def test_warns_of_no_isolated_nodes_when_trying_to_remove(network_without_isolated_nodes, caplog):
    caplog.set_level(logging.WARNING)
    n = network_without_isolated_nodes['network']
    n.remove_isolated_nodes()

    assert caplog.records[0].levelname == 'WARNING'
    assert 'no isolated nodes' in caplog.records[0].message


def test_isolated_nodes_show_up_in_validation_report(network_with_isolated_nodes):
    n = network_with_isolated_nodes['network']
    report = n.generate_validation_report()

    assert_semantically_equal(
        report['graph']['isolated_nodes'],
        {'has_isolated_nodes': 'True', 'nodes': ['1']}
    )


def test_has_edge_when_edge_is_in_the_graph():
    n = Network('epsg:27700')
    n.add_link('1', 1, 2)
    assert n.has_edge(1, 2)


def test_has_edge_when_edge_is_not_in_the_graph():
    n = Network('epsg:27700')
    assert not n.has_edge(1, 2)


def test_has_link_when_link_is_in_the_graph():
    n = Network('epsg:27700')
    n.add_link('1', 1, 2)
    assert n.has_link('1')


def test_has_link_when_link_is_not_in_the_graph():
    n = Network('epsg:27700')
    assert not n.has_link('1')


def test_has_link_when_link_id_is_in_the_network_but_corresponding_edge_is_not():
    # unlikely scenario but possible if someone uses a non genet method to play with the graph
    n = Network('epsg:27700')
    n.link_id_mapping['1'] = {'from': 1, 'to': 2, 'multi_edge_idx': 0}
    assert not n.has_link('1')


def test_has_links_when_links_in_the_graph():
    n = Network('epsg:27700')
    n.add_link('1', 1, 2)
    n.add_link('2', 1, 2)
    n.add_link('3', 1, 2)
    assert n.has_links(['1', '2'])


def test_has_links_when_only_some_links_in_the_graph():
    n = Network('epsg:27700')
    n.add_link('1', 1, 2)
    n.add_link('2', 1, 2)
    n.add_link('3', 1, 2)
    assert not n.has_links(['1', '4'])


def test_has_links_when_none_of_the_links_in_the_graph():
    n = Network('epsg:27700')
    n.add_link('1', 1, 2)
    n.add_link('2', 1, 2)
    n.add_link('3', 1, 2)
    assert not n.has_links(['10', '20'])


def test_has_links_with_passing_attribute_condition():
    n = Network('epsg:27700')
    n.add_link('1', 1, 2, attribs={'modes': 'car'})
    n.add_link('2', 1, 2, attribs={'modes': 'car'})
    assert n.has_links(['1', '2'], conditions={'modes': 'car'})


def test_has_links_with_failing_attribute_condition():
    n = Network('epsg:27700')
    n.add_link('1', 1, 2, attribs={'modes': 'bus'})
    n.add_link('2', 1, 2, attribs={'modes': 'walk'})
    assert not n.has_links(['1', '2'], conditions={'modes': 'car'})


def test_has_links_not_in_graph_with_attribute_condition():
    n = Network('epsg:27700')
    n.add_link('1', 1, 2, attribs={'modes': 'car'})
    n.add_link('2', 1, 2, attribs={'modes': 'car'})
    assert not n.has_links(['10', '20'], conditions={'modes': 'car'})


def test_has_valid_link_chain_with_a_valid_link_chain():
    n = Network('epsg:27700')
    n.add_link('1', 1, 3)
    n.add_link('2', 3, 4)
    assert n.has_valid_link_chain(['1', '2'])


def test_has_valid_link_chain_with_an_invalid_link_chain():
    n = Network('epsg:27700')
    n.add_link('1', 1, 3)
    n.add_link('2', 2, 4)
    assert not n.has_valid_link_chain(['1', '2'])


def test_has_valid_link_chain_with_an_empty_link_chain():
    n = Network('epsg:27700')
    n.add_link('1', 1, 3)
    n.add_link('2', 2, 4)
    assert not n.has_valid_link_chain([])


def test_calculate_route_distance_with_links_that_have_length_attrib():
    n = Network('epsg:27700')
    n.add_link('1', 1, 3, attribs={'length': 2})
    n.add_link('2', 3, 4, attribs={'length': 1})
    assert n.route_distance(['1', '2']) == 3


def test_calculate_route_distance_with_links_that_dont_have_length_attrib():
    n = Network('epsg:27700')
    n.add_node(1, attribs={'s2_id': 12345})
    n.add_node(3, attribs={'s2_id': 345435})
    n.add_node(4, attribs={'s2_id': 568767})
    n.add_link('1', 1, 3)
    n.add_link('2', 3, 4)
    assert round(n.route_distance(['1', '2']), 6) == 0.013918


def test_calculate_route_distance_returns_0_when_route_is_invalid():
    n = Network('epsg:27700')
    n.add_link('1', 1, 3)
    n.add_link('2', 5, 4)
    assert n.route_distance(['1', '2']) == 0


def test_valid_network_route():
    n = Network('epsg:27700')
    n.add_link('1', 1, 2, attribs={'modes': ['car', 'bus']})
    n.add_link('2', 2, 3, attribs={'modes': ['car', 'bus']})
    r = Route(route_short_name='', mode='bus', stops=[], trips={}, arrival_offsets=[], departure_offsets=[],
              route=['1', '2'])
    assert n.is_valid_network_route(r)


def test_network_route_with_wrong_links():
    n = Network('epsg:27700')
    n.add_link('1', 1, 2, attribs={'modes': ['car', 'bus']})
    n.add_link('2', 3, 2, attribs={'modes': ['car', 'bus']})
    r = Route(route_short_name='', mode='bus', stops=[], trips={}, arrival_offsets=[], departure_offsets=[],
              route=['1', '2'])
    assert not n.is_valid_network_route(r)


def test_network_route_with_empty_link_list():
    n = Network('epsg:27700')
    n.add_link('1', 1, 2, attribs={'modes': ['car', 'bus']})
    n.add_link('2', 3, 2, attribs={'modes': ['car', 'bus']})
    r = Route(route_short_name='', mode='bus', stops=[], trips={}, arrival_offsets=[], departure_offsets=[],
              route=[])
    assert not n.is_valid_network_route(r)


def test_network_route_with_incorrect_modes_on_link():
    n = Network('epsg:27700')
    n.add_link('1', 1, 2, attribs={'modes': ['car']})
    n.add_link('2', 3, 2, attribs={'modes': ['car', 'bus']})
    r = Route(route_short_name='', mode='bus', stops=[], trips={}, arrival_offsets=[], departure_offsets=[],
              route=['1', '2'])
    assert not n.is_valid_network_route(r)


def test_generate_index_for_node_gives_next_integer_string_when_you_have_matsim_usual_integer_index():
    n = Network('epsg:27700')
    n.add_node('1')
    assert n.generate_index_for_node() == '2'


def test_generate_index_for_node_gives_string_based_on_length_node_ids_when_you_have_mixed_index():
    n = Network('epsg:27700')
    n.add_node('1')
    n.add_node('1x')
    assert n.generate_index_for_node() == '3'


def test_generate_index_for_node_gives_string_based_on_length_node_ids_when_you_have_all_non_int_index():
    n = Network('epsg:27700')
    n.add_node('1w')
    n.add_node('1x')
    assert n.generate_index_for_node() == '3'


def test_generate_index_for_node_gives_uuid4_as_last_resort(mocker):
    mocker.patch.object(uuid, 'uuid4')
    n = Network('epsg:27700')
    n.add_node('1w')
    n.add_node('1x')
    n.add_node('4')
    n.generate_index_for_node()
    uuid.uuid4.assert_called_once()


def test_generating_n_indicies_for_nodes():
    n = Network('epsg:27700')
    n.add_nodes({str(i): {} for i in range(10)})
    idxs = n.generate_indices_for_n_nodes(5)
    assert len(idxs) == 5
    assert not set(dict(n.nodes()).keys()) & idxs


def test_generate_index_for_edge_gives_next_integer_string_when_you_have_matsim_usual_integer_index():
    n = Network('epsg:27700')
    n.link_id_mapping = {'1': {}, '2': {}}
    new_idx = n.generate_index_for_edge()
    assert isinstance(new_idx, str)
    assert new_idx not in ['1', '2']


def test_generate_index_for_edge_gives_string_based_on_length_link_id_mapping_when_you_have_mixed_index():
    n = Network('epsg:27700')
    n.link_id_mapping = {'1': {}, 'x2': {}}
    new_idx = n.generate_index_for_edge()
    assert isinstance(new_idx, str)
    assert new_idx not in ['1', 'x2']


def test_generate_index_for_edge_gives_string_based_on_length_link_id_mapping_when_you_have_all_non_int_index():
    n = Network('epsg:27700')
    n.link_id_mapping = {'1x': {}, 'x2': {}}
    new_idx = n.generate_index_for_edge()
    assert isinstance(new_idx, str)
    assert new_idx not in ['1x', 'x2']


def test_index_graph_edges_generates_completely_new_index():
    n = Network('epsg:27700')
    n.add_link('1x', 1, 2)
    n.add_link('x2', 1, 2)
    n.index_graph_edges()
    assert list(n.link_id_mapping.keys()) == ['0', '1']


def test_generating_n_indicies_for_edges():
    n = Network('epsg:27700')
    n.add_links({str(i): {'from': 0, 'to': 1} for i in range(11)})
    idxs = n.generate_indices_for_n_edges(7)
    assert len(idxs) == 7
    for i in idxs:
        assert isinstance(i, str)
    assert not set(n.link_id_mapping.keys()) & idxs


def test_has_schedule_with_valid_network_routes_with_valid_routes(route):
    n = Network('epsg:27700')
    n.add_link('1', 1, 2, attribs={"modes": ['bus']})
    n.add_link('2', 2, 3, attribs={"modes": ['car', 'bus']})
    route.route = ['1', '2']
    n.schedule = Schedule(n.epsg, [Service(id='service', routes=[route])])
    route.reindex('service_1')
    n.schedule.add_route('service', route)
    n.schedule.apply_attributes_to_routes({'service_0': {'route': ['1', '2']}, 'service_1': {'route': ['1', '2']}})
    assert n.has_schedule_with_valid_network_routes()


def test_has_schedule_with_valid_network_routes_with_some_valid_routes(route):
    n = Network('epsg:27700')
    n.add_link('1', 1, 2)
    n.add_link('2', 2, 3)
    route.route = ['1', '2']
    route_2 = Route(route_short_name='', mode='bus', stops=[],
                    trips={'trip_id': ['1'], 'trip_departure_time': ['13:00:00'], 'vehicle_id': ['veh_1_bus']},
                    arrival_offsets=[], departure_offsets=[], route=['10000'])
    n.schedule = Schedule(n.epsg, [Service(id='service', routes=[route, route_2])])
    assert not n.has_schedule_with_valid_network_routes()


def test_has_schedule_with_valid_network_routes_with_invalid_routes(route):
    n = Network('epsg:27700')
    n.add_link('1', 1, 2)
    n.add_link('2', 2, 3)
    route.route = ['3', '4']
    n.schedule = Schedule(n.epsg, [Service(id='service', routes=[route, route])])
    assert not n.has_schedule_with_valid_network_routes()


def test_has_schedule_with_valid_network_routes_with_empty_routes(route):
    n = Network('epsg:27700')
    n.add_link('1', 1, 2)
    n.add_link('2', 2, 3)
    route.route = []
    n.schedule = Schedule(n.epsg, [Service(id='service', routes=[route, route])])
    assert not n.has_schedule_with_valid_network_routes()


def test_invalid_network_routes_with_valid_route(route):
    n = Network('epsg:27700')
    n.add_link('1', 1, 2, attribs={"modes": ['car', 'bus']})
    n.add_link('2', 2, 3, attribs={"modes": ['bus']})
    route.reindex('route')
    n.schedule = Schedule(n.epsg, [Service(id='service', routes=[route])])
    n.schedule.apply_attributes_to_routes({'route': {'route': ['1', '2']}})
    assert n.invalid_network_routes() == []


def test_invalid_network_routes_with_invalid_route(route):
    n = Network('epsg:27700')
    n.add_link('1', 1, 2)
    n.add_link('2', 2, 3)
    route.reindex('route')
    n.schedule = Schedule(n.epsg, [Service(id='service', routes=[route])])
    n.schedule.apply_attributes_to_routes({'route': {'route': ['3', '4']}})
    assert n.invalid_network_routes() == ['route']


def test_invalid_network_routes_with_empty_route(route):
    n = Network('epsg:27700')
    n.add_link('1', 1, 2)
    n.add_link('2', 2, 3)
    route.reindex('route')
    n.schedule = Schedule(n.epsg, [Service(id='service', routes=[route])])
    n.schedule.apply_attributes_to_routes({'route': {'route': []}})
    assert n.invalid_network_routes() == ['route']


<<<<<<< HEAD
def test_generate_validation_report_with_pt2matsim_network(network_object_from_test_data):
    n = network_object_from_test_data
    report = n.generate_validation_report()
    correct_report = {
        'graph': {
            'graph_connectivity': {
                'car': {'problem_nodes': {'dead_ends': ['21667818'], 'unreachable_node': ['25508485']},
                        'number_of_connected_subgraphs': 2},
                'walk': {'problem_nodes': {'dead_ends': ['21667818'], 'unreachable_node': ['25508485']},
                         'number_of_connected_subgraphs': 2},
                'bike': {'problem_nodes': {'dead_ends': [], 'unreachable_node': []},
                         'number_of_connected_subgraphs': 0}},
            'isolated_nodes': {
                'has_isolated_nodes': 'False',
                'nodes': []
            },
            'link_attributes': {
                'links_over_1000_length': {'number_of': 0, 'percentage': 0.0, 'link_ids': []},
                'zero_attributes': {},
                'negative_attributes': {},
                'infinite_attributes': {},
                'fractional_attributes': {}
            }},
        'schedule': {
            'schedule_level': {'is_valid_schedule': False, 'invalid_stages': ['not_has_valid_services'],
                               'has_valid_services': False, 'invalid_services': ['10314']},
            'service_level': {
                '10314': {'is_valid_service': False, 'invalid_stages': ['not_has_valid_routes'],
                          'has_valid_routes': False, 'invalid_routes': ['VJbd8660f05fe6f744e58a66ae12bd66acbca88b98']}},
            'route_level': {'10314': {'VJbd8660f05fe6f744e58a66ae12bd66acbca88b98': {'is_valid_route': False,
                                                                                     'invalid_stages': [
                                                                                         'not_has_correctly_ordered_route']}}},
        'vehicle_level': {'vehicle_definitions_valid': True,
                          'vehicle_definitions_validity_components': {
                              'missing_vehicles': {'missing_vehicles_types': set(),
                                                   'vehicles_affected': {}},
                              'multiple_use_vehicles': {},
                              'unused_vehicles': set()}}},

        'routing': {'services_have_routes_in_the_graph': False,
                    'service_routes_with_invalid_network_route': ['VJbd8660f05fe6f744e58a66ae12bd66acbca88b98'],
                    'route_to_crow_fly_ratio': {
                        '10314': {'VJbd8660f05fe6f744e58a66ae12bd66acbca88b98': 'Division by zero'}}}}
    assert_semantically_equal(report, correct_report)


def test_generate_validation_report_with_correct_schedule(correct_schedule):
=======
@pytest.fixture()
def invalid_pt2matsim_network_for_validation(network_object_from_test_data):
    return {
        'network': network_object_from_test_data,
        'subgraph_no_per_mode': {
            'car': 2,
            'walk': 2,
            'bike': 0
        },
        'is_valid_schedule': False,
        'invalid_service_id': '10314',
        'valid_PT_network_routes': False,
        'pt_routes_with_invalid_network_route': ['VJbd8660f05fe6f744e58a66ae12bd66acbca88b98'],
    }


def test_connectivity_in_report_with_invalid_network(invalid_pt2matsim_network_for_validation):
    report = invalid_pt2matsim_network_for_validation['network'].generate_validation_report()
    for mode, expected_connected_subgraphs in invalid_pt2matsim_network_for_validation['subgraph_no_per_mode'].items():
        assert report['graph']['graph_connectivity'][mode]['number_of_connected_subgraphs'] == expected_connected_subgraphs


def test_schedule_validity_in_report_with_invalid_network(invalid_pt2matsim_network_for_validation):
    report = invalid_pt2matsim_network_for_validation['network'].generate_validation_report()
    assert report['schedule']['schedule_level']['is_valid_schedule'] == invalid_pt2matsim_network_for_validation['is_valid_schedule']


def test_invalid_service_identified_in_report_with_invalid_network(invalid_pt2matsim_network_for_validation):
    report = invalid_pt2matsim_network_for_validation['network'].generate_validation_report()
    invalid_service_id = invalid_pt2matsim_network_for_validation['invalid_service_id']
    assert not report['schedule']['service_level'][invalid_service_id]['is_valid_service']


def test_network_routing_in_report_with_invalid_network(invalid_pt2matsim_network_for_validation):
    report = invalid_pt2matsim_network_for_validation['network'].generate_validation_report()
    assert report['routing']['services_have_routes_in_the_graph'] == invalid_pt2matsim_network_for_validation['valid_PT_network_routes']


def test_invalid_network_routes_show_in_report_with_invalid_network(invalid_pt2matsim_network_for_validation):
    report = invalid_pt2matsim_network_for_validation['network'].generate_validation_report()
    route_ids_with_invalid_network_route = invalid_pt2matsim_network_for_validation['pt_routes_with_invalid_network_route']
    assert report['routing']['service_routes_with_invalid_network_route'] == route_ids_with_invalid_network_route


@pytest.fixture()
def valid_network_for_validation(correct_schedule):
>>>>>>> 4ec968e4
    n = Network('epsg:27700')
    n.add_link('1', 1, 2, attribs={'length': 2, "modes": ['car', 'bus']})
    n.add_link('2', 2, 1, attribs={'length': 2, "modes": ['car', 'bus']})
    n.schedule = correct_schedule

<<<<<<< HEAD
    report = n.generate_validation_report()
    correct_report = {
        'graph': {
            'graph_connectivity': {'car': {'problem_nodes': {'dead_ends': [3], 'unreachable_node': [1]},
                                           'number_of_connected_subgraphs': 3},
                                   'walk': {'problem_nodes': {'dead_ends': [], 'unreachable_node': []},
                                            'number_of_connected_subgraphs': 0},
                                   'bike': {'problem_nodes': {'dead_ends': [], 'unreachable_node': []},
                                            'number_of_connected_subgraphs': 0}},
            'isolated_nodes': {
                'has_isolated_nodes': 'False',
                'nodes': []
            },
            'link_attributes': {'links_over_1000_length': {'number_of': 0, 'percentage': 0.0, 'link_ids': []},
                                'zero_attributes': {},
                                'negative_attributes': {},
                                'infinite_attributes': {},
                                'fractional_attributes': {}
                                }},
        'schedule': {'schedule_level': {'is_valid_schedule': True, 'invalid_stages': [], 'has_valid_services': True,
                                        'invalid_services': []},
                     'service_level': {
                         'service': {'is_valid_service': True, 'invalid_stages': [], 'has_valid_routes': True, 'invalid_routes': []}},
                     'route_level': {
                         'service': {'1': {'is_valid_route': True, 'invalid_stages': []},'2': {'is_valid_route': True, 'invalid_stages': []}}},
        'vehicle_level': {'vehicle_definitions_valid': True,
                       'vehicle_definitions_validity_components': {
                           'missing_vehicles': {'missing_vehicles_types': set(),
                                                'vehicles_affected': {}},
                           'multiple_use_vehicles': {},
                           'unused_vehicles': set()}}},
        'routing': {'services_have_routes_in_the_graph': True, 'service_routes_with_invalid_network_route': [],
                    'route_to_crow_fly_ratio': {'service': {'1': 0.037918141839160244, '2': 0.037918141839160244}}}}
    assert_semantically_equal(report, correct_report)
=======
    return {
        'network': n,
        'subgraph_no_per_mode': {
            'car': 1,
            'walk': 0,
            'bike': 0
        },
        'is_valid_schedule': True,
        'has_valid_PT_network_routes': True
    }


def test_connectivity_in_report_with_valid_network(valid_network_for_validation):
    report = valid_network_for_validation['network'].generate_validation_report()
    for mode, expected_connected_subgraphs in valid_network_for_validation['subgraph_no_per_mode'].items():
        assert report['graph']['graph_connectivity'][mode]['number_of_connected_subgraphs'] == expected_connected_subgraphs


def test_schedule_validity_in_report_with_valid_network(valid_network_for_validation):
    report = valid_network_for_validation['network'].generate_validation_report()
    assert report['schedule']['schedule_level']['is_valid_schedule'] == valid_network_for_validation['is_valid_schedule']


def test_network_routing_in_report_with_valid_network(valid_network_for_validation):
    report = valid_network_for_validation['network'].generate_validation_report()
    assert report['routing']['services_have_routes_in_the_graph'] == valid_network_for_validation['has_valid_PT_network_routes']
>>>>>>> 4ec968e4


def test_long_links_show_up_in_validation_report():
    n = Network('epsg:27700')
    n.add_link('1', 1, 2, attribs={'length': 10000, 'capacity': 1, 'freespeed': 1, "modes": ['car', 'bus']})
    n.add_link('2', 2, 3, attribs={'length': 2, 'capacity': 1, 'freespeed': 2, "modes": ['car', 'bus']})

    report = n.generate_validation_report()

    assert_semantically_equal(
        report['graph']['link_attributes']['links_over_1000_length'],
        {'number_of': 1, 'percentage': 0.5, 'link_ids': ['1']}
    )


offending_link_attribute_values_and_names = [('zero', '0'), ('negative', '-1'), ('infinite', 'inf'), ('fractional', '0.1'), ('none', 'None')]

@pytest.mark.parametrize("value,offending_value", offending_link_attribute_values_and_names)
def test_values_of_ids_are_not_flagged_in_validation_report(value, offending_value):
    n = Network('epsg:27700')
    n.add_link(offending_value, 1, 2, attribs={'length': 1, 'capacity': 1, 'freespeed': 1, "modes": ['car', 'bus']})
    n.add_link('2', 2, 3, attribs={'length': 2, 'capacity': 1, 'freespeed': 2, "modes": ['car', 'bus']})

    report = n.generate_validation_report()

    assert_semantically_equal(
        report['graph']['link_attributes'][f'{value}_attributes'],
        {}
    )


@pytest.mark.parametrize("value,offending_value", offending_link_attribute_values_and_names)
def test_values_of_from_node_are_not_flagged_in_validation_report(value, offending_value):
    n = Network('epsg:27700')
    n.add_link('1', offending_value, 2, attribs={'length': 1, 'capacity': 1, 'freespeed': 1, "modes": ['car', 'bus']})
    n.add_link('2', 2, 3, attribs={'length': 2, 'capacity': 1, 'freespeed': 2, "modes": ['car', 'bus']})

    report = n.generate_validation_report()

    assert_semantically_equal(
        report['graph']['link_attributes'][f'{value}_attributes'],
        {}
    )


@pytest.mark.parametrize("value,offending_value", offending_link_attribute_values_and_names)
def test_values_of_to_node_are_not_flagged_in_validation_report(value, offending_value):
    n = Network('epsg:27700')
    n.add_link('1', 1, offending_value, attribs={'length': 1, 'capacity': 1, 'freespeed': 1, "modes": ['car', 'bus']})
    n.add_link('2', 2, 3, attribs={'length': 2, 'capacity': 1, 'freespeed': 2, "modes": ['car', 'bus']})

    report = n.generate_validation_report()

    assert_semantically_equal(
        report['graph']['link_attributes'][f'{value}_attributes'],
        {}
    )


def test_zero_value_attributes_show_up_in_validation_report():
    n = Network('epsg:27700')
    n.add_link('1', 1, 2, attribs={'length': 0, 'capacity': 0.0, 'freespeed': '0.0', "modes": ['car', 'bus']})
    n.add_link('2', 2, 3, attribs={'length': 2, 'capacity': 1, 'freespeed': 2, "modes": ['car', 'bus']})

    report = n.generate_validation_report()

    assert_semantically_equal(
        report['graph']['link_attributes']['zero_attributes'],
        {
            'length': {'number_of': 1, 'percentage': 0.5, 'link_ids': ['1']},
            'capacity': {'number_of': 1, 'percentage': 0.5, 'link_ids': ['1']},
            'freespeed': {'number_of': 1, 'percentage': 0.5, 'link_ids': ['1']}
        }
    )


def test_negative_value_attributes_show_up_in_validation_report():
    n = Network('epsg:27700')
    n.add_link('1', 1, 2, attribs={'length': -1, 'capacity': 1, 'freespeed': '-5', "modes": ['car', 'bus']})
    n.add_link('2', 2, 3, attribs={'length': 2, 'capacity': 1, 'freespeed': 2, "modes": ['car', 'bus']})

    report = n.generate_validation_report()

    assert_semantically_equal(
        report['graph']['link_attributes']['negative_attributes'],
        {
            'length': {'number_of': 1, 'percentage': 0.5, 'link_ids': ['1']},
            'freespeed': {'number_of': 1, 'percentage': 0.5, 'link_ids': ['1']}
        }
    )


def test_infinite_value_attributes_show_up_in_validation_report():
    n = Network('epsg:27700')
    n.add_link('1', 1, 2, attribs={'length': float('inf'), 'capacity': 0.0, 'freespeed': 'inf', "modes": ['car', 'bus']})
    n.add_link('2', 2, 3, attribs={'length': 2, 'capacity': 1, 'freespeed': 2, "modes": ['car', 'bus']})

    report = n.generate_validation_report()

    assert_semantically_equal(
        report['graph']['link_attributes']['infinite_attributes'],
        {
            'length': {'number_of': 1, 'percentage': 0.5, 'link_ids': ['1']},
            'freespeed': {'number_of': 1, 'percentage': 0.5, 'link_ids': ['1']}
        }
    )


def test_fractional_value_attributes_show_up_in_validation_report():
    n = Network('epsg:27700')
    n.add_link('1', 1, 2, attribs={'length': 0.1, 'capacity': '0.0', 'freespeed': '0.2', "modes": ['car', 'bus']})
    n.add_link('2', 2, 3, attribs={'length': 2, 'capacity': 1, 'freespeed': 2, "modes": ['car', 'bus']})

    report = n.generate_validation_report()

    assert_semantically_equal(
        report['graph']['link_attributes']['fractional_attributes'],
        {
            'length': {'number_of': 1, 'percentage': 0.5, 'link_ids': ['1']},
            'freespeed': {'number_of': 1, 'percentage': 0.5, 'link_ids': ['1']}
        }
    )


def test_none_value_attributes_show_up_in_validation_report():
    n = Network('epsg:27700')
    n.add_link('1', 1, 2, attribs={'length': 1, 'capacity': 'None', 'freespeed': None, "modes": ['car', 'bus']})
    n.add_link('2', 2, 3, attribs={'length': 2, 'capacity': 1, 'freespeed': 2, "modes": ['car', 'bus']})

    report = n.generate_validation_report()

    assert_semantically_equal(
        report['graph']['link_attributes']['none_attributes'],
        {
            'capacity': {'number_of': 1, 'percentage': 0.5, 'link_ids': ['1']},
            'freespeed': {'number_of': 1, 'percentage': 0.5, 'link_ids': ['1']}
        }
    )


def test_nested_values_show_up_in_validation_report():
    n = Network('epsg:27700')
    n.add_link('1', 1, 2,
               attribs={'length': 1, 'capacity': '0.0', 'freespeed': '2', "modes": ['car', 'bus'],
                        'attributes': {'osm:way:lanes': -1}
                        })

    report = n.generate_validation_report()

    assert_semantically_equal(
        report['graph']['link_attributes']['negative_attributes'],
        {
            'attributes::osm:way:lanes': {'number_of': 1, 'percentage': 1, 'link_ids': ['1']},
        }
    )


def test_check_connectivity_for_mode_warns_of_graphs_with_more_than_single_component(mocker, caplog):
    mocker.patch.object(network_validation, 'describe_graph_connectivity',
                        return_value={'problem_nodes': {'dead_ends': [], 'unreachable_node': ['1']},
                                      'number_of_connected_subgraphs': 2})

    Network('epsg:27700').check_connectivity_for_mode('car')

    assert caplog.records[0].levelname == 'WARNING'
    assert 'more than one connected component' in caplog.records[0].message


def test_write_to_matsim_generates_three_matsim_files(network_object_from_test_data, tmpdir):
    # the correctness of these files is tested elsewhere
    expected_network_xml = os.path.join(tmpdir, 'network.xml')
    assert not os.path.exists(expected_network_xml)
    expected_schedule_xml = os.path.join(tmpdir, 'schedule.xml')
    assert not os.path.exists(expected_schedule_xml)
    expected_vehicle_xml = os.path.join(tmpdir, 'vehicles.xml')
    assert not os.path.exists(expected_vehicle_xml)

    network_object_from_test_data.write_to_matsim(tmpdir)

    assert os.path.exists(expected_network_xml)
    assert os.path.exists(expected_schedule_xml)
    assert os.path.exists(expected_vehicle_xml)


def test_write_to_matsim_generates_network_matsim_file_if_network_is_car_only(network_object_from_test_data, tmpdir):
    # the correctness of these files is tested elsewhere
    expected_network_xml = os.path.join(tmpdir, 'network.xml')
    assert not os.path.exists(expected_network_xml)
    expected_schedule_xml = os.path.join(tmpdir, 'schedule.xml')
    assert not os.path.exists(expected_schedule_xml)
    expected_vehicle_xml = os.path.join(tmpdir, 'vehicles.xml')
    assert not os.path.exists(expected_vehicle_xml)

    n = network_object_from_test_data
    n.schedule = Schedule('epsg:27700')
    assert not n.schedule
    n.write_to_matsim(tmpdir)

    assert os.path.exists(expected_network_xml)
    assert not os.path.exists(expected_schedule_xml)
    assert not os.path.exists(expected_vehicle_xml)


def test_write_to_matsim_generates_change_log_csv(network_object_from_test_data, tmpdir):
    expected_change_log_path = os.path.join(tmpdir, 'network_change_log.csv')
    expected_schedule_change_log_path = os.path.join(tmpdir, 'schedule_change_log.csv')
    assert not os.path.exists(expected_change_log_path)

    network_object_from_test_data.write_to_matsim(tmpdir)

    assert os.path.exists(expected_change_log_path)
    assert os.path.exists(expected_schedule_change_log_path)


benchmark_path_json = os.path.abspath(
    os.path.join(os.path.dirname(__file__), "test_data", "auxiliary_files", "links_benchmark.json"))
benchmark_path_csv = os.path.abspath(
    os.path.join(os.path.dirname(__file__), "test_data", "auxiliary_files", "links_benchmark.csv"))


@pytest.fixture()
def aux_network():
    n = Network('epsg:27700')
    n.add_nodes({'1': {'x': 1, 'y': 2, 's2_id': 0}, '2': {'x': 1, 'y': 2, 's2_id': 0},
                 '3': {'x': 1, 'y': 2, 's2_id': 0}, '4': {'x': 1, 'y': 2, 's2_id': 0}})
    n.add_links(
        {'1': {'from': '1', 'to': '2', 'freespeed': 1, 'capacity': 1, 'permlanes': 1, 'length': 1, 'modes': {'car'}},
         '2': {'from': '1', 'to': '3', 'freespeed': 1, 'capacity': 1, 'permlanes': 1, 'length': 1, 'modes': {'car'}},
         '3': {'from': '2', 'to': '4', 'freespeed': 1, 'capacity': 1, 'permlanes': 1, 'length': 1, 'modes': {'car'}},
         '4': {'from': '3', 'to': '4', 'freespeed': 1, 'capacity': 1, 'permlanes': 1, 'length': 1, 'modes': {'car'}}})
    n.read_auxiliary_link_file(benchmark_path_json)
    n.read_auxiliary_node_file(benchmark_path_csv)
    return n


def test_reindexing_network_node_with_auxiliary_files(aux_network):
    aux_network.reindex_node('3', '0')
    assert aux_network.auxiliary_files['node']['links_benchmark.csv'].map == {'2': '2', '3': '0', '4': '4', '1': '1'}
    assert aux_network.auxiliary_files['link']['links_benchmark.json'].map == {'2': '2', '1': '1', '3': '3', '4': '4'}


def test_reindexing_network_link_with_auxiliary_files(aux_network):
    aux_network.reindex_link('2', '0')
    assert aux_network.auxiliary_files['node']['links_benchmark.csv'].map == {'2': '2', '3': '3', '4': '4', '1': '1'}
    assert aux_network.auxiliary_files['link']['links_benchmark.json'].map == {'2': '0', '1': '1', '3': '3', '4': '4'}


def test_removing_network_node_with_auxiliary_files(aux_network):
    aux_network.remove_nodes(['1', '2'])
    aux_network.remove_node('3')
    assert aux_network.auxiliary_files['node']['links_benchmark.csv'].map == {'2': None, '3': None, '4': '4', '1': None}
    assert aux_network.auxiliary_files['link']['links_benchmark.json'].map == {'2': '2', '1': '1', '3': '3', '4': '4'}


def test_removing_network_link_with_auxiliary_files(aux_network):
    aux_network.remove_links(['1', '2'])
    aux_network.remove_link('3')
    assert aux_network.auxiliary_files['node']['links_benchmark.csv'].map == {'2': '2', '3': '3', '4': '4', '1': '1'}
    assert aux_network.auxiliary_files['link']['links_benchmark.json'].map == {'2': None, '1': None, '3': None,
                                                                               '4': '4'}


def test_simplifying_network_with_auxiliary_files(aux_network):
    aux_network.simplify()

    assert aux_network.auxiliary_files['node']['links_benchmark.csv'].map == {'1': '1', '2': None, '3': None, '4': '4'}
    assert aux_network.auxiliary_files['link']['links_benchmark.json'].map == {
        '2': aux_network.link_simplification_map['2'],
        '1': aux_network.link_simplification_map['1'],
        '3': aux_network.link_simplification_map['3'],
        '4': aux_network.link_simplification_map['4']}


def test_saving_network_with_auxiliary_files_with_changes(aux_network, tmpdir):
    aux_network.auxiliary_files['node']['links_benchmark.csv'].map = {'2': None, '3': None, '4': '04', '1': None}
    aux_network.auxiliary_files['link']['links_benchmark.json'].map = {'2': '002', '1': '001', '3': '003', '4': '004'}

    expected_json_aux_file = os.path.join(tmpdir, 'auxiliary_files', 'links_benchmark.json')
    expected_csv_aux_file = os.path.join(tmpdir, 'auxiliary_files', 'links_benchmark.csv')

    assert not os.path.exists(expected_json_aux_file)
    assert not os.path.exists(expected_csv_aux_file)

    aux_network.write_to_matsim(tmpdir)

    assert os.path.exists(expected_json_aux_file)
    assert os.path.exists(expected_csv_aux_file)

    with open(expected_json_aux_file) as json_file:
        assert json.load(json_file)['car']['2']['in']['links'] == ['002']

    assert pd.read_csv(expected_csv_aux_file)['links'].to_dict() == {0: '[None]', 1: '[None]', 2: '[None]', 3: "['04']"}


@pytest.fixture()
def network_1_geo_and_json(network1):
    nodes = gpd.GeoDataFrame({
        '101982': {'id': '101982', 'x': '528704.1425925883', 'y': '182068.78193707118', 'lon': -0.14625948709424305,
                   'lat': 51.52287873323954, 's2_id': 5221390329378179879,
                   'geometry': Point(528704.1425925883, 182068.78193707118)},
        '101986': {'id': '101986', 'x': '528835.203274008', 'y': '182006.27331298392', 'lon': -0.14439428709377497,
                   'lat': 51.52228713323965, 's2_id': 5221390328605860387,
                   'geometry': Point(528835.203274008, 182006.27331298392)}}).T
    nodes.index = nodes.index.set_names(['index'])
    links = gpd.GeoDataFrame({
        '0': {'id': '0', 'from': '101982', 'to': '101986', 'freespeed': 4.166666666666667, 'capacity': 600.0,
              'permlanes': 1.0, 'oneway': '1', 'modes': ['car', 'bike'], 's2_from': 5221390329378179879,
              's2_to': 5221390328605860387, 'length': 52.765151087870265,
              'geometry': LineString(
                  [(528704.1425925883, 182068.78193707118), (528835.203274008, 182006.27331298392)]),
              'u': '101982', 'v': '101986',
              'attributes': {
                  'osm:way:access': {'name': 'osm:way:access', 'class': 'java.lang.String',
                                     'text': 'permissive'},
                  'osm:way:highway': {'name': 'osm:way:highway', 'class': 'java.lang.String',
                                      'text': 'unclassified'},
                  'osm:way:id': {'name': 'osm:way:id', 'class': 'java.lang.Long', 'text': '26997928'},
                  'osm:way:name': {'name': 'osm:way:name', 'class': 'java.lang.String',
                                   'text': 'Brunswick Place'}}}}).T
    links.index = links.index.set_names(['index'])

    # most networks are expected to have complex geometries
    network1.apply_attributes_to_links(
        {'0': {
            'modes': ['car', 'bike'],
            'geometry': LineString([(528704.1425925883, 182068.78193707118), (528835.203274008, 182006.27331298392)])}})

    return {
        'network': network1,
        'expected_json': {'nodes': {
            '101982': {'id': '101982', 'x': '528704.1425925883', 'y': '182068.78193707118', 'lon': -0.14625948709424305,
                       'lat': 51.52287873323954, 's2_id': 5221390329378179879,
                       'geometry': [528704.1425925883, 182068.78193707118]},
            '101986': {'id': '101986', 'x': '528835.203274008', 'y': '182006.27331298392', 'lon': -0.14439428709377497,
                       'lat': 51.52228713323965, 's2_id': 5221390328605860387,
                       'geometry': [528835.203274008, 182006.27331298392]}},
            'links': {
                '0': {'id': '0', 'from': '101982', 'to': '101986', 'freespeed': 4.166666666666667, 'capacity': 600.0,
                      'permlanes': 1.0, 'oneway': '1', 'modes': ['car', 'bike'], 's2_from': 5221390329378179879,
                      's2_to': 5221390328605860387, 'length': 52.765151087870265,
                      'geometry': 'ez~hinaBc~sze|`@gx|~W|uo|J', 'u': '101982', 'v': '101986',
                      'attributes': {
                          'osm:way:access': {'name': 'osm:way:access', 'class': 'java.lang.String',
                                             'text': 'permissive'},
                          'osm:way:highway': {'name': 'osm:way:highway', 'class': 'java.lang.String',
                                              'text': 'unclassified'},
                          'osm:way:id': {'name': 'osm:way:id', 'class': 'java.lang.Long', 'text': '26997928'},
                          'osm:way:name': {'name': 'osm:way:name', 'class': 'java.lang.String',
                                           'text': 'Brunswick Place'}}}}},
        'expected_sanitised_json': {'nodes': {
            '101982': {'id': '101982', 'x': '528704.1425925883', 'y': '182068.78193707118', 'lon': -0.14625948709424305,
                       'lat': 51.52287873323954, 's2_id': 5221390329378179879,
                       'geometry': '528704.1425925883,182068.78193707118'},
            '101986': {'id': '101986', 'x': '528835.203274008', 'y': '182006.27331298392', 'lon': -0.14439428709377497,
                       'lat': 51.52228713323965, 's2_id': 5221390328605860387,
                       'geometry': '528835.203274008,182006.27331298392'}},
            'links': {
                '0': {'id': '0', 'from': '101982', 'to': '101986', 'freespeed': 4.166666666666667, 'capacity': 600.0,
                      'permlanes': 1.0, 'oneway': '1', 'modes': 'car,bike', 's2_from': 5221390329378179879,
                      's2_to': 5221390328605860387, 'length': 52.765151087870265,
                      'geometry': 'ez~hinaBc~sze|`@gx|~W|uo|J', 'u': '101982', 'v': '101986',
                      'attributes': {
                          'osm:way:access': {'name': 'osm:way:access', 'class': 'java.lang.String',
                                             'text': 'permissive'},
                          'osm:way:highway': {'name': 'osm:way:highway', 'class': 'java.lang.String',
                                              'text': 'unclassified'},
                          'osm:way:id': {'name': 'osm:way:id', 'class': 'java.lang.Long', 'text': '26997928'},
                          'osm:way:name': {'name': 'osm:way:name', 'class': 'java.lang.String',
                                           'text': 'Brunswick Place'}}}}},
        'expected_geodataframe': {'nodes': nodes, 'links': links}
    }


def test_transforming_network_to_json(network_1_geo_and_json):
    assert_semantically_equal(network_1_geo_and_json['network'].to_json(), network_1_geo_and_json['expected_json'])


def test_transforming_uneven_network_to_json():
    # some nodes and links have different params, we expect only those with values in the json
    n = Network(epsg='epsg:4326')
    n.add_node('101982',
               {'id': '101982',
                'x': '528704.1425925883',
                'y': '182068.78193707118',
                'lon': -0.14625948709424305,
                'lat': 51.52287873323954,
                's2_id': 5221390329378179879,
                'name': 'hello'
                })
    n.add_node('101986',
               {'id': '101986',
                'x': '528835.203274008',
                'y': '182006.27331298392',
                'lon': -0.14439428709377497,
                'lat': 51.52228713323965,
                's2_id': 5221390328605860387})
    n.add_link('0', '101982', '101986',
               attribs={'id': '0',
                        'from': '101982',
                        'to': '101986',
                        'freespeed': 4})
    n.add_link('0', '101982', '101986',
               attribs={'id': '0',
                        'from': '101982',
                        'to': '101986',
                        'capacity': 5})

    assert_semantically_equal(
        n.to_json(),
        {'nodes': {
            '101982': {'id': '101982', 'x': '528704.1425925883', 'y': '182068.78193707118', 'lon': -0.14625948709424305,
                       'lat': 51.52287873323954, 's2_id': 5221390329378179879, 'name': 'hello',
                       'geometry': [528704.1425925883, 182068.78193707118]},
            '101986': {'id': '101986', 'x': '528835.203274008', 'y': '182006.27331298392', 'lon': -0.14439428709377497,
                       'lat': 51.52228713323965, 's2_id': 5221390328605860387,
                       'geometry': [528835.203274008, 182006.27331298392]}}, 'links': {
            '0': {'id': '0', 'from': '101982', 'to': '101986', 'freespeed': 4.0,
                  'geometry': 'ez~hinaBc~sze|`@gx|~W|uo|J', 'u': '101982', 'v': '101986'},
            '1': {'id': '1', 'from': '101982', 'to': '101986', 'capacity': 5.0,
                  'geometry': 'ez~hinaBc~sze|`@gx|~W|uo|J', 'u': '101982', 'v': '101986'}}}
    )


def test_saving_network_to_json(network_1_geo_and_json, tmpdir):
    network_1_geo_and_json['network'].write_to_json(tmpdir)
    expected_network_json = os.path.join(tmpdir, 'network.json')
    assert os.path.exists(expected_network_json)
    with open(expected_network_json) as json_file:
        output_json = json.load(json_file)
    assert_semantically_equal(
        output_json,
        network_1_geo_and_json['expected_sanitised_json'])


def test_transforming_network_to_geodataframe(network_1_geo_and_json):
    node_cols = ['id', 'x', 'y', 'lon', 'lat', 's2_id', 'geometry']
    link_cols = ['id', 'from', 'to', 'freespeed', 'capacity', 'permlanes', 'oneway', 'modes', 's2_from', 's2_to',
                 'length', 'geometry', 'attributes', 'u', 'v']
    _network = network_1_geo_and_json['network'].to_geodataframe()
    assert set(_network['nodes'].columns) == set(node_cols)
    assert_frame_equal(_network['nodes'][node_cols],
                       network_1_geo_and_json['expected_geodataframe']['nodes'][node_cols], check_dtype=False)
    assert set(_network['links'].columns) == set(link_cols)
    assert_frame_equal(_network['links'][link_cols],
                       network_1_geo_and_json['expected_geodataframe']['links'][link_cols], check_dtype=False)


def test_saving_network_to_geojson(network1, correct_schedule, tmpdir):
    network1.schedule = correct_schedule
    network1.write_to_geojson(tmpdir)
    assert set(os.listdir(tmpdir)) == {'network_nodes_geometry_only.geojson', 'network_nodes.geojson',
                                       'network_change_log.csv', 'schedule_links_geometry_only.geojson',
                                       'network_links.geojson', 'network_links_geometry_only.geojson',
                                       'schedule_nodes_geometry_only.geojson', 'schedule_links.geojson',
                                       'schedule_nodes.geojson', 'schedule_change_log.csv'}


def test_saving_network_to_csv(network1, correct_schedule, tmpdir):
    network1.schedule = correct_schedule
    network1.write_to_csv(tmpdir)
    assert set(os.listdir(tmpdir)) == {'network', 'schedule'}
    assert set(os.listdir(os.path.join(tmpdir, 'network'))) == {'nodes.csv', 'links.csv', 'network_change_log.csv'}
    assert set(os.listdir(os.path.join(tmpdir, 'schedule'))) == {'calendar.csv', 'stop_times.csv', 'trips.csv',
                                                                 'routes.csv', 'schedule_change_log.csv', 'stops.csv'}
    output_nodes = pd.read_csv(os.path.join(tmpdir, 'network', 'nodes.csv'))
    assert_semantically_equal(
        output_nodes.to_dict(),
        {'index': {0: 101982, 1: 101986}, 'lat': {0: 51.52287873323954, 1: 51.52228713323965},
         's2_id': {0: 5221390329378179879, 1: 5221390328605860387},
         'lon': {0: -0.14625948709424305, 1: -0.14439428709377494}, 'id': {0: 101982, 1: 101986},
         'x': {0: 528704.1425925883, 1: 528835.203274008},
         'geometry': {0: '[528704.1425925883, 182068.78193707118]',
                      1: '[528835.203274008, 182006.27331298392]'},
         'y': {0: 182068.7819370712, 1: 182006.27331298392}}
    )
    output_links = pd.read_csv(os.path.join(tmpdir, 'network', 'links.csv'))
    assert_semantically_equal(
        output_links.to_dict(),
        {'index': {0: 0}, 'modes': {0: "['car']"}, 'to': {0: 101986}, 's2_from': {0: 5221390329378179879},
         'length': {0: 52.76515108787025}, 'id': {0: 0}, 'from': {0: 101982}, 's2_to': {0: 5221390328605860387},
         'capacity': {0: 600.0},
         'u': {0: 101982},
         'v': {0: 101986},
         'geometry': {0: 'ez~hinaBc~sze|`@gx|~W|uo|J'},
         'oneway': {0: 1}, 'freespeed': {0: 4.166666666666667}, 'permlanes': {0: 1.0}, 'attributes': {
            0: "{'osm:way:access': {'name': 'osm:way:access', 'class': 'java.lang.String', 'text': 'permissive'}, 'osm:way:highway': {'name': 'osm:way:highway', 'class': 'java.lang.String', 'text': 'unclassified'}, 'osm:way:id': {'name': 'osm:way:id', 'class': 'java.lang.Long', 'text': '26997928'}, 'osm:way:name': {'name': 'osm:way:name', 'class': 'java.lang.String', 'text': 'Brunswick Place'}}"}}
    )


def test_reads_node_elevations_from_tif_file(network3):
    elevation_test_folder = os.path.abspath(os.path.join(os.path.dirname(__file__), "test_data", "elevation"))
    elevation_tif_file = os.path.join(elevation_test_folder, 'hk_elevation_example.tif')

    elev_dict = network3.get_node_elevation_dictionary(elevation_tif_file, null_value=-32768)

    # elevation value (25m) that corresponds to the coordinate of this node in the network has been double checked here:
    # https://www.freemaptools.com/elevation-finder.htm
    assert elev_dict['101982']['z'] == 25


def test_replaces_missing_node_elevations_with_zero(network3):
    elevation_test_folder = os.path.abspath(os.path.join(os.path.dirname(__file__), "test_data", "elevation"))
    elevation_tif_file = os.path.join(elevation_test_folder, 'hk_elevation_example.tif')

    elev_dict = network3.get_node_elevation_dictionary(elevation_tif_file, null_value=-32768)
    # the coordinate of this node in the network corresponds to a pixel with null (no data) value in the tif file
    assert elev_dict['101986']['z'] == 0


def test_getting_link_slope_dictionary(network3):
    # based on network4() fixture
    elevation_dictionary = {'101982': {'z': -51}, '101986': {'z': 100}}
    z_1 = elevation_dictionary['101982']['z']
    z_2 = elevation_dictionary['101986']['z']
    length = 52.765151087870265
    link_slope = (z_2 - z_1) / length
    slope_dict = network3.get_link_slope_dictionary(elevation_dictionary)
    assert slope_dict['0']['slope'] == link_slope


def test_generating_summary_report(network_for_summary_stats):
    report = network_for_summary_stats.summary_report()
    correct_report = {'network':
                          {'network_graph_info':
                               {'Number of network links': 2, 'Number of network nodes': 3},
                           'modes': {'Modes on network links': {'bike', 'walk', 'rail', 'car'},
                                     'Number of links by mode': {'bike': 1, 'walk': 1, 'rail': 1, 'car': 1}},
                           'osm_highway_tags': {'Number of links by tag': {'secondary': 1}}},
                      'schedule':
                          {'schedule_info':
                               {'Number of services': 2, 'Number of routes': 3, 'Number of stops': 4},
                           'modes': {'Modes in schedule': {'rail', 'bus'},
                                     'Services by mode': {'rail': 1, 'bus': 1},
                                     'PT stops by mode': {'rail': 2, 'bus': 2}},
                           'accessibility_tags': {'Stops with tag bikeAccessible': 1,
                                                  'Unique values for bikeAccessible tag': {'true'},
                                                  'Stops with tag carAccessible': 1,
                                                  'Unique values for carAccessible tag': {'true'}}}}
    assert_semantically_equal(report, correct_report)<|MERGE_RESOLUTION|>--- conflicted
+++ resolved
@@ -2729,55 +2729,6 @@
     assert n.invalid_network_routes() == ['route']
 
 
-<<<<<<< HEAD
-def test_generate_validation_report_with_pt2matsim_network(network_object_from_test_data):
-    n = network_object_from_test_data
-    report = n.generate_validation_report()
-    correct_report = {
-        'graph': {
-            'graph_connectivity': {
-                'car': {'problem_nodes': {'dead_ends': ['21667818'], 'unreachable_node': ['25508485']},
-                        'number_of_connected_subgraphs': 2},
-                'walk': {'problem_nodes': {'dead_ends': ['21667818'], 'unreachable_node': ['25508485']},
-                         'number_of_connected_subgraphs': 2},
-                'bike': {'problem_nodes': {'dead_ends': [], 'unreachable_node': []},
-                         'number_of_connected_subgraphs': 0}},
-            'isolated_nodes': {
-                'has_isolated_nodes': 'False',
-                'nodes': []
-            },
-            'link_attributes': {
-                'links_over_1000_length': {'number_of': 0, 'percentage': 0.0, 'link_ids': []},
-                'zero_attributes': {},
-                'negative_attributes': {},
-                'infinite_attributes': {},
-                'fractional_attributes': {}
-            }},
-        'schedule': {
-            'schedule_level': {'is_valid_schedule': False, 'invalid_stages': ['not_has_valid_services'],
-                               'has_valid_services': False, 'invalid_services': ['10314']},
-            'service_level': {
-                '10314': {'is_valid_service': False, 'invalid_stages': ['not_has_valid_routes'],
-                          'has_valid_routes': False, 'invalid_routes': ['VJbd8660f05fe6f744e58a66ae12bd66acbca88b98']}},
-            'route_level': {'10314': {'VJbd8660f05fe6f744e58a66ae12bd66acbca88b98': {'is_valid_route': False,
-                                                                                     'invalid_stages': [
-                                                                                         'not_has_correctly_ordered_route']}}},
-        'vehicle_level': {'vehicle_definitions_valid': True,
-                          'vehicle_definitions_validity_components': {
-                              'missing_vehicles': {'missing_vehicles_types': set(),
-                                                   'vehicles_affected': {}},
-                              'multiple_use_vehicles': {},
-                              'unused_vehicles': set()}}},
-
-        'routing': {'services_have_routes_in_the_graph': False,
-                    'service_routes_with_invalid_network_route': ['VJbd8660f05fe6f744e58a66ae12bd66acbca88b98'],
-                    'route_to_crow_fly_ratio': {
-                        '10314': {'VJbd8660f05fe6f744e58a66ae12bd66acbca88b98': 'Division by zero'}}}}
-    assert_semantically_equal(report, correct_report)
-
-
-def test_generate_validation_report_with_correct_schedule(correct_schedule):
-=======
 @pytest.fixture()
 def invalid_pt2matsim_network_for_validation(network_object_from_test_data):
     return {
@@ -2824,48 +2775,11 @@
 
 @pytest.fixture()
 def valid_network_for_validation(correct_schedule):
->>>>>>> 4ec968e4
     n = Network('epsg:27700')
     n.add_link('1', 1, 2, attribs={'length': 2, "modes": ['car', 'bus']})
     n.add_link('2', 2, 1, attribs={'length': 2, "modes": ['car', 'bus']})
     n.schedule = correct_schedule
 
-<<<<<<< HEAD
-    report = n.generate_validation_report()
-    correct_report = {
-        'graph': {
-            'graph_connectivity': {'car': {'problem_nodes': {'dead_ends': [3], 'unreachable_node': [1]},
-                                           'number_of_connected_subgraphs': 3},
-                                   'walk': {'problem_nodes': {'dead_ends': [], 'unreachable_node': []},
-                                            'number_of_connected_subgraphs': 0},
-                                   'bike': {'problem_nodes': {'dead_ends': [], 'unreachable_node': []},
-                                            'number_of_connected_subgraphs': 0}},
-            'isolated_nodes': {
-                'has_isolated_nodes': 'False',
-                'nodes': []
-            },
-            'link_attributes': {'links_over_1000_length': {'number_of': 0, 'percentage': 0.0, 'link_ids': []},
-                                'zero_attributes': {},
-                                'negative_attributes': {},
-                                'infinite_attributes': {},
-                                'fractional_attributes': {}
-                                }},
-        'schedule': {'schedule_level': {'is_valid_schedule': True, 'invalid_stages': [], 'has_valid_services': True,
-                                        'invalid_services': []},
-                     'service_level': {
-                         'service': {'is_valid_service': True, 'invalid_stages': [], 'has_valid_routes': True, 'invalid_routes': []}},
-                     'route_level': {
-                         'service': {'1': {'is_valid_route': True, 'invalid_stages': []},'2': {'is_valid_route': True, 'invalid_stages': []}}},
-        'vehicle_level': {'vehicle_definitions_valid': True,
-                       'vehicle_definitions_validity_components': {
-                           'missing_vehicles': {'missing_vehicles_types': set(),
-                                                'vehicles_affected': {}},
-                           'multiple_use_vehicles': {},
-                           'unused_vehicles': set()}}},
-        'routing': {'services_have_routes_in_the_graph': True, 'service_routes_with_invalid_network_route': [],
-                    'route_to_crow_fly_ratio': {'service': {'1': 0.037918141839160244, '2': 0.037918141839160244}}}}
-    assert_semantically_equal(report, correct_report)
-=======
     return {
         'network': n,
         'subgraph_no_per_mode': {
@@ -2892,7 +2806,6 @@
 def test_network_routing_in_report_with_valid_network(valid_network_for_validation):
     report = valid_network_for_validation['network'].generate_validation_report()
     assert report['routing']['services_have_routes_in_the_graph'] == valid_network_for_validation['has_valid_PT_network_routes']
->>>>>>> 4ec968e4
 
 
 def test_long_links_show_up_in_validation_report():
