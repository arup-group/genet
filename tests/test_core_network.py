--- conflicted
+++ resolved
@@ -8,12 +8,8 @@
 from tests.fixtures import route, stop_epsg_27700, network_object_from_test_data, assert_semantically_equal, full_fat_default_config_path
 from genet.inputs_handler import matsim_reader
 from genet.core import Network, Schedule
-<<<<<<< HEAD
-from genet.schedule_elements import Route
+from genet.schedule_elements import Route, Service
 from genet.utils import plot
-=======
-from genet.schedule_elements import Service
->>>>>>> 2ea7bb74
 
 sys.path.insert(0, os.path.abspath(os.path.join(os.path.dirname(__file__), "..")))
 pt2matsim_network_test_file = os.path.abspath(
@@ -942,7 +938,6 @@
     assert n.link('0') == {'attrib': 1, 'from': 1, 'to': 2, 'id': '0'}
 
 
-<<<<<<< HEAD
 def test_schedule_routes(network_object_from_test_data):
     n = network_object_from_test_data
     correct_routes = [['25508485', '21667818']]
@@ -967,12 +962,13 @@
     correct_routes = [['25508485', '21667818'], [2345678, 987875]]
     routes = n.schedule_routes_nodes()
     assert correct_routes == routes
-=======
+
+
 def test_reads_osm_network_into_the_right_schema(full_fat_default_config_path):
     osm_test_file = os.path.abspath(
         os.path.join(os.path.dirname(__file__), "test_data", "osm", "osm.xml"))
-    network = Network()
-    network.read_osm(osm_test_file, full_fat_default_config_path, 'epsg:27700', 1)
+    network = Network('epsg:27700')
+    network.read_osm(osm_test_file, full_fat_default_config_path, 1)
     assert_semantically_equal(dict(network.nodes()), {
         '0': {'id': '0', 'x': 49.766807234971715, 'y': -7.557159688006741, 'lat': -0.0006545205888310243,
               'lon': 0.008554364250688652, 's2_id': 1152921492875543713},
@@ -1002,7 +998,6 @@
                                                        'text': 'unclassified'},
                                    'osm:way:osmid': {'name': 'osm:way:osmid', 'class': 'java.lang.String',
                                                      'text': '0'}}})
->>>>>>> 2ea7bb74
 
 
 def test_read_matsim_network_delegates_to_matsim_reader_read_network(mocker):
