--- conflicted
+++ resolved
@@ -403,11 +403,7 @@
     assert "cannot simplify" in str(error_info.value)
 
 
-<<<<<<< HEAD
-def test_simplifing_puma_network():
-=======
 def test_simplifing_puma_network_results_in_correct_record_of_removed_links_and_expected_graph_data():
->>>>>>> 240215e5
     n = Network('epsg:27700')
     n.read_matsim_network(puma_network_test_file)
     n.read_matsim_schedule(puma_schedule_test_file)
@@ -454,13 +450,6 @@
                                                                         schedule_dtd.error_log.filter_from_errors())
 
 
-<<<<<<< HEAD
-def has_attribute(x):
-    return True
-
-
-=======
->>>>>>> 240215e5
 def test_reading_back_simplified_network():
     # simplified networks have additional geometry attribute and some of their attributes are composite, e.g. links
     # now refer to a number of osm ways each with a unique id
@@ -470,11 +459,7 @@
 
     number_of_simplified_links = 659
 
-<<<<<<< HEAD
-    links_with_geometry = graph_operations.extract_links_on_edge_attributes(n, conditions={'geometry': has_attribute})
-=======
     links_with_geometry = graph_operations.extract_links_on_edge_attributes(n, conditions={'geometry': lambda x: True})
->>>>>>> 240215e5
 
     assert len(links_with_geometry) == number_of_simplified_links
 
