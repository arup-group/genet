import json
import logging
import statistics
from typing import Union

import geopandas as gpd
import networkx as nx
import numpy as np
import pandas as pd
import polyline
import s2sphere as s2
from shapely.geometry import GeometryCollection, LineString, MultiLineString, Point, shape
from shapely.ops import linemerge, split
from sklearn.neighbors import BallTree

<<<<<<< HEAD
import genet.output.spatial as spatial_output
=======
import genet
import genet.output.geojson as gngeojson
>>>>>>> 6934146b
from genet.exceptions import EmptySpatialTree

APPROX_EARTH_RADIUS = 6371008.8
S2_LEVELS_FOR_SPATIAL_INDEXING = [0, 6, 8, 12, 18, 24, 30]


def decode_polyline_to_s2_points(_polyline: str) -> list[int]:
    """

    Args:
        _polyline (str): google encoded polyline.

    Returns:
        list[int]: S2 points describing the polyline.
    """
    decoded = polyline.decode(_polyline)
    return [generate_index_s2(lat, lon) for lat, lon in decoded]


def encode_shapely_linestring_to_polyline(linestring: LineString) -> str:
    """

    Args:
        linestring (LineString): Shapely LineString to encode.

    Returns:
        str: Google encoded polyline.
    """
    return polyline.encode(linestring.coords)


def swap_x_y_in_linestring(linestring: LineString) -> LineString:
    """Swaps x with y in a shapely linestring.

    e.g. from LineString([(1,2), (3,4)]) to LineString([(2,1), (4,3)]).

    Args:
        linestring (LineString): Input linestring.

    Returns:
        LineString: Input linestring with swapped x and y coordinates.
    """
    return LineString((p[1], p[0]) for p in linestring.coords)


def merge_linestrings(linestring_list: list[LineString]) -> Union[LineString, MultiLineString]:
    """

    Args:
        linestring_list (list[LineString]): ordered list of shapely.geometry.Linestring objects.

    Returns:
        Union[LineString, MultiLineString]:
            Assumes lines are contiguous. If they are not, will result in a MultiLineString.
    """
    multi_line = MultiLineString(linestring_list)
    return linemerge(multi_line)


def snap_point_to_line(point: Point, line: LineString, distance_threshold: float = 1e-8) -> Point:
    """Snap a point to a line, if over a distance threshold.

    Not using 'contains' method due to too high accuracy required to evaluate to True.

    Args:
        point (Point): Point to be potentially snapped to line.
        line (LineString): Line to use for the Point to snap to
        distance_threshold (float, optional): Acceptable distance of point from line before snapping. Defaults to 1e-8.

    Returns:
        Point: Point on line that is closest to input `point` or `point` itself, if it is within `distance_threshold`.
    """
    if line.distance(point) > distance_threshold:
        point = line.interpolate(line.project(point))
    return point


def continue_line_from_two_points(p1: Point, p2: Point) -> LineString:
    """Builds a line from p1, p2 and another point, ahead, the same distance and direction from p2 as p1.

    Args:
        p1 (Point): Start point of line.
        p2 (Point): End point of line.

    Returns:
        LineString: Line from p1 to p2.
    """
    return LineString([p1, p2, (p2.x + (p2.x - p1.x), p2.y + (p2.y - p1.y))])


def split_line_at_point(point: Point, line: LineString) -> tuple[LineString, LineString]:
    """Returns a two-tuple of linestring slices of given line, split at the given point.

    If the point is not close enough to the line, it will be snapped.

    The order in the returned tuple preserves the given line.

    Args:
        point (Point): point used for dividing the line
        line (LineString): line to divide

    Returns:
        tuple[LineString, LineString]:
            If given line from A - B, the output will be (A - point, point - B) - subject to point needing to snap closer to the line.
    """
    # the point has to be on the line for shapely split
    # https://shapely.readthedocs.io/en/stable/manual.html#splitting
    projected_point = snap_point_to_line(point, line, distance_threshold=0)
    result = tuple(split(line, projected_point).geoms)
    if len(result) == 1:
        # our lines can have curves which makes them impossible to split with a point, instead we build a line to cut
        # it, the end points of the linestring will likely not match with the point projected to the curved line, but
        # are very close.
        if point.distance(projected_point) < 1e-8:
            # the points are too close
            logging.warning(
                "Given point is very close, but not cannot be placed on the line. We move it slightly "
                "and the resulting split may not be exact."
            )
            point = Point(round(point.x, 2), round(point.y, 2))
        split_line = continue_line_from_two_points(point, projected_point)
        result = tuple(split(line, split_line).geoms)
    return result


def decode_polyline_to_shapely_linestring(_polyline: str) -> LineString:
    """

    Args:
        _polyline (str): google encoded polyline

    Returns:
        LineString: Shapely linestring representation of input polyline.
    """
    decoded = polyline.decode(_polyline)
    return LineString(decoded)


def compute_average_proximity_to_polyline(poly_1: str, poly_2: str) -> float:
    """Computes average distance between points in poly_1 and closest points in poly_2.

    Works best when poly_1 is less dense with points than poly_2.

    Args:
        poly_1 (str): google encoded polyline.
        poly_2 (str): google encoded polyline

    Returns:
        float: Average distance between points in poly_1 and their respective closest points in poly_2.
    """
    s2_poly_list_1 = decode_polyline_to_s2_points(poly_1)
    s2_poly_list_2 = decode_polyline_to_s2_points(poly_2)

    closest_distances = []
    for point in s2_poly_list_1:
        d = None
        for other_line_point in s2_poly_list_2:
            dist = distance_between_s2cellids(point, other_line_point)
            if (d is None) or (d > dist):
                d = dist
        closest_distances.append(d)
    return statistics.mean(closest_distances)


def read_geojson_to_shapely(geojson_file):
    # https://gist.github.com/pramukta/6d1a2de485d7dc4c5480bf5fbb7b93d2#file-shapely_geojson_recipe-py
    with open(geojson_file) as f:
        features = json.load(f)["features"]
    return GeometryCollection([shape(feature["geometry"]).buffer(0) for feature in features])


def s2_hex_to_cell_union(hex_area):
    hex_area = hex_area.split(",")
    cell_ids = []
    for token in hex_area:
        cell_ids.append(s2.CellId.from_token(token))
    return s2.CellUnion(cell_ids=cell_ids)


def generate_index_s2(lat: float, lng: float) -> int:
    """Returns s2.CellId from lat and lon

    Args:
        lat (float): Latitude.
        lng (float): Longitude.

    Returns:
        int: S2 cell ID.
    """
    return s2.CellId.from_lat_lng(s2.LatLng.from_degrees(lat, lng)).id()


def generate_s2_geometry(
    points: Union[LineString, list[tuple[float, float]], list[Point]]
) -> list[int]:
    """Generate ordered list of s2.CellIds

    Args:
        points (Union[LineString, list[tuple[float, float]], list[Point]]): Points to convert to S2 Cell IDs

    Returns:
        list[int]: List of S2 Cell IDs
    """
    if isinstance(points, LineString):
        points = list(points.coords)
    try:
        return [generate_index_s2(pt.x, pt.y) for pt in points]
    except AttributeError:
        return [generate_index_s2(pt[0], pt[1]) for pt in points]


def distance_between_s2cellids(s2cellid1, s2cellid2):
    if isinstance(s2cellid1, int):
        s2cellid1 = s2.CellId(s2cellid1)
    elif isinstance(s2cellid1, np.int64):
        s2cellid1 = s2.CellId(int(s2cellid1))
    if isinstance(s2cellid2, int):
        s2cellid2 = s2.CellId(s2cellid2)
    elif isinstance(s2cellid2, np.int64):
        s2cellid2 = s2.CellId(int(s2cellid2))
    distance = s2cellid1.to_lat_lng().get_distance(s2cellid2.to_lat_lng()).radians
    return distance * APPROX_EARTH_RADIUS


def change_proj(x, y, crs_transformer):
    return crs_transformer.transform(x, y)


def grow_point(x, distance):
    return x.buffer(distance)


def map_azimuth_to_name(azimuth: float) -> str:
    """

    Args:
        azimuth (float): degrees from North (0).

    Raises:
        NotImplementedError: assumes -180 =< azimuth =< 180.

    Returns:
        str: String defining compass direction, e.g. "North Bound".
    """
    azimuth_to_name = {
        (-22.5, 22.5): "North Bound",
        (22.5, 67.5): "North-East Bound",
        (67.5, 112.5): "East Bound",
        (112.5, 157.5): "South-East Bound",
        (-157.5, -112.5): "South-West Bound",
        (-112.5, -67.5): "West Bound",
        (-67.5, -22.5): "North-West Bound",
    }
    if azimuth > 180 or azimuth < -180:
        raise NotImplementedError(
            f"Azimuth value of {azimuth} given. Only implemented for -180 =< azimuth =< 180"
        )
    for (lower_bound, upper_bound), name in azimuth_to_name.items():
        if lower_bound < azimuth <= upper_bound:
            return name
    # (-157.5, -180 | 180, 157.5): 'South Bound'
    if azimuth > 157.5 or azimuth <= -157.5:
        return "South Bound"


def get_nearest(src_points, candidates, k_neighbors=1):
    # https://autogis-site.readthedocs.io/en/latest/notebooks/L3/06_nearest-neighbor-faster.html
    """Find nearest neighbors for all source points from a set of candidate points"""

    # Create tree from the candidate points
    tree = BallTree(candidates, leaf_size=15, metric="haversine")

    # Find closest points and distances
    distances, indices = tree.query(src_points, k=k_neighbors)

    # Transpose to get distances and indices into arrays
    distances = distances.transpose()
    indices = indices.transpose()

    # Get closest indices and distances (i.e. array at index 0)
    # note: for the second closest points, you would take index 1, etc.
    closest = indices[0]
    closest_dist = distances[0]

    # Return indices and distances
    return (closest, closest_dist)


def nearest_neighbor(left_gdf, right_gdf, return_dist=False):
    # https://autogis-site.readthedocs.io/en/latest/notebooks/L3/06_nearest-neighbor-faster.html
    """
    For each point in left_gdf, find closest point in right GeoDataFrame and return them.

    NOTICE: Assumes that the input Points are in WGS84 projection (lat/lon).
    """

    left_geom_col = left_gdf.geometry.name
    right_geom_col = right_gdf.geometry.name

    # Ensure that index in right gdf is formed of sequential numbers
    right = right_gdf.copy().reset_index(drop=True)

    # Parse coordinates from points and insert them into a numpy array as RADIANS
    # Notice: should be in Lat/Lon format
    left_radians = np.array(
        left_gdf[left_geom_col]
        .apply(lambda geom: (geom.y * np.pi / 180, geom.x * np.pi / 180))
        .to_list()
    )
    right_radians = np.array(
        right[right_geom_col]
        .apply(lambda geom: (geom.y * np.pi / 180, geom.x * np.pi / 180))
        .to_list()
    )

    # Find the nearest points
    # -----------------------
    # closest ==> index in right_gdf that corresponds to the closest point
    # dist ==> distance between the nearest neighbors (in meters)

    closest, dist = get_nearest(src_points=left_radians, candidates=right_radians)

    # Return points from right GeoDataFrame that are closest to points in left GeoDataFrame
    closest_points = right.loc[closest]

    # Ensure that the index corresponds the one in left_gdf
    closest_points = closest_points.set_index(left_gdf.index)

    # Add distance if requested
    if return_dist:
        # Convert to meters from radians
        closest_points["distance"] = dist * APPROX_EARTH_RADIUS

    return closest_points


def approximate_metres_distance_in_4326_degrees(distance, lat):
    # https://gis.stackexchange.com/questions/2951/algorithm-for-offsetting-a-latitude-longitude-by-some-amount-of-meters
    return (
        (float(distance) / 111111) + float(distance) / (111111 * np.cos(np.radians(float(lat))))
    ) / 2


class SpatialTree(nx.DiGraph):
    def __init__(self, n=None):
        super().__init__()
        self.links = gpd.GeoDataFrame(columns=["link_id", "modes", "geometry"])
        if n is not None:
            self.add_links(n)

    def add_links(self, n: "genet.core.Network"):
        """Generates a spatial tree from links in a network.

        Nodes of the spatial tree are generated to represent the links of the network.
        Edges of the spatial tree are generated between the network links which share `to` and `from` nodes;
        i.e. the two links are connected at a node.

        Args:
            n (genet.core.Network): GeNet network.
        """
        self.links = n.to_geodataframe()["links"].to_crs("epsg:4326")
        self.links = self.links.rename(columns={"id": "link_id"})
        self.links = self.links.set_index("link_id", drop=False)

        nodes = self.links.set_index("link_id").T.to_dict()
        self.add_nodes_from(nodes)

        cols = ["from", "to", "link_id"]
        edge_data_cols = list(
            set(self.links.columns) - set(cols + ["modes", "geometry", "u", "v", "key"])
        )
        edges = pd.merge(
            self.links[cols + edge_data_cols],
            self.links[cols],
            left_on="to",
            right_on="from",
            suffixes=("_to", "_from"),
        )
        edge_data = edges[edge_data_cols].T.to_dict()
        self.add_edges_from(
            list(
                zip(
                    edges["link_id_to"],
                    edges["link_id_from"],
                    [edge_data[idx] for idx in edges["link_id_to"].index],
                )
            )
        )

    def modal_links_geodataframe(self, modes: Union[str, set[str]]) -> gpd.GeoDataFrame:
        """Subsets the links geodataframe on modes

        Args:
            modes (Union[str, set[str]]): single or set of modes.

        Raises:
            EmptySpatialTree: At least one link must include one of the input modes.

        Returns:
            gpd.GeoDataFrame: links that include subset of modes.
        """
        if isinstance(modes, str):
            modes = {modes}
        _df = self.links[self.links.apply(lambda x: spatial_output.modal_subset(x, modes), axis=1)]
        if _df.empty:
            raise EmptySpatialTree(f"No links found satisfying modes: {modes}")
        return _df

    def modal_subtree(self, modes: Union[str, set[str]]) -> nx.Graph:
        """Create a networkx subgraph from subset of links which match the input modes.

        Args:
            modes (Union[str, set[str]]): single or set of modes.

        Returns:
            nx.Graph: Subgraph of Self.
        """

        sub_tree = self.__class__()
        links = gpd.GeoDataFrame(self.modal_links_geodataframe(modes))
        sub_tree = self.subgraph(links["link_id"])
        sub_tree.links = links
        return sub_tree

    def closest_links(
        self, gdf_points: gpd.GeoDataFrame, distance_radius: float
    ) -> gpd.GeoDataFrame:
        """Finds closest links from a list of points within a given radius.

        Given a GeoDataFrame `gdf_points` with a `geometry` column of shapely.geometry.Points,
        finds closest links within `distance_radius` from the spatial tree which accept `mode`.

        Does not work very close to the poles.

        Args:
            gdf_points (gpd.GeoDataFrame): Uniquely indexed, in crs: EPSG:4326 and only containing shapely.geometry.Points (lon,lat).
            distance_radius (float): Metres in which to consider possible links.

        Returns:
            gpd.GeoDataFrame: Closest links to points.
        """
        bdds = gdf_points["geometry"].bounds
        approx_lat = (bdds["miny"].mean() + bdds["maxy"].mean()) / 2
        approx_degree_radius = approximate_metres_distance_in_4326_degrees(
            distance_radius, approx_lat
        )
        gdf_points["geometry"] = gdf_points["geometry"].apply(
            lambda x: grow_point(x, approx_degree_radius)
        )
        try:
            closest_links = gpd.sjoin(
                self.links[["link_id", "geometry"]], gdf_points, how="right", predicate="intersects"
            )
            return closest_links
        except EmptySpatialTree:
            return gpd.GeoDataFrame(
                columns=set(gdf_points.columns) | {"index_left", "link_id", "geometry"},
                crs="epsg:4326",
            )

    def path(self, G, source, target, weight=None):
        try:
            return nx.shortest_path(G, source, target, weight=weight)
        except (nx.NetworkXNoPath, nx.NodeNotFound):
            pass

    def shortest_paths(
        self,
        df_pt_edges: pd.DataFrame,
        from_col: str = "u",
        to_col: str = "v",
        weight: str = "length",
    ) -> pd.DataFrame:
        """

        Args:
            df_pt_edges (pd.DataFrame):
                DataFrame with a `from_col` and `to_col` defining links stored in the graph for which a path is required
            from_col (str, optional): Name of the column which gives ID for the source link. Defaults to "u".
            to_col (str, optional): Name of the column which gives ID for the target link. Defaults to "v".
            weight (str, optional): Weight for routing. Defaults to "length".

        Returns:
            pd.DataFrame: `df_pt_edges` with an extra column 'shortest_path'
        """
        if df_pt_edges.empty:
            df_pt_edges["shortest_path"] = None
        else:
            try:
                df_pt_edges["shortest_path"] = df_pt_edges.apply(
                    lambda x: self.path(
                        G=self, source=x[from_col], target=x[to_col], weight=weight
                    ),
                    axis=1,
                )
            except EmptySpatialTree:
                logging.warning("Shortest path could not be found due to an empty SpatialTree")
                df_pt_edges["shortest_path"] = None
        return df_pt_edges

    def path_length(self, G, source, target, weight=None):
        try:
            return nx.dijkstra_path_length(G, source=source, target=target, weight=weight)
        except nx.NetworkXNoPath:
            pass

    def shortest_path_lengths(
        self,
        df_pt_edges: pd.DataFrame,
        from_col: str = "u",
        to_col: str = "v",
        weight: str = "length",
    ) -> pd.DataFrame:
        """

        Args:
            df_pt_edges (pd.DataFrame):
                DataFrame with a `from_col` and `to_col` defining links stored in the graph for which a path length is required.
            from_col (str, optional): Name of the column which gives ID for the source link. Defaults to "u".
            to_col (str, optional): Name of the column which gives ID for the target link. Defaults to "v".
            weight (str, optional): Weight for routing. Defaults to "length".

        Returns:
            pd.DataFrame: `df_pt_edges` with an extra column 'shortest_path'
        """
        if df_pt_edges.empty:
            df_pt_edges["path_lengths"] = None
        else:
            try:
                df_pt_edges["path_lengths"] = df_pt_edges.apply(
                    lambda x: self.path_length(
                        G=self, source=x[from_col], target=x[to_col], weight=weight
                    ),
                    axis=1,
                )
            except EmptySpatialTree:
                df_pt_edges["path_lengths"] = None
        return df_pt_edges<|MERGE_RESOLUTION|>--- conflicted
+++ resolved
@@ -13,12 +13,8 @@
 from shapely.ops import linemerge, split
 from sklearn.neighbors import BallTree
 
-<<<<<<< HEAD
+import genet
 import genet.output.spatial as spatial_output
-=======
-import genet
-import genet.output.geojson as gngeojson
->>>>>>> 6934146b
 from genet.exceptions import EmptySpatialTree
 
 APPROX_EARTH_RADIUS = 6371008.8
