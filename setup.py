import os
from setuptools import setup, find_packages

with open("README.md", "r") as fh:
    long_description = fh.read()

requirementPath = "requirements.txt"
install_requires = []
if os.path.isfile(requirementPath):
    with open(requirementPath) as f:
        install_requires = f.read().splitlines()

setup(
    name="genet",
    version="0.0.1",
    author="Kasia Kozlowska",
    author_email="",
    description="MATSim network scenario generator",
    long_description=long_description,
    long_description_content_type="text/markdown",
    url="https://github.com/arup-group/genet",
    packages=find_packages(),
<<<<<<< HEAD
=======
    python_requires='>=3.7',
>>>>>>> 7857156c
    install_requires=install_requires
)<|MERGE_RESOLUTION|>--- conflicted
+++ resolved
@@ -20,9 +20,6 @@
     long_description_content_type="text/markdown",
     url="https://github.com/arup-group/genet",
     packages=find_packages(),
-<<<<<<< HEAD
-=======
     python_requires='>=3.7',
->>>>>>> 7857156c
     install_requires=install_requires
 )