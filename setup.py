--- conflicted
+++ resolved
@@ -21,11 +21,7 @@
     long_description_content_type="text/markdown",
     url="https://github.com/arup-group/genet",
     packages=find_packages(),
-<<<<<<< HEAD
-    python_requires=">=3.7",
-=======
     python_requires='>=3.9',
->>>>>>> 7ea67bdb
     install_requires=install_requires,
     include_package_data=True,
     entry_points={"console_scripts": ["genet = genet.cli:cli"]},
