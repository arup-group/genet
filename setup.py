from setuptools import setup, find_packages

with open("README.md", "r") as fh:
    long_description = fh.read()

setup(
    name="genet",
    version="0.0.1",
    author="Kasia Kozlowska",
    author_email="",
    description="MATSim network scenario generator",
    long_description=long_description,
    long_description_content_type="text/markdown",
    url="https://github.com/arup-group/genet",
    packages=find_packages(),
    python_requires='>=3.7',
    install_requires=[
        'networkx',
        's2sphere',
        'pyproj',
        'pytest-cov',
        'pytest',
        'pytest-mock',
        'dictdiffer==0.8.1',
        'pandas',
        'lxml',
        'xmltodict',
        'anytree',
        'osmnx==0.15.0',
        'osmread',
        'PyYAML',
<<<<<<< HEAD
        'boto3==1.14.16',
        'requests-futures==1.0.0',
        'polyline==1.4.0'
=======
        'tqdm'
>>>>>>> 0dc040dc
    ],
)<|MERGE_RESOLUTION|>--- conflicted
+++ resolved
@@ -29,12 +29,9 @@
         'osmnx==0.15.0',
         'osmread',
         'PyYAML',
-<<<<<<< HEAD
         'boto3==1.14.16',
         'requests-futures==1.0.0',
-        'polyline==1.4.0'
-=======
+        'polyline==1.4.0',
         'tqdm'
->>>>>>> 0dc040dc
     ],
 )