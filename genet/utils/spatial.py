--- conflicted
+++ resolved
@@ -5,12 +5,9 @@
 import statistics
 import json
 from shapely.geometry import LineString, shape, GeometryCollection
-<<<<<<< HEAD
 import pandas as pd
 import geopandas as gpd
 import genet.outputs_handler.geojson as gngeojson
-=======
->>>>>>> a72548e8
 
 APPROX_EARTH_RADIUS = 6371008.8
 S2_LEVELS_FOR_SPATIAL_INDEXING = [0, 6, 8, 12, 18, 24, 30]
@@ -129,10 +126,10 @@
     return crs_transformer.transform(x, y)
 
 
-<<<<<<< HEAD
 def grow_point(x, distance):
     return x.buffer(distance)
-=======
+
+
 def map_azimuth_to_name(azimuth):
     """
     assumes -180 =< azimuth =< 180
@@ -157,119 +154,6 @@
         return 'South Bound'
 
 
-def find_common_cell(edge):
-    u, v, w = edge
-    _u = s2.CellId(u)
-    _v = s2.CellId(v)
-    while _u != _v and not _u.is_face():
-        _u = _u.parent()
-        _v = _v.parent()
-    if _u.is_face():
-        # if u is a face then v will be a face too, only need to check u
-        return 0
-    return _u
-
-
-def find_edges_from_common_cell_to_root(s2_link, link_id):
-    common_cell = find_common_cell(s2_link)
-    edges_to_add = []
-    if common_cell != 0:
-        lvl = common_cell.level()
-        _lvls = [s2_lvl for s2_lvl in S2_LEVELS_FOR_SPATIAL_INDEXING if lvl >= s2_lvl]
-        common_cell = common_cell.parent(_lvls[-1])
-        edges_to_add.append((common_cell.id(), link_id))
-        if _lvls:
-            for i in range(len(_lvls) - 1):
-                edges_to_add.append((common_cell.parent(_lvls[i]).id(), common_cell.parent(_lvls[i + 1]).id()))
-        # add the connection to the super cell
-        edges_to_add.append((0, common_cell.parent(_lvls[0]).id()))
-    else:
-        edges_to_add.append((0, link_id))
-    return edges_to_add
-
-
-def index_links(graph_links):
-    edges_to_add = []
-    nodes_to_add = {}
-    # index edges
-    for link_id, link_attrib in graph_links:
-        s2_link = (link_attrib['s2_from'], link_attrib['s2_to'], link_attrib['length'])
-        s2_indexing_edges = find_edges_from_common_cell_to_root(s2_link, link_id)
-        edges_to_add.extend(s2_indexing_edges)
-        for from_id_e, to_id_e in s2_indexing_edges:
-            nodes_to_add = add_or_update_indexing_edges_attr_dict(from_id_e, link_attrib, nodes_to_add)
-            nodes_to_add = add_or_update_indexing_edges_attr_dict(to_id_e, link_attrib, nodes_to_add)
-    return edges_to_add, nodes_to_add
-
-
-def add_or_update_indexing_edges_attr_dict(node, edge_attr, nodes_to_add):
-    if (node in nodes_to_add.keys()) and isinstance(node, int):
-        for k, v in nodes_to_add[node].items():
-            if isinstance(v, list):
-                if k not in edge_attr.keys():
-                    nodes_to_add[node][k] = list(set(v))
-                else:
-                    nodes_to_add[node][k] = list(set(v) | set(edge_attr[k]))
-    else:
-        nodes_to_add[node] = edge_attr.copy()
-    return nodes_to_add
-
-
-def create_subsetting_area(CellIds, angle=0, buffer_multiplier=None):
-    """
-    Builds a bounding s2.Cap covering the CellIds + `angle` value buffer
-    finds a midpoint from the points passed and uses the largest distance as minimal radius for the neighbourhood,
-    if just one point, that distance is zero and angle is needed to specify the radius for the cap.
-    Can also specify angle == 'double' to use the largest distance as buffer
-    :param CellIds:
-    :param angle: angle/distance for buffer
-    :param buffer_multiplier: float, use the largest distance between points as a buffer for the area,
-     final radius for the Cap = largest distance * buffer_multiplier + angle  OR
-     final radius for the Cap = largest distance + largest distance * buffer_multiplier + angle (if the multiplier is
-     less than 1, the subsetting area has to at least cover the points passed to generate the area)
-    :return: s2.Cap
-    """
-
-    def sum_pts(pts):
-        p = None
-        for p_n in pts:
-            if p is None:
-                p = p_n
-            else:
-                p = p + p_n
-        return p
-
-    pts = [s2.CellId(p).to_point() for p in CellIds]
-
-    if len(pts) > 1:
-        # find a midpoint and distance dist to the farthest point
-        pts = [s2.CellId(p).to_point() for p in CellIds]
-        mid_point = sum_pts(pts).normalize()
-        dist = 0
-        for p in pts:
-            d = s2.LatLng.from_point(mid_point).get_distance(s2.LatLng.from_point(p)).radians
-            if d > dist:
-                dist = d
-    else:
-        mid_point = pts[0]
-        dist = 0
-
-    if buffer_multiplier is not None:
-        if buffer_multiplier < 1:
-            dist = dist + (dist * buffer_multiplier)
-        else:
-            dist = dist * buffer_multiplier
-
-    if isinstance(angle, s2.Angle):
-        angle = angle + s2.Angle.from_radians(dist)
-    else:
-        angle = s2.Angle.from_radians(angle + dist)
-    area = s2.Cap.from_axis_angle(mid_point, angle)
-
-    return area
->>>>>>> a72548e8
-
-
 def approximate_metres_distance_in_4326_degrees(distance, lat):
     # https://gis.stackexchange.com/questions/2951/algorithm-for-offsetting-a-latitude-longitude-by-some-amount-of-meters
     return ((float(distance) / 111111) + float(distance) / (111111 * np.cos(np.radians(float(lat))))) / 2
