import logging
import os
from lxml import etree
from copy import deepcopy
from pyproj import Proj, Transformer
from pandas import DataFrame
from genet.outputs_handler import sanitiser
from genet.validate.network_validation import validate_link_data
from genet.utils.spatial import change_proj, encode_shapely_linestring_to_polyline
from genet.variables import NECESSARY_NETWORK_LINK_ATTRIBUTES, \
    OPTIONAL_NETWORK_LINK_ATTRIBUTES, ADDITIONAL_STOP_FACILITY_ATTRIBUTES


def delete_redundant_link_attributes_for_xml(d):
    attrib_keys = set(d.keys())
    allowable_attributes = OPTIONAL_NETWORK_LINK_ATTRIBUTES + NECESSARY_NETWORK_LINK_ATTRIBUTES
    for attrib in attrib_keys - set(allowable_attributes + ['attributes']):
        del d[attrib]
    return d


def check_link_attributes(link_attribs):
    if 'attributes' in link_attribs:
        if isinstance(link_attribs['attributes'], dict):
            attribs_to_delete = []
            for attrib, value in link_attribs['attributes'].items():
                try:
                    link_attribs['attributes'][attrib]['name']
                    link_attribs['attributes'][attrib]['class']
                    link_attribs['attributes'][attrib]['text']
                except Exception as e:
                    logging.warning(f'Attempt to access required keys in link data under "attributes:{attrib}" key '
                                    f'resulted in {type(e)} with message "{e}".')
                    attribs_to_delete.append(attrib)
            for attrib in attribs_to_delete:
                logging.warning(f'Deleting {attrib} under key "attributes"')
                del link_attribs['attributes'][attrib]
            if not link_attribs['attributes']:
                logging.warning(f'Attributes on link are not formatted correctly and will be deleted: {link_attribs}')
                del link_attribs['attributes']
        else:
            logging.warning(f'Attributes on link are not a dictionary: {link_attribs}')
            del link_attribs['attributes']
    return link_attribs


def prepare_link_attributes(link_attribs):
    link_attributes = check_link_attributes(link_attribs)
    if 'geometry' in link_attributes:
        geom_attribute = {
            'name': 'geometry',
            'class': 'java.lang.String',
            'text': encode_shapely_linestring_to_polyline(link_attributes['geometry'])
        }
        if 'attributes' in link_attributes:
            link_attributes['attributes']['geometry'] = geom_attribute
        else:
            link_attributes['attributes'] = {'geometry': geom_attribute}
    link_attributes = delete_redundant_link_attributes_for_xml(link_attributes)
    validate_link_data(link_attributes)
    return link_attributes


def write_matsim_network(output_dir, network):
    fname = os.path.join(output_dir, "network.xml")
    logging.info('Writing {}'.format(fname))

    with open(fname, "wb") as f, etree.xmlfile(f, encoding='utf-8') as xf:
        xf.write_declaration(doctype='<!DOCTYPE network SYSTEM "http://www.matsim.org/files/dtd/network_v2.dtd">')
        with xf.element("network"):
            if network.graph.graph:
                with xf.element("attributes"):
                    for key in set(network.graph.graph.keys()) - {'name'}:
                        rec = etree.Element("attribute", {'name': key, 'class': 'java.lang.String'})
                        rec.text = str(network.graph.graph[key])
                        xf.write(rec)

            with xf.element("nodes"):
                for node_id, node_attributes in network.nodes():
                    node_attrib = {'id': str(node_id), 'x': str(node_attributes['x']), 'y': str(node_attributes['y'])}
                    xf.write(etree.Element("node", node_attrib))

            links_attribs = {'capperiod': '01:00:00', 'effectivecellsize': '7.5', 'effectivelanewidth': '3.75'}
            with xf.element("links", links_attribs):
                for link_id, link_attribs in network.links():
                    link_attributes = prepare_link_attributes(deepcopy(link_attribs))
                    if 'attributes' in link_attributes:
                        attributes = link_attributes.pop('attributes')
                        with xf.element("link", sanitiser.sanitise_dictionary_for_xml(link_attributes)):
                            with xf.element("attributes"):
                                for k, attrib in attributes.items():
                                    attrib = sanitiser.sanitise_dictionary_for_xml(attrib)
                                    text = attrib.pop('text')
                                    rec = etree.Element("attribute", attrib)
                                    rec.text = text
                                    xf.write(rec)
                    else:
                        xf.write(etree.Element("link", sanitiser.sanitise_dictionary_for_xml(link_attributes)))


def write_matsim_schedule(output_dir, schedule, epsg=''):
    fname = os.path.join(output_dir, "schedule.xml")
    if not epsg:
        epsg = schedule.epsg
    transformer = Transformer.from_proj(Proj('epsg:4326'), Proj(epsg))
    logging.info('Writing {}'.format(fname))

    with open(fname, "wb") as f, etree.xmlfile(f, encoding='utf-8') as xf:
        xf.write_declaration(doctype='<!DOCTYPE transitSchedule '
                                     'SYSTEM "http://www.matsim.org/files/dtd/transitSchedule_v2.dtd">')
        with xf.element("transitSchedule"):
            # transitStops first
            with xf.element("transitStops"):
                for stop_facility in schedule.stops():
                    transit_stop_attrib = {'id': str(stop_facility.id)}
                    if stop_facility.epsg == epsg:
                        x = stop_facility.x
                        y = stop_facility.y
                    else:
                        x, y = change_proj(
                            x=stop_facility.lat,
                            y=stop_facility.lon,
                            crs_transformer=transformer)
                    transit_stop_attrib['x'], transit_stop_attrib['y'] = str(x), str(y)
                    for k in ADDITIONAL_STOP_FACILITY_ATTRIBUTES:
                        if stop_facility.has_attrib(k):
                            transit_stop_attrib[k] = str(stop_facility.additional_attribute(k))
                    xf.write(etree.Element("stopFacility", transit_stop_attrib))

            # minimalTransferTimes, if present
            if schedule.minimal_transfer_times:
                with xf.element("minimalTransferTimes"):
                    for stop_1_id, val in schedule.minimal_transfer_times.items():
                        minimal_transfer_times_attribs = {
                            'fromStop': str(stop_1_id),
                            'toStop': str(val['stop']),
                            'transferTime': str(val['transferTime'])
                        }
                        xf.write(etree.Element("relation", minimal_transfer_times_attribs))

                        minimal_transfer_times_attribs['fromStop'] = str(val['stop'])
                        minimal_transfer_times_attribs['toStop'] = str(stop_1_id)
                        xf.write(etree.Element("relation", minimal_transfer_times_attribs))

            # transitLine
<<<<<<< HEAD
=======
            v_id = 0  # generating some ids for vehicles
>>>>>>> 95bec2c3
            for service in schedule.services():
                transit_line_attribs = {'id': service.id, 'name': str(service.name)}

                with xf.element("transitLine", transit_line_attribs):
                    for route in service.routes():
                        transit_route_attribs = {'id': route.id}

                        with xf.element("transitRoute", transit_route_attribs):
                            rec = etree.Element("transportMode")
                            rec.text = route.mode
                            xf.write(rec)

                            with xf.element("routeProfile"):
                                for j in range(len(route.ordered_stops)):
                                    stop_attribs = {'refId': str(route.ordered_stops[j])}

                                    if not (route.departure_offsets and route.arrival_offsets):
                                        logging.warning(
                                            'The stop(s) along your route don\'t have arrival and departure offsets. '
                                            'This is likely a route with one stop - consider validating your schedule.'
                                        )
                                    else:
                                        if j == 0:
                                            stop_attribs['departureOffset'] = route.departure_offsets[j]
                                        elif j == len(route.ordered_stops) - 1:
                                            stop_attribs['arrivalOffset'] = route.arrival_offsets[j]
                                        else:
                                            stop_attribs['departureOffset'] = route.departure_offsets[j]
                                            stop_attribs['arrivalOffset'] = route.arrival_offsets[j]

                                        if route.await_departure:
                                            stop_attribs['awaitDeparture'] = str(route.await_departure[j]).lower()
                                    xf.write(etree.Element("stop", stop_attribs))

                            with xf.element("route"):
                                if not route.route:
                                    logging.warning(
                                        "Route needs to have a network route composed of a list of network links that "
                                        "the vehicle on this route traverses. If read the Schedule from GTFS, the "
                                        "resulting Route objects will not have reference to the network route taken."
                                    )
                                for link_id in route.route:
                                    route_attribs = {'refId': str(link_id)}
                                    xf.write(etree.Element("link", route_attribs))

                            with xf.element("departures"):
                                for trip_id, trip_dep_time, veh_id in zip(route.trips['trip_id'],
                                                                          route.trips['trip_departure_time'],
                                                                          route.trips['vehicle_id']):
                                    trip_attribs = {
                                        'id': trip_id,
                                        'departureTime': trip_dep_time,
                                        'vehicleRefId': veh_id
                                    }
                                    xf.write(etree.Element("departure", trip_attribs))


def write_vehicles(output_dir, vehicles, vehicle_types):
    fname = os.path.join(output_dir, "vehicles.xml")
    logging.info('Writing {}'.format(fname))

    with open(fname, "wb") as f, etree.xmlfile(f, encoding='utf-8') as xf:
        xf.write_declaration()
        vehicleDefinitions_attribs = {
            'xmlns': "http://www.matsim.org/files/dtd",
            'xmlns:xsi': "http://www.w3.org/2001/XMLSchema-instance",
            'xsi:schemaLocation': "http://www.matsim.org/files/dtd "
                                  "http://www.matsim.org/files/dtd/vehicleDefinitions_v1.0.xsd"}
        with xf.element("vehicleDefinitions", vehicleDefinitions_attribs):
            unique_veh_types = DataFrame(vehicles).T['type'].unique()
            for vehicle_type in unique_veh_types:
                if vehicle_type in vehicle_types:
                    vehicle_type_attribs = {'id': vehicle_type}
                    veh_type_vals = vehicle_types[vehicle_type]
                    with xf.element("vehicleType", vehicle_type_attribs):
                        with xf.element("capacity"):
                            xf.write(etree.Element("seats", veh_type_vals['capacity']['seats']))
                            xf.write(etree.Element("standingRoom", veh_type_vals['capacity']['standingRoom']))
                        xf.write(etree.Element("length", veh_type_vals['length']))
                        xf.write(etree.Element("width", veh_type_vals['width']))
                        xf.write(etree.Element("accessTime", veh_type_vals['accessTime']))
                        xf.write(etree.Element("egressTime", veh_type_vals['egressTime']))
                        xf.write(etree.Element("doorOperation", veh_type_vals['doorOperation']))
                        xf.write(etree.Element("passengerCarEquivalents", veh_type_vals['passengerCarEquivalents']))
                else:
                    raise NotImplementedError(f'No Vehicle Type info available for mode {vehicle_type}, '
                                              f'you will need to add it to configs/vehicles/vehicle_definitions.yml, '
                                              f'or the schedule')
            for veh_id, data in vehicles.items():
                xf.write(etree.Element("vehicle", {'id': veh_id, 'type': data['type']}))<|MERGE_RESOLUTION|>--- conflicted
+++ resolved
@@ -143,10 +143,6 @@
                         xf.write(etree.Element("relation", minimal_transfer_times_attribs))
 
             # transitLine
-<<<<<<< HEAD
-=======
-            v_id = 0  # generating some ids for vehicles
->>>>>>> 95bec2c3
             for service in schedule.services():
                 transit_line_attribs = {'id': service.id, 'name': str(service.name)}
 
