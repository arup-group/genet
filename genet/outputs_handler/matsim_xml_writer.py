import logging
import os
from lxml import etree
from copy import deepcopy
from pyproj import Proj, Transformer
from genet.outputs_handler import matsim_xml_values
from genet.outputs_handler import sanitiser
from genet.validate.network_validation import validate_link_data
from genet.utils.spatial import change_proj, encode_shapely_linestring_to_polyline
from genet.variables import NECESSARY_NETWORK_LINK_ATTRIBUTES, ADDITIONAL_STOP_FACILITY_ATTRIBUTES


def delete_redundant_link_attributes_for_xml(d):
    attrib_keys = set(d.keys())
    for attrib in attrib_keys - set(NECESSARY_NETWORK_LINK_ATTRIBUTES + ['attributes']):
        del d[attrib]
    return d


def check_link_attributes(link_attribs):
    if 'attributes' in link_attribs:
        if isinstance(link_attribs['attributes'], dict):
            attribs_to_delete = []
            for attrib, value in link_attribs['attributes'].items():
                try:
<<<<<<< HEAD
                    name = link_attribs['attributes'][attrib]['name']  # noqa: F841
                    cl = link_attribs['attributes'][attrib]['class']  # noqa: F841
                    text = link_attribs['attributes'][attrib]['text']  # noqa: F841
=======
                    link_attribs['attributes'][attrib]['name']
                    link_attribs['attributes'][attrib]['class']
                    link_attribs['attributes'][attrib]['text']
>>>>>>> 240215e5
                except Exception as e:
                    logging.warning(f'Attempt to access required keys in link data under "attributes:{attrib}" key '
                                    f'resulted in {type(e)} with message "{e}".')
                    attribs_to_delete.append(attrib)
            for attrib in attribs_to_delete:
                logging.warning(f'Deleting {attrib} under key "attributes"')
                del link_attribs['attributes'][attrib]
            if not link_attribs['attributes']:
                logging.warning(f'Attributes on link are not formatted correctly and will be deleted: {link_attribs}')
                del link_attribs['attributes']
        else:
            logging.warning(f'Attributes on link are not a dictionary: {link_attribs}')
            del link_attribs['attributes']
    return link_attribs


def prepare_link_attributes(link_attribs):
    link_attributes = check_link_attributes(link_attribs)
    if 'geometry' in link_attributes:
        geom_attribute = {
            'name': 'geometry',
            'class': 'java.lang.String',
            'text': encode_shapely_linestring_to_polyline(link_attributes['geometry'])
        }
        if 'attributes' in link_attributes:
            link_attributes['attributes']['geometry'] = geom_attribute
        else:
            link_attributes['attributes'] = {'geometry': geom_attribute}
    link_attributes = delete_redundant_link_attributes_for_xml(link_attributes)
    validate_link_data(link_attributes)
    return link_attributes


def write_matsim_network(output_dir, network):
    fname = os.path.join(output_dir, "network.xml")
    logging.info('Writing {}'.format(fname))

    with open(fname, "wb") as f, etree.xmlfile(f, encoding='utf-8') as xf:
        xf.write_declaration(doctype='<!DOCTYPE network SYSTEM "http://www.matsim.org/files/dtd/network_v2.dtd">')
        with xf.element("network"):
            if network.graph.graph:
                with xf.element("attributes"):
                    for key in set(network.graph.graph.keys()) - {'name'}:
                        rec = etree.Element("attribute", {'name': key, 'class': 'java.lang.String'})
                        rec.text = str(network.graph.graph[key])
                        xf.write(rec)

            with xf.element("nodes"):
                for node_id, node_attributes in network.nodes():
                    node_attrib = {'id': str(node_id), 'x': str(node_attributes['x']), 'y': str(node_attributes['y'])}
                    xf.write(etree.Element("node", node_attrib))

            links_attribs = {'capperiod': '01:00:00', 'effectivecellsize': '7.5', 'effectivelanewidth': '3.75'}
            with xf.element("links", links_attribs):
                for link_id, link_attribs in network.links():
                    link_attributes = prepare_link_attributes(deepcopy(link_attribs))
                    if 'attributes' in link_attributes:
                        attributes = link_attributes.pop('attributes')
                        with xf.element("link", sanitiser.sanitise_dictionary_for_xml(link_attributes)):
                            with xf.element("attributes"):
                                for k, attrib in attributes.items():
                                    attrib = sanitiser.sanitise_dictionary_for_xml(attrib)
                                    text = attrib.pop('text')
                                    rec = etree.Element("attribute", attrib)
                                    rec.text = text
                                    xf.write(rec)
                    else:
                        xf.write(etree.Element("link", sanitiser.sanitise_dictionary_for_xml(link_attributes)))


def write_matsim_schedule(output_dir, schedule, epsg=''):
    fname = os.path.join(output_dir, "schedule.xml")
    if not epsg:
        epsg = schedule.epsg
    transformer = Transformer.from_proj(Proj('epsg:4326'), Proj(epsg))
    logging.info('Writing {}'.format(fname))

    # Also makes vehicles
    vehicles = {}

    with open(fname, "wb") as f, etree.xmlfile(f, encoding='utf-8') as xf:
        xf.write_declaration(doctype='<!DOCTYPE transitSchedule '
                                     'SYSTEM "http://www.matsim.org/files/dtd/transitSchedule_v2.dtd">')
        with xf.element("transitSchedule"):
            # transitStops first
            with xf.element("transitStops"):
                for stop_facility in schedule.stops():
                    transit_stop_attrib = {'id': str(stop_facility.id)}
                    if stop_facility.epsg == epsg:
                        x = stop_facility.x
                        y = stop_facility.y
                    else:
                        x, y = change_proj(
                            x=stop_facility.lat,
                            y=stop_facility.lon,
                            crs_transformer=transformer)
                    transit_stop_attrib['x'], transit_stop_attrib['y'] = str(x), str(y)
                    for k in ADDITIONAL_STOP_FACILITY_ATTRIBUTES:
                        if stop_facility.has_attrib(k):
                            transit_stop_attrib[k] = str(stop_facility.additional_attribute(k))
                    xf.write(etree.Element("stopFacility", transit_stop_attrib))

            # minimalTransferTimes, if present
            if schedule.minimal_transfer_times:
                with xf.element("minimalTransferTimes"):
                    for stop_1_id, val in schedule.minimal_transfer_times.items():
                        minimal_transfer_times_attribs = {
                            'fromStop': str(stop_1_id),
                            'toStop': str(val['stop']),
                            'transferTime': str(val['transferTime'])
                        }
                        xf.write(etree.Element("relation", minimal_transfer_times_attribs))

                        minimal_transfer_times_attribs['fromStop'] = str(val['stop'])
                        minimal_transfer_times_attribs['toStop'] = str(stop_1_id)
                        xf.write(etree.Element("relation", minimal_transfer_times_attribs))

            # transitLine
            v_id = 0  # generating some ids for vehicles
            for service_id, service in schedule.services.items():
                transit_line_attribs = {'id': service_id, 'name': str(service.name)}

                with xf.element("transitLine", transit_line_attribs):
                    for id, route in service._routes.items():
                        transit_route_attribs = {'id': id}

                        with xf.element("transitRoute", transit_route_attribs):
                            rec = etree.Element("transportMode")
                            rec.text = route.mode
                            xf.write(rec)

                            with xf.element("routeProfile"):
                                for j in range(len(route.ordered_stops)):
                                    stop_attribs = {'refId': str(route.ordered_stops[j])}

                                    if not (route.departure_offsets and route.arrival_offsets):
                                        logging.warning(
                                            'The stop(s) along your route don\'t have arrival and departure offsets. '
                                            'This is likely a route with one stop - consider validating your schedule.'
                                        )
                                    else:
                                        if j == 0:
                                            stop_attribs['departureOffset'] = route.departure_offsets[j]
                                        elif j == len(route.ordered_stops) - 1:
                                            stop_attribs['arrivalOffset'] = route.arrival_offsets[j]
                                        else:
                                            stop_attribs['departureOffset'] = route.departure_offsets[j]
                                            stop_attribs['arrivalOffset'] = route.arrival_offsets[j]

                                        if route.await_departure:
                                            stop_attribs['awaitDeparture'] = str(route.await_departure[j]).lower()
                                    xf.write(etree.Element("stop", stop_attribs))

                            with xf.element("route"):
                                if not route.route:
                                    logging.warning(
                                        "Route needs to have a network route composed of a list of network links that "
                                        "the vehicle on this route traverses. If read the Schedule from GTFS, the "
                                        "resulting Route objects will not have reference to the network route taken."
                                    )
                                for link_id in route.route:
                                    route_attribs = {'refId': str(link_id)}
                                    xf.write(etree.Element("link", route_attribs))

                            with xf.element("departures"):
                                for trip_id, trip_dep in route.trips.items():
                                    vehicle_id = 'veh_{}_{}'.format(v_id, route.mode)
                                    trip_attribs = {
                                        'id': trip_id,
                                        'departureTime': trip_dep,
                                        'vehicleRefId': vehicle_id
                                    }
                                    vehicles[vehicle_id] = matsim_xml_values.MODE_DICT[route.mode]
                                    v_id += 1
                                    xf.write(etree.Element("departure", trip_attribs))
    return vehicles


def write_vehicles(output_dir, vehicles):
    fname = os.path.join(output_dir, "vehicles.xml")
    logging.info('Writing {}'.format(fname))

    with open(fname, "wb") as f, etree.xmlfile(f, encoding='utf-8') as xf:
        xf.write_declaration()
        vehicleDefinitions_attribs = {
            'xmlns': "http://www.matsim.org/files/dtd",
            'xmlns:xsi': "http://www.w3.org/2001/XMLSchema-instance",
            'xsi:schemaLocation': "http://www.matsim.org/files/dtd "
                                  "http://www.matsim.org/files/dtd/vehicleDefinitions_v1.0.xsd"}
        with xf.element("vehicleDefinitions", vehicleDefinitions_attribs):
            unique_veh_types = list(set(vehicles.values()))
            for vehicle_type in unique_veh_types:
                if vehicle_type in matsim_xml_values.VEHICLE_TYPES:
                    vehicle_type_attribs = {'id': vehicle_type}
                    veh_type_vals = matsim_xml_values.VEHICLE_TYPES[vehicle_type]
                    with xf.element("vehicleType", vehicle_type_attribs):
                        with xf.element("capacity"):
                            xf.write(etree.Element("seats", veh_type_vals['capacity']['seats']))
                            xf.write(etree.Element("standingRoom", veh_type_vals['capacity']['standingRoom']))
                        xf.write(etree.Element("length", veh_type_vals['length']))
                        xf.write(etree.Element("width", veh_type_vals['width']))
                        xf.write(etree.Element("accessTime", veh_type_vals['accessTime']))
                        xf.write(etree.Element("egressTime", veh_type_vals['egressTime']))
                        xf.write(etree.Element("doorOperation", veh_type_vals['doorOperation']))
                        xf.write(etree.Element("passengerCarEquivalents", veh_type_vals['passengerCarEquivalents']))
                else:
                    raise NotImplementedError('No Vehicle Type info available for mode {}, you will need to add it to '
                                              'matsim_xml_values.py'.format(vehicle_type))

            for veh_id, mode in vehicles.items():
                xf.write(etree.Element("vehicle", {'id': veh_id, 'type': mode}))<|MERGE_RESOLUTION|>--- conflicted
+++ resolved
@@ -23,15 +23,9 @@
             attribs_to_delete = []
             for attrib, value in link_attribs['attributes'].items():
                 try:
-<<<<<<< HEAD
-                    name = link_attribs['attributes'][attrib]['name']  # noqa: F841
-                    cl = link_attribs['attributes'][attrib]['class']  # noqa: F841
-                    text = link_attribs['attributes'][attrib]['text']  # noqa: F841
-=======
                     link_attribs['attributes'][attrib]['name']
                     link_attribs['attributes'][attrib]['class']
                     link_attribs['attributes'][attrib]['text']
->>>>>>> 240215e5
                 except Exception as e:
                     logging.warning(f'Attempt to access required keys in link data under "attributes:{attrib}" key '
                                     f'resulted in {type(e)} with message "{e}".')
