import logging
from pathlib import Path
from typing import Any, Optional
import click
<<<<<<< HEAD
=======
import geopandas as gpd
import pandas as pd
from pyproj import CRS

import genet
import genet.output.sanitiser as sanitiser
import genet.utils.spatial as spatial
from genet import google_directions, read_gtfs, read_matsim, read_matsim_schedule, read_osm
from genet.core import Network
from genet.output.geojson import (
    generate_headway_geojson,
    generate_speed_geojson,
    modal_subset,
    save_geodataframe,
)
from genet.utils.persistence import ensure_dir
from genet.variables import EPSG4326
>>>>>>> b16ea3a4

logging.basicConfig(level=logging.INFO, format="%(levelname)-3s %(message)s")
logger = logging.getLogger(__name__)


<<<<<<< HEAD
=======
def _to_json(dict_to_save: dict, filepath: Path) -> None:
    with filepath.open("w", encoding="utf-8") as f:
        json.dump(sanitiser.sanitise_dictionary(dict_to_save), f, ensure_ascii=False, indent=4)


def _write_scaled_vehicles(schedule, list_of_scales, output_dir):
    for i in list_of_scales:
        scale = float(i) / 100
        schedule.scale_vehicle_capacity(scale, scale, output_dir)


def _generate_validation_report(network, output_dir: Path) -> None:
    logging.info("Generating validation report")
    report = network.generate_validation_report()
    logging.info(f'Graph validation: {report["graph"]["graph_connectivity"]}')
    if network.schedule:
        logging.info(
            f'Schedule level validation: {report["schedule"]["schedule_level"]["is_valid_schedule"]}'
        )
        if "vehicle level" in report["schedule"]:
            logging.info(
                f'Schedule vehicle level validation: {report["schedule"]["vehicle_level"]["vehicle_definitions_valid"]}'
            )
        logging.info(
            f'Routing validation: {report["routing"]["services_have_routes_in_the_graph"]}'
        )

    _to_json(report, output_dir / "validation_report.json")


def _read_network(
    path_to_network: Path,
    projection: str,
    path_to_schedule: Optional[Path] = None,
    path_to_vehicles: Optional[Path] = None,
) -> Network:
    logging.info("Reading in network at {}".format(path_to_network))
    if path_to_schedule is not None:
        logging.info(f"Reading in schedule at {path_to_schedule}")
        if path_to_vehicles is not None:
            logging.info(f"Reading in vehicles at {path_to_vehicles}")
        else:
            logging.info(
                "No vehicles file given with the Schedule, vehicle types will be based on the default."
            )
    else:
        logging.info(
            "You have not passed the schedule.xml file when reading your network. "
            "If your network is road only, that is fine, otherwise if you mix and match them, you will have a bad time."
        )

    network = read_matsim(
        path_to_network=path_to_network.as_posix(),
        epsg=projection,
        path_to_schedule=path_to_schedule.as_posix() if path_to_schedule is not None else None,
        path_to_vehicles=path_to_vehicles.as_posix() if path_to_vehicles is not None else None,
    )
    return network


def _cast_catchment(network_spatial_tree, df_stops, distance):
    return network_spatial_tree.closest_links(
        gdf_points=df_stops, distance_radius=distance
    ).dropna()


def _find_closest_links_by_step(
    network_spatial_tree, df_stops, step_size=10, distance_threshold=None
):
    def threshold_reached(d):
        if distance_threshold is not None:
            return d <= distance_threshold
        else:
            return True

    distance = step_size
    logging.info(f"Processing catchment: {distance}")
    nodes = _cast_catchment(
        network_spatial_tree=network_spatial_tree,
        df_stops=df_stops.loc[:, ["id", "geometry"]].copy(),
        distance=distance,
    )
    nodes["catchment"] = distance
    stop_ids = set(df_stops["id"])

    while set(nodes.index) != stop_ids and threshold_reached(distance):
        # increase distance by step size until all stops have closest links or reached threshold
        distance += step_size
        logging.info(
            f"Processing catchment: {distance}, {len(stop_ids - set(nodes.index))} stops remaining"
        )
        _df = _cast_catchment(
            network_spatial_tree=network_spatial_tree,
            df_stops=df_stops.loc[
                df_stops["id"].isin(stop_ids - set(nodes.index)), ["id", "geometry"]
            ].copy(),
            distance=distance,
        )
        _df["catchment"] = distance
        nodes = pd.concat([nodes, _df])
    return nodes


def _generate_modal_network_geojsons(network, modes, output_dir, filename_suffix):
    logging.info(f"Generating visual outputs {filename_suffix}")
    gdf = network.to_geodataframe()["links"].to_crs(EPSG4326)
    for mode in modes:
        _gdf = gdf[gdf["modes"].apply(lambda x: mode in x)]
        _gdf["modes"] = _gdf["modes"].apply(lambda x: ",".join(sorted(list(x))))
        save_geodataframe(_gdf, f"mode_{mode}_{filename_suffix}", output_dir)


>>>>>>> b16ea3a4
@click.version_option()
@click.group()
def cli():
    """GeNet Command Line Tool."""
    pass


def xml_file(filename: str, required: bool = True):
    if not required:
        kwargs = {"default": None}
    else:
        kwargs = {}

    def wrapper(func):
        return click.option(
            f"-{filename[0]}",
            f"--{filename}",
            f"path_to_{filename}",
            help=f"Location of the input {filename}.xml file",
            type=click.Path(exists=True, path_type=Path),
            required=required,
            **kwargs,
        )(func)

    return wrapper


def projection(func):
    return click.option(
        "-p",
        "--projection",
        help='The projection network is in, eg. "epsg:27700"',
        type=str,
        required=True,
    )(func)


def output_dir(func):
    return click.option(
        "-od",
        "--output_dir",
        help="Output directory",
        type=click.Path(
            exists=False, file_okay=False, dir_okay=True, writable=True, path_type=Path
        ),
        required=True,
    )(func)


def osm(required: bool = True):
    if not required:
        kwargs = {"default": None}
    else:
        kwargs = {}
    path_type = click.Path(exists=True, file_okay=True, dir_okay=False, path_type=Path)

    def wrapper(func):
        func = click.option(
            "-o",
            "--osm",
            "path_to_osm",
            help="Location of the osm file",
            required=required,
            type=path_type,
            **kwargs,
        )(func)
        return click.option(
            "-oc",
            "--osm_config",
            "path_to_osm_config",
            help="Location of the config file defining what and how to read from the osm file",
            required=required,
            type=path_type,
            **kwargs,
        )(func)

    return wrapper


def gtfs(func):
    func = click.option(
        "-g",
        "--gtfs",
        "path_to_gtfs",
        help="Location of the gtfs zip file of folder with gtfs text files",
        required=True,
        type=click.Path(exists=True, file_okay=True, dir_okay=True, path_type=Path),
    )(func)
    return click.option(
        "-gd",
        "--gtfs_day",
        help="gtfs day to use in the format `YYYYMMDD`",
        required=True,
        type=str,
    )(func)


def processes(func):
    return click.option(
        "-pp",
        "--processes",
        help="Number of parallel processes to split process across",
        default=1,
        type=int,
        required=False,
    )(func)


def vehicle_scalings(func):
    return click.option(
        "-vsc",
        "--vehicle_scalings",
        help="Comma delimited list of scales for vehicles",
        required=False,
        type=str,
        default="1,10",
    )(func)


def subset_conditions(func):
    return click.option(
        "-sc",
        "--subset_conditions",
        help="Comma delimited list of values to subset the network by using attributes-osm:way:highway "
        "network attributes, e.g., `primary,motorway`"
        "{'attributes': {'osm:way:highway': VALUE(S)'}}",
        required=False,
        type=str,
        default=None,
    )(func)


def squeeze_args(func):
    func = click.option(
        "-sa",
        "--study_area",
        "path_to_study_area",
        help="Geojson or shp file that when read into geopandas produces a table with a geometry "
        "column that describes the area which should be left unaffected by speed and "
        "capacity factors.",
        required=False,
        type=click.Path(exists=True, path_type=Path),
        default=None,
    )(func)
    func = click.option(
        "-f",
        "--freespeed",
        help="Factor, e.g. 0.5, to reduce the 'freespeed' attribute for the roads being squeezed. "
        "The current value will be multiplied by this factor.",
        required=False,
        type=float,
        default=1,
    )(func)
    return click.option(
        "-c",
        "--capacity",
        help="Factor, e.g. 0.5, to reduce the 'capacity' attribute for the roads being squeezed. "
        "The current value will be multiplied by this factor.",
        required=False,
        type=float,
        default=1,
    )(func)


@cli.command()
@xml_file("network")
@projection
@output_dir
@click.option(
    "-el",
    "--elevation",
    "path_to_elevation",
    help="Path to the elevation tif file",
    type=click.Path(exists=True, path_type=Path),
    required=True,
)
@click.option(
    "-nv",
    "--null_value",
    help="Value that represents null in the elevation tif file",
    default=0.0,
    type=float,
)
# this and below are negation flags.
# I.e., the default is True, defining this argument will set the boolean value of `write_elevation_to_network` to False.
@click.option(
    "-nwe",
    "--no-write_elevation_to_network",
    "write_elevation_to_network",
    help="Do not write node elevation data as attribute to the network",
    default=True,
    is_flag=True,
)
@click.option(
    "-nwsn",
    "--no-write_slope_to_network",
    "write_slope_to_network",
    help="Do not write link slope data as attribute to the network",
    default=True,
    is_flag=True,
)
@click.option(
    "-nwsoa",
    "--no-write_slope_to_object_attribute_file",
    "write_slope_to_object_attribute_file",
    help="Do not write link slope data to object attribute file",
    default=True,
    is_flag=True,
)
@click.option(
    "-nsj",
    "--no-save_jsons",
    "save_jsons",
    help="Do not save elevation and slope dictionaries and report",
    default=True,
    is_flag=True,
)
def add_elevation_to_network(
    path_to_network: Path,
    projection: str,
    path_to_elevation: Path,
    null_value: Any,
    output_dir: Path,
    write_elevation_to_network: bool,
    write_slope_to_network: bool,
    write_slope_to_object_attribute_file: bool,
    save_jsons: bool,
):
    """Add elevation data to network nodes, validate it, and calculate link slopes."""
    from genet.use.cli import add_elevation_to_network
    add_elevation_to_network(
        path_to_network,
        projection,
        path_to_elevation,
        null_value,
        output_dir,
        write_elevation_to_network,
        write_slope_to_network,
        write_slope_to_object_attribute_file,
        save_jsons
    )

<<<<<<< HEAD
=======
    if save_jsons:
        _to_json(elevation, output_dir / "node_elevation_dictionary.json")

    logging.info("Validating the node elevation data")
    report = genet.elevation.validation_report_for_node_elevation(elevation)
    logging.info(report["summary"])

    if save_jsons:
        _to_json(report, output_dir / "validation_report_for_elevation.json")

    if write_elevation_to_network:
        logging.info("Adding node elevation as attribute to the network")
        node_attrib_dict = {}
        for node_id in elevation.keys():
            elevation_value = elevation[node_id]["z"]
            node_attrib_dict[node_id] = {"z": elevation_value}
        network.apply_attributes_to_nodes(node_attrib_dict)

        gdf_nodes = network.to_geodataframe()["nodes"]
        gdf_nodes = gdf_nodes[["id", "z", "geometry"]]
        save_geodataframe(gdf_nodes.to_crs(EPSG4326), "node_elevation", supporting_outputs)

    logging.info("Creating slope dictionary for network links")
    slope_dictionary = network.get_link_slope_dictionary(elevation_dict=elevation)

    if save_jsons:
        _to_json(slope_dictionary, output_dir / "link_slope_dictionary.json")

    if write_slope_to_network:
        logging.info("Adding link slope as an additional attribute to the network")
        attrib_dict = {}
        for link_id in slope_dictionary.keys():
            slope_value = slope_dictionary[link_id]["slope"]
            attrib_dict[link_id] = {
                "attributes": {
                    "slope": {"name": "slope", "class": "java.lang.String", "text": slope_value}
                }
            }
        network.apply_attributes_to_links(attrib_dict)

        gdf = network.to_geodataframe()["links"]
        df = pd.DataFrame(list(slope_dictionary.items()), columns=["id", "slope_tuple"])
        df["slope"] = [x["slope"] for x in df["slope_tuple"]]
        df = df[["id", "slope"]]
        gdf_links = pd.merge(gdf, df, on="id")
        save_geodataframe(gdf_links.to_crs(EPSG4326), "link_slope", supporting_outputs)

    if write_slope_to_object_attribute_file:
        genet.elevation.write_slope_xml(slope_dictionary, output_dir)

    logging.info("Writing the updated network")
    network.write_to_matsim(output_dir)

>>>>>>> b16ea3a4

@cli.command()
@xml_file("network")
@xml_file("schedule")
@xml_file("vehicles", False)
@projection
@vehicle_scalings
@output_dir
def auto_schedule_fixes(
    path_to_network: Path,
    path_to_schedule: Path,
    path_to_vehicles: Optional[Path],
    projection: str,
    output_dir: Path,
    vehicle_scalings: Optional[str],
):
    """Command to check and correct, if needed, the speed and headway of services in the schedule.

    Checks and corrects for:
       - zero headways - we check that there are no 0 minute headways.
         that would mean two of the same trips start at the same time.
         To correct this we delete one of the trips, treating it as a duplicate.
       - infinite speeds - We calculate speed between each stop pair for services.
         We use the declared times at stops and crow-fly distance * 1.3 network factor.
         This is done also for routed modes like bus to simplify things,
         as we are only after infinite speeds which will show up whether we use the true route or not.
         Infinite speeds exist as a consequence of division by zero (time).
         This is corrected by recalculating the arrival and departure times at the problem stops;
         the times at other stops are kept the same as much as possible.
    """
<<<<<<< HEAD
    from genet.use.cli import auto_schedule_fixes
    auto_schedule_fixes(
        path_to_network,
        path_to_schedule,
        path_to_vehicles,
        projection,
        output_dir,
        vehicle_scalings
    )
=======
    ensure_dir(output_dir)
    logging.basicConfig(format="%(asctime)s - %(message)s", level=logging.WARNING)
    network = _read_network(path_to_network, projection, path_to_schedule, path_to_vehicles)
>>>>>>> b16ea3a4


@cli.command()
@xml_file("network")
@xml_file("schedule", False)
@xml_file("vehicles", False)
@projection
@output_dir
def generate_standard_outputs(
    path_to_network: Path,
    path_to_schedule: Optional[Path],
    path_to_vehicles: Optional[Path],
    projection: str,
    output_dir: Path,
):
<<<<<<< HEAD
    """Generate Standard outputs for a network and/or schedule"""
    from genet.use.cli import generate_standard_outputs
    generate_standard_outputs(
        path_to_network,
        path_to_schedule,
        path_to_vehicles,
        projection,
        output_dir
    )
=======
    "Generate Standard outputs for a network and/or schedule"
    ensure_dir(output_dir)

    logging.basicConfig(format="%(asctime)s - %(message)s", level=logging.WARNING)

    network = _read_network(path_to_network, projection, path_to_schedule, path_to_vehicles)
>>>>>>> b16ea3a4


@cli.command()
@xml_file("network")
@projection
@output_dir
@subset_conditions
def inspect_google_directions_requests_for_network(
    path_to_network: Path, projection: str, output_dir: Path, subset_conditions: Optional[str]
):
    """Generate Google Directions API requests for a network for inspection"""
<<<<<<< HEAD
    from genet.use.cli import inspect_google_directions_requests_for_network
    inspect_google_directions_requests_for_network(
        path_to_network,
        projection,
        output_dir,
        subset_conditions
    )
=======

    network = _read_network(path_to_network, projection)

    logging.info("Generating requests for the network")
    api_requests = google_directions.generate_requests(n=network)
    logging.info(f"Generated {len(api_requests)} requests for the given network")

    if output_dir:
        logging.info(f"Saving results to {output_dir}")
        google_directions.dump_all_api_requests_to_json(api_requests, output_dir)

    if subset_conditions is not None:
        subset_conditions = subset_conditions.split(",")
        logging.info(
            f"Considering subset of the network satisfying attributes-osm:way:highway-{subset_conditions}"
        )
        links_to_keep = network.extract_links_on_edge_attributes(
            conditions={"attributes": {"osm:way:highway": subset_conditions}}
        )
        remove_links = set(network.link_id_mapping.keys()) - set(links_to_keep)
        network.remove_links(remove_links, silent=True)
        api_requests = google_directions.generate_requests(n=network)
        logging.info(f"Generated {len(api_requests)} requests for the subsetted network")

        if output_dir:
            sub_output_dir = output_dir / "subset"
            logging.info(f"Saving subset results to {sub_output_dir}")
            google_directions.dump_all_api_requests_to_json(api_requests, sub_output_dir)
>>>>>>> b16ea3a4


@cli.command()
@xml_file("network")
@xml_file("schedule", False)
@xml_file("vehicles", False)
@projection
@output_dir
@click.option(
    "-pm",
    "--pt_modes",
    help="Comma delimited list of modes to subset stops of interest. A stop is linked to a mode "
    "via a transit route using that stop. Optional, otherwise considers all stops",
    required=False,
    type=str,
    default=None,
)
@click.option(
    "-nm",
    "--network_snap_modes",
    help="Comma delimited list of modes to subset the network graph. "
    "The links from this modal subgraph will be considered for the stop to graph "
    "relationship. Two new attributes (per mode) will be added to PT stops:"
    "xmodeAccessible = true and accessLinkId_xmode = link_id",
    required=False,
    type=str,
    default="car",
)
@click.option(
    "-tm",
    "--teleport_modes",
    help="Comma delimited list of (teleported) modes to enable for given PT stops "
    "No links will be found for these modes. One new attributes (per mode) will be added "
    "to PT stops: xmodeAccessible = true",
    required=False,
    type=str,
    default=None,
)
@click.option(
    "-ss",
    "--step_size",
    help="In metres. This process finds links in the nearest neighbourhood of a stop. The "
    "size of the neighbourhood increases by `step_size` value each time until it finds "
    "links to relate to stops.",
    required=False,
    default=25,
    type=float,
)
@click.option(
    "-dt",
    "--distance_threshold",
    help="In metres. This is the limit of how wide the search area for a link can be for each "
    "stop.",
    required=False,
    default=None,
    type=float,
)
def intermodal_access_egress_network(
    path_to_network: Path,
    path_to_schedule: Optional[Path],
    path_to_vehicles: Optional[Path],
    projection: str,
    output_dir: Path,
    pt_modes: Optional[str],
    network_snap_modes: Optional[str],
    teleport_modes: Optional[str],
    step_size: float,
    distance_threshold: Optional[float],
):
    """Process to add access and egress links for PT stops of given modes.

    Intended to generate PT schedules to work with SBB extensions in MATSim:
    https://github.com/matsim-org/matsim-libs/tree/master/contribs/sbb-extensions#intermodal-access-and-egress
    """
<<<<<<< HEAD
    from genet.use.cli import intermodal_access_egress_network
    intermodal_access_egress_network(
        path_to_network,
        path_to_schedule,
        path_to_vehicles,
        projection,
        output_dir,
        pt_modes,
        network_snap_modes,
        teleport_modes,
        step_size,
        distance_threshold
    )

=======

    supporting_outputs = output_dir / "supporting_outputs"
    ensure_dir(output_dir)
    ensure_dir(supporting_outputs)

    network = _read_network(path_to_network, projection, path_to_schedule, path_to_vehicles)

    logging.info(f"The following modes are present in the Schedule: {network.schedule.modes()}")
    df_stops = network.schedule.to_geodataframe()["nodes"].to_crs(EPSG4326)
    if pt_modes is not None:
        pt_modes = pt_modes.split(",")
        logging.info(f"Stops serving the following modes will be considered: {pt_modes}")
        stops_subset = network.schedule.stops_on_modal_condition(modes=pt_modes)
        df_stops = df_stops.loc[stops_subset]
        df_stops[["lat", "lon", "geometry"]].to_file(
            os.path.join(supporting_outputs, "stops.geojson"), driver="GeoJSON"
        )
        logging.info(f"Modal subsetting resulted in {len(df_stops)} stops to snap")

    if network_snap_modes is not None:
        network_snap_modes = network_snap_modes.split(",")
        logging.info("Building Spatial Tree")
        spatial_tree = spatial.SpatialTree(network)

        for snap_mode in network_snap_modes:
            logging.info(f"Snapping mode: {snap_mode}")
            sub_tree = spatial_tree.modal_subtree(modes={snap_mode})

            closest_links = _find_closest_links_by_step(
                network_spatial_tree=sub_tree,
                df_stops=df_stops,
                step_size=step_size,
                distance_threshold=distance_threshold,
            )

            # TODO There are multiple links to choose from, for the time being we are not precious about which link is selected.
            selected_links = closest_links.reset_index().groupby("index").first()
            if len(selected_links) != len(df_stops):
                logging.warning(
                    f"Only {len(selected_links)} out of {len(df_stops)} stops found a link to snap to. "
                    "Consider removing the distance threshold if you want all stops to find a nearest link."
                )

            # Let's create some handy geojson outputs to verify our snapping
            selected_links[["catchment", "geometry"]].to_file(
                os.path.join(supporting_outputs, f"{snap_mode}_stop_catchments.geojson"),
                driver="GeoJSON",
            )
            # join to get link geoms
            selected_links = selected_links.join(
                sub_tree.links[["link_id", "geometry"]],
                how="left",
                on="link_id",
                lsuffix="_left",
                rsuffix="",
            )
            selected_links[["geometry"]].to_file(
                os.path.join(supporting_outputs, f"{snap_mode}_access_egress_links.geojson"),
                driver="GeoJSON",
            )
            # get number of stops in each catchment
            catchment_value_counts = selected_links["catchment"].value_counts().to_dict()
            _to_json(
                catchment_value_counts,
                supporting_outputs / f"{snap_mode}_catchment_value_counts.json",
            )
            logging.info(f"Number of stops in each catchment bin: {catchment_value_counts}")

            # generate the data dictionaries for updating stops data
            access_link_id_tag = f"accessLinkId_{snap_mode}"
            accessible_tag = f"{snap_mode}Accessible"
            distance_catchment_tag = f"{snap_mode}_distance_catchment_tag"

            selected_links[access_link_id_tag] = selected_links["link_id"]
            selected_links[accessible_tag] = "true"
            selected_links[distance_catchment_tag] = selected_links["catchment"].astype(str)
            new_stops_data = selected_links[
                [access_link_id_tag, accessible_tag, distance_catchment_tag]
            ].T.to_dict()
            new_stops_data = {k: {"attributes": v} for k, v in new_stops_data.items()}

            network.schedule.apply_attributes_to_stops(new_stops_data)

    if teleport_modes is not None:
        teleport_modes = teleport_modes.split(",")
        for tele_mode in teleport_modes:
            logging.info(f"Adding access to mode: {tele_mode}")

            # generate the data dictionaries for updating stops data
            accessible_tag = f"{tele_mode}Accessible"
            df_stops[accessible_tag] = "true"
            new_stops_data = df_stops[[accessible_tag]].T.to_dict()
            new_stops_data = {k: {"attributes": v} for k, v in new_stops_data.items()}

            network.schedule.apply_attributes_to_stops(new_stops_data)

    logging.info("Writing the schedule.")
    network.schedule.write_to_matsim(output_dir)

>>>>>>> b16ea3a4

@cli.command()
@xml_file("network", False)
@projection
@output_dir
@osm(required=False)
@gtfs
@processes
@click.option(
    "-sd",
    "--snapping_distance",
    help="Distance for snapping network nodes to transit stops",
    default=30,
    type=float,
    required=False,
)
def make_pt_network(
    path_to_network: Path,
    projection: str,
    output_dir: Path,
    path_to_osm: Path,
    path_to_osm_config: Path,
    path_to_gtfs: Path,
    gtfs_day: str,
    processes: int,
    snapping_distance: float,
):
    """Create a PT MATSim network"""
    from genet.use.cli import make_pt_network
    make_pt_network(
        path_to_network,
        projection,
        output_dir,
        path_to_osm,
        path_to_osm_config,
        path_to_gtfs,
        gtfs_day,
        processes,
        snapping_distance
    )


@cli.command()
@osm(required=True)
@projection
@processes
@output_dir
@click.option(
    "-cc",
    "--connected_components",
    help="Number of connected components within graph for modes `walk`,`bike`,`car`",
    type=int,
    default=1,
)
def make_road_only_network(
    projection: str,
    output_dir: Path,
    path_to_osm: Path,
    path_to_osm_config: Path,
    processes: int,
    connected_components: int,
):
    """Create a road-only MATSim network"""
    from genet.use.cli import make_road_only_network
    make_road_only_network(
        projection,
        output_dir,
        path_to_osm,
        path_to_osm_config,
        processes,
        connected_components
    )


@cli.command()
@xml_file("network")
@xml_file("schedule", False)
@xml_file("vehicles", False)
@processes
@output_dir
@click.option(
    "-cp",
    "--current_projection",
    help='The projection network is currently in, eg. "epsg:27700"',
    type=str,
    required=True,
)
@click.option(
    "-np",
    "--new_projection",
    help='The projection desired, eg. "epsg:27700"',
    type=str,
    required=True,
)
def reproject_network(
    path_to_network: Path,
    path_to_schedule: Optional[Path],
    path_to_vehicles: Optional[Path],
    processes: int,
    output_dir: Path,
    current_projection: str,
    new_projection: str,
):
    """Reproject a MATSim network"""
<<<<<<< HEAD
    from genet.use.cli import reproject_network
    reproject_network(
        path_to_network,
        path_to_schedule,
        path_to_vehicles,
        processes,
        output_dir,
        current_projection,
        new_projection
    )
=======

    network = _read_network(path_to_network, current_projection, path_to_schedule, path_to_vehicles)
>>>>>>> b16ea3a4


@cli.command()
@xml_file("schedule", False)
@xml_file("vehicles", False)
@projection
@vehicle_scalings
@output_dir
def scale_vehicles(
    path_to_schedule: Optional[Path],
    path_to_vehicles: Optional[Path],
    projection: str,
    output_dir: Path,
    vehicle_scalings: Optional[str],
):
    """Scale PT Schedule vehicles"""
<<<<<<< HEAD
    from genet.use.cli import scale_vehicles
    scale_vehicles(
        path_to_schedule,
        path_to_vehicles,
        projection,
        output_dir,
        vehicle_scalings
=======
    if vehicle_scalings is None:
        raise RuntimeError("No vehicle scalings given!")
    else:
        vehicle_scalings = [float(vsc) for vsc in vehicle_scalings.split(",")]
    ensure_dir(output_dir)
    logging.info("Reading in schedule at {}".format(path_to_schedule))
    s = read_matsim_schedule(
        path_to_schedule=path_to_schedule, path_to_vehicles=path_to_vehicles, epsg=projection
>>>>>>> b16ea3a4
    )


@cli.command()
@xml_file("network")
@projection
@subset_conditions
@output_dir
@click.option(
    "-t",
    "--requests_threshold",
    help="Max number of API requests you are happy to send. If exceeded, will fail without "
    "sending any",
    required=True,
    type=int,
)
@click.option(
    "-k",
    "--api_key",
    help="Google Directions API key if not using AWS secrets manager",
    required=False,
    type=str,
    default=None,
)
@click.option(
    "-sn",
    "--secret_name",
    help="Secret name in AWS Secrets manager, if not passing the API key directly",
    required=False,
    type=str,
    default=None,
)
@click.option(
    "-rn",
    "--region_name",
    help="Region name in AWS, if not passing the API key directly",
    required=False,
    type=str,
    default=None,
)
@click.option(
    "-tm",
    "--traffic_model",
    help="Google Directions API traffic model to consider when calculating time in traffic for choices. "
    "See https://developers.google.com/maps/documentation/directions/get-directions#traffic_model",
    required=False,
    default="best_guess",
)
@click.option(
    "-dp",
    "--departure_time",
    help="desired time of departure, in unix time, or `now` for current traffic conditions",
    required=False,
    default="now",
)
def send_google_directions_requests_for_network(
    path_to_network: Path,
    projection: str,
    output_dir: Path,
    subset_conditions: Optional[str],
    requests_threshold,
    api_key: Optional[str],
    secret_name: Optional[str],
    region_name: Optional[str],
    traffic_model: str,
    departure_time: str,
):
    """Generate and send Google Directions API requests"""
    from genet.use.cli import send_google_directions_requests_for_network
    send_google_directions_requests_for_network(
        path_to_network,
        projection,
        output_dir,
        subset_conditions,
        requests_threshold,
        api_key,
        secret_name,
        region_name,
        traffic_model,
        departure_time,
    )


@cli.command()
@xml_file("network")
@projection
@output_dir
@click.option(
    "-m",
    "--modes",
    help="Comma delimited list of modes to split from the network",
    type=str,
    required=True,
)
@click.option(
    "-ic",
    "--increase_capacity",
    help="Sets capacity on detached links to 9999",
    required=False,
    default=False,
    is_flag=True,
)
def separate_modes_in_network(
    path_to_network: Path, projection: str, output_dir: Path, modes: str, increase_capacity: bool
):
    """Generate new links, each for the use of a singular mode in a MATSim network.

    This creates separate modal subgraphs for the given modes.
    It can be used with MATSim to ensure the two modes do not come in contact.

    Examples:

        ```python
        [1] network.link("LINK_ID")
        [out] {"id": "LINK_ID", "modes": {"car", "bike"}, "freespeed": 5, ...}
        ```

        The new bike link will assume all the same attributes apart from the "modes":
        ```python
        [1] network.link("bike---LINK_ID")`
        [out] {"id": "bike---LINK_ID", "modes": {"bike"}, "freespeed": 5, ...}
        ```

        In the case when a link already has a single dedicated mode, no updates are made to the link ID.
        You can assume that all links that were in the network previously are still there, but their allowed modes may have changed.
        So, any simulation outputs may not be valid with this new network.
    """
<<<<<<< HEAD
    from genet.use.cli import separate_modes_in_network
    separate_modes_in_network(
        path_to_network,
        projection,
        output_dir,
        modes,
        increase_capacity
    )
=======
    modes = modes.split(",")
    supporting_outputs = output_dir / "supporting_outputs"
    ensure_dir(output_dir)
    ensure_dir(supporting_outputs)

    network = _read_network(path_to_network, projection)
    logging.info(f"Number of links before separating graph: {len(network.link_id_mapping)}")

    _generate_modal_network_geojsons(network, modes, supporting_outputs, "before")

    for mode in modes:
        logging.info(f"Splitting links for mode: {mode}")
        df = network.link_attribute_data_under_key("modes")
        modal_links = network.links_on_modal_condition({mode})
        # leave the links that have a single mode as they are
        modal_links = set(modal_links) & set(df[df != {mode}].index)
        update_mode_links = {k: {"modes": df.loc[k] - {mode}} for k in modal_links}
        new_links = {
            f"{mode}---{k}": {**network.link(k), **{"modes": {mode}, "id": f"{mode}---{k}"}}
            for k in modal_links
        }
        network.apply_attributes_to_links(update_mode_links)
        network.add_links(new_links)
        if increase_capacity:
            logging.info(f"Increasing capacity for link of mode {mode} to 9999")
            mode_links = network.extract_links_on_edge_attributes({"modes": mode})
            df_capacity = network.link_attribute_data_under_keys(["capacity"]).loc[mode_links, :]
            df_capacity["capacity"] = 9999
            network.apply_attributes_to_links(df_capacity.T.to_dict())

    logging.info(f"Number of links after separating graph: {len(network.link_id_mapping)}")
>>>>>>> b16ea3a4


@cli.command()
@xml_file("network")
@xml_file("schedule", False)
@xml_file("vehicles", False)
@projection
@processes
@vehicle_scalings
@output_dir
@click.option(
    "-fc",
    "--force_strongly_connected_graph",
    help="If True, checks for disconnected subgraphs for modes `walk`, `bike` and `car`. "
    "If there are more than one strongly connected subgraph, genet connects them with links at closest points in the graph. "
    "The links used to connect are weighted at 20% of surrounding freespeed and capacity values.",
    default=False,
    is_flag=True,
)
def simplify_network(
    path_to_network: Path,
    path_to_schedule: Optional[Path],
    path_to_vehicles: Optional[Path],
    projection: str,
    processes: int,
    output_dir: Path,
    vehicle_scalings: str,
    force_strongly_connected_graph: bool,
):
    """Simplify a MATSim network by removing intermediate links from paths"""
<<<<<<< HEAD
    from genet.use.cli import simplify_network
    simplify_network(
        path_to_network,
        path_to_schedule,
        path_to_vehicles,
        projection,
        processes,
        output_dir,
        vehicle_scalings,
        force_strongly_connected_graph
    )

=======

    ensure_dir(output_dir)

    network = _read_network(path_to_network, projection, path_to_schedule, path_to_vehicles)

    logging.info("Simplifying the Network.")

    start = time.time()
    network.simplify(no_processes=processes)
    end = time.time()
    logging.info(f"This took {round((end - start) / 60, 3)} min.")

    logging.info(
        f"Simplification resulted in {len(network.link_simplification_map)} links being simplified."
    )
    _to_json(network.link_simplification_map, output_dir / "link_simp_map.json")

    logging.info("Checking for disconnected subgraphs")
    start = time.time()
    for mode in {"car", "bike", "walk"}:
        if not network.is_strongly_connected(modes={mode}):
            logging.info(f"The graph for {mode} mode is not strongly connected.")
            if force_strongly_connected_graph:
                logging.info("GeNet will now attempt to add links to connect the graph.")
                network.connect_components(modes={mode}, weight=1 / 5)
    end = time.time()
    logging.info(f"This took {round((end - start) / 60, 3)} min.")

    network.write_to_matsim(output_dir)

    if vehicle_scalings is not None:
        vehicle_scalings = [float(vsc) for vsc in vehicle_scalings.split(",")]
        logging.info("Generating scaled vehicles xml.")
        _write_scaled_vehicles(network.schedule, vehicle_scalings, output_dir)

    _generate_validation_report(network, output_dir)

    network.generate_standard_outputs(os.path.join(output_dir, "standard_outputs"))

>>>>>>> b16ea3a4

@cli.command()
@xml_file("network")
@projection
@output_dir
@squeeze_args
def squeeze_external_area(
    path_to_network: Path,
    projection: str,
    output_dir: Path,
    path_to_study_area: Path,
    freespeed: float,
    capacity: float,
):
    """Changes `freespeed` and `capacity` values for links **outside** of the given `study_area` by given factors.

    To squeeze links within the study area, refer to the `squeeze_urban_links` command.
    """
<<<<<<< HEAD
    from genet.use.cli import squeeze_external_area
    squeeze_external_area(
        path_to_network,
        projection,
        output_dir,
        path_to_study_area,
        freespeed,
        capacity
    )

=======

    supporting_outputs = output_dir / "supporting_outputs"
    ensure_dir(output_dir)
    ensure_dir(supporting_outputs)

    network = _read_network(path_to_network, projection)

    logging.info(f"Reading in Study Area geometry at {path_to_study_area}")
    gdf_study_area = gpd.read_file(path_to_study_area)
    if gdf_study_area.crs != projection:
        logging.info(
            f"Projecting Study Area geometry from {str(gdf_study_area.crs)} to {projection}, "
            "to match the network projection"
        )
        gdf_study_area = gdf_study_area.to_crs(CRS(projection))
    if gdf_study_area.empty:
        raise RuntimeError("The Study Area was not found!!")

    logging.info("Finding links external to the study area")
    network_gdf = network.to_geodataframe()["links"]
    network_internal = gpd.sjoin(network_gdf, gdf_study_area, how="inner", predicate="intersects")
    external_links = set(network_gdf["id"].astype("str")) - set(
        network_internal["id"].astype("str")
    )

    logging.info("Finding car mode links")
    car_links = set(network.links_on_modal_condition("car"))

    logging.info("Finding minor road external links")
    links_to_squeeze = external_links.intersection(car_links)
    logging.info(
        f"{len(links_to_squeeze)} road links out of all {len(external_links)} external links and a total of "
        f"{len(car_links)} car mode links will be squeezed."
    )

    logging.info("Generating geojson of external road links")
    external_tag_gdf = network_gdf[network_gdf["id"].isin(set(links_to_squeeze))]
    save_geodataframe(
        external_tag_gdf[["id", "geometry"]].to_crs(EPSG4326),
        "external_network_links",
        supporting_outputs,
    )

    # THE SQUEEZE SECTION

    network_gdf = network_gdf.to_crs(EPSG4326)
    _gdf = network_gdf[network_gdf.apply(lambda x: modal_subset(x, {"car", "bus"}), axis=1)]
    save_geodataframe(
        _gdf[["id", "freespeed", "geometry"]],
        output_dir=supporting_outputs,
        filename="freespeed_before",
    )
    save_geodataframe(
        _gdf[["id", "capacity", "geometry"]],
        output_dir=supporting_outputs,
        filename="capacity_before",
    )

    network_gdf = network_gdf[network_gdf["id"].isin(links_to_squeeze)]
    if freespeed:
        logging.info(f"Changing freespeed by {freespeed * 100}%")
        network_gdf["freespeed"] = network_gdf["freespeed"] * freespeed
    if capacity:
        logging.info(f"Changing capacity by {capacity * 100}%")
        network_gdf["capacity"] = network_gdf["capacity"] * capacity

    network.apply_attributes_to_links(
        network_gdf[["id", "freespeed", "capacity"]].set_index("id").T.to_dict()
    )

    logging.info("Generating geojson outputs for visual validation")
    network_gdf = network.to_geodataframe()["links"]
    network_gdf = network_gdf.to_crs(EPSG4326)
    network_gdf = network_gdf[network_gdf.apply(lambda x: modal_subset(x, {"car", "bus"}), axis=1)]
    save_geodataframe(
        network_gdf[["id", "freespeed", "geometry"]],
        output_dir=supporting_outputs,
        filename="freespeed_after",
    )
    save_geodataframe(
        network_gdf[["id", "capacity", "geometry"]],
        output_dir=supporting_outputs,
        filename="capacity_after",
    )

    logging.info(f"Saving network to {output_dir}")
    network.write_to_matsim(output_dir)

>>>>>>> b16ea3a4

@cli.command()
@xml_file("network")
@projection
@output_dir
@click.option(
    "-ug",
    "--urban_geometries",
    "path_to_urban_geometries",
    help="Geojson or shp file that when read into geopandas produces a table with columns: "
    '"label" (with at least some of the values in this column being a string: "urban") '
    'and "geometry" (polygons defining urban areas)',
    type=click.Path(exists=True, path_type=Path),
    required=True,
)
@squeeze_args
def squeeze_urban_links(
    path_to_network: Path,
    projection: str,
    output_dir: Path,
    path_to_urban_geometries: Path,
    path_to_study_area: Path,
    freespeed: float,
    capacity: float,
):
    """Tag minor network links as urban, given geometries: `urban_geometries`.

    Minor links are defined as anything other than: osm way highway tags: motorway, motorway_link, trunk, trunk_link, primary, primary_link.
    Urban geometries are passed via geojson input with a specific format, see command arguments for description.
    Passing `study_area` subsets the urban geometries and links to be squeezed - only links in the study area will be tagged and squeezed.
    This is useful if your geometries covers a larger area.
    The script then reduces capacity and/or freespeed by a factor of current value on those links.

    To squeeze links outside the study area, refer to the `squeeze_external_area.py` command.
    """
<<<<<<< HEAD
    from genet.use.cli import squeeze_urban_links
    squeeze_urban_links(
        path_to_network,
        projection,
        output_dir,
        path_to_urban_geometries,
        path_to_study_area,
        freespeed,
        capacity
    )

=======
    supporting_outputs = output_dir / "supporting_outputs"
    ensure_dir(output_dir)
    ensure_dir(supporting_outputs)
    network = _read_network(path_to_network, projection)

    # URBAN TAGGING SECTION

    logging.info(f"Reading in urban geometries at {path_to_urban_geometries}")
    gdf_urban = gpd.read_file(path_to_urban_geometries)
    if gdf_urban.crs != projection:
        logging.info(
            f"Projecting urban geometries from {str(gdf_urban.crs)} to {projection}, to match the network projection"
        )
        gdf_urban = gdf_urban.to_crs(CRS(projection))
    gdf_urban = gdf_urban[gdf_urban["label"] == "urban"]
    if gdf_urban.empty:
        raise RuntimeError('No areas labelled "urban" were found!!')
    if path_to_study_area is not None:
        logging.info(f"Reading in Study Area geometries at {path_to_study_area}")
        gdf_study_area = gpd.read_file(path_to_study_area)
        if gdf_study_area.crs != projection:
            logging.info(
                f"Projecting Study Area geometries from {str(gdf_study_area.crs)} to {projection}, to match the network projection"
            )
            gdf_study_area = gdf_study_area.to_crs(CRS(projection))
        logging.info("Subsetting urban geometries on study area")
        gdf_urban = gpd.sjoin(gdf_urban, gdf_study_area, how="inner", predicate="intersects").drop(
            columns=["index_right"]
        )

    logging.info("Finding urban links")
    network_gdf = network.to_geodataframe()["links"]
    network_urban = gpd.sjoin(network_gdf, gdf_urban, how="inner", predicate="intersects").drop(
        columns=["index_right"]
    )
    if path_to_study_area is not None:
        # subsetting gdf_urban on study area is not enough if it consists of polygons that extend beyond
        # but it does make it faster to work with gdf_urban if it was large to begin with
        network_urban = gpd.sjoin(network_gdf, gdf_study_area, how="inner", predicate="intersects")
    urban_links = set(network_urban["id"].astype("str"))

    logging.info("Finding major road links")
    major_links = set(
        network.extract_links_on_edge_attributes(
            conditions=[
                {"attributes": {"osm:way:highway": "motorway"}},
                {"attributes": {"osm:way:highway": "motorway_link"}},
                {"attributes": {"osm:way:highway": "trunk"}},
                {"attributes": {"osm:way:highway": "trunk_link"}},
                {"attributes": {"osm:way:highway": "primary"}},
                {"attributes": {"osm:way:highway": "primary_link"}},
            ],
            how=any,
        )
    )
    logging.info("Finding car mode links")
    car_links = set(network.links_on_modal_condition("car"))

    logging.info("Finding minor road urban links")
    links_to_tag = urban_links.intersection(car_links) - major_links
    logging.info(
        f"{len(links_to_tag)} minor road links out of all {len(urban_links)} urban links and a total of "
        f'{len(car_links)} car mode links will be tagged with the "urban" tag'
    )

    logging.info("Generating geojson of urban road links")
    urban_tag_gdf = network_gdf[network_gdf["id"].isin(set(links_to_tag))]
    save_geodataframe(
        urban_tag_gdf[["id", "geometry"]].to_crs(EPSG4326),
        "urban_network_links",
        supporting_outputs,
    )

    logging.info('Applying "urban" tag to links')
    network.apply_attributes_to_links(
        {link_id: {"attributes": {"urban": "True"}} for link_id in links_to_tag}
    )

    # THE SQUEEZE SECTION

    links_to_reduce = links_to_tag

    logging.info("Generating geojson outputs for visual validation")
    network_gdf = network_gdf.to_crs(EPSG4326)
    _gdf = network_gdf[network_gdf.apply(lambda x: modal_subset(x, {"car", "bus"}), axis=1)]
    save_geodataframe(
        _gdf[["id", "freespeed", "geometry"]],
        output_dir=supporting_outputs,
        filename="freespeed_before",
    )
    save_geodataframe(
        _gdf[["id", "capacity", "geometry"]],
        output_dir=supporting_outputs,
        filename="capacity_before",
    )

    network_gdf = network_gdf[network_gdf["id"].isin(links_to_reduce)]
    if freespeed:
        logging.info(f"Changing freespeed by {freespeed * 100}%")
        network_gdf["freespeed"] = network_gdf["freespeed"] * freespeed
    if capacity:
        logging.info(f"Changing capacity by {capacity * 100}%")
        network_gdf["capacity"] = network_gdf["capacity"] * capacity

    network.apply_attributes_to_links(
        network_gdf[["id", "freespeed", "capacity"]].set_index("id").T.to_dict()
    )

    logging.info("Generating geojson outputs for visual validation")
    network_gdf = network.to_geodataframe()["links"].to_crs(EPSG4326)
    network_gdf = network_gdf[network_gdf.apply(lambda x: modal_subset(x, {"car", "bus"}), axis=1)]
    save_geodataframe(
        network_gdf[["id", "freespeed", "geometry"]],
        output_dir=supporting_outputs,
        filename="freespeed_after",
    )
    save_geodataframe(
        network_gdf[["id", "capacity", "geometry"]],
        output_dir=supporting_outputs,
        filename="capacity_after",
    )

    logging.info(f"Saving network in {output_dir}")
    network.write_to_matsim(output_dir)

>>>>>>> b16ea3a4

@cli.command()
@xml_file("network")
@xml_file("schedule", False)
@xml_file("vehicles", False)
@projection
@output_dir
def validate_network(
    path_to_network: Path,
    path_to_schedule: Optional[Path],
    path_to_vehicles: Optional[Path],
    projection: str,
    output_dir: Path,
):
    """Run MATSim specific validation methods on a MATSim network"""
<<<<<<< HEAD
    from genet.use.cli import validate_network
    validate_network(
        path_to_network,
        path_to_schedule,
        path_to_vehicles,
        projection,
        output_dir
    )
=======

    ensure_dir(output_dir)
    network = _read_network(path_to_network, projection, path_to_schedule, path_to_vehicles)
    _generate_validation_report(network, output_dir)
>>>>>>> b16ea3a4
<|MERGE_RESOLUTION|>--- conflicted
+++ resolved
@@ -1,147 +1,13 @@
 import logging
 from pathlib import Path
 from typing import Any, Optional
+
 import click
-<<<<<<< HEAD
-=======
-import geopandas as gpd
-import pandas as pd
-from pyproj import CRS
-
-import genet
-import genet.output.sanitiser as sanitiser
-import genet.utils.spatial as spatial
-from genet import google_directions, read_gtfs, read_matsim, read_matsim_schedule, read_osm
-from genet.core import Network
-from genet.output.geojson import (
-    generate_headway_geojson,
-    generate_speed_geojson,
-    modal_subset,
-    save_geodataframe,
-)
-from genet.utils.persistence import ensure_dir
-from genet.variables import EPSG4326
->>>>>>> b16ea3a4
 
 logging.basicConfig(level=logging.INFO, format="%(levelname)-3s %(message)s")
 logger = logging.getLogger(__name__)
 
 
-<<<<<<< HEAD
-=======
-def _to_json(dict_to_save: dict, filepath: Path) -> None:
-    with filepath.open("w", encoding="utf-8") as f:
-        json.dump(sanitiser.sanitise_dictionary(dict_to_save), f, ensure_ascii=False, indent=4)
-
-
-def _write_scaled_vehicles(schedule, list_of_scales, output_dir):
-    for i in list_of_scales:
-        scale = float(i) / 100
-        schedule.scale_vehicle_capacity(scale, scale, output_dir)
-
-
-def _generate_validation_report(network, output_dir: Path) -> None:
-    logging.info("Generating validation report")
-    report = network.generate_validation_report()
-    logging.info(f'Graph validation: {report["graph"]["graph_connectivity"]}')
-    if network.schedule:
-        logging.info(
-            f'Schedule level validation: {report["schedule"]["schedule_level"]["is_valid_schedule"]}'
-        )
-        if "vehicle level" in report["schedule"]:
-            logging.info(
-                f'Schedule vehicle level validation: {report["schedule"]["vehicle_level"]["vehicle_definitions_valid"]}'
-            )
-        logging.info(
-            f'Routing validation: {report["routing"]["services_have_routes_in_the_graph"]}'
-        )
-
-    _to_json(report, output_dir / "validation_report.json")
-
-
-def _read_network(
-    path_to_network: Path,
-    projection: str,
-    path_to_schedule: Optional[Path] = None,
-    path_to_vehicles: Optional[Path] = None,
-) -> Network:
-    logging.info("Reading in network at {}".format(path_to_network))
-    if path_to_schedule is not None:
-        logging.info(f"Reading in schedule at {path_to_schedule}")
-        if path_to_vehicles is not None:
-            logging.info(f"Reading in vehicles at {path_to_vehicles}")
-        else:
-            logging.info(
-                "No vehicles file given with the Schedule, vehicle types will be based on the default."
-            )
-    else:
-        logging.info(
-            "You have not passed the schedule.xml file when reading your network. "
-            "If your network is road only, that is fine, otherwise if you mix and match them, you will have a bad time."
-        )
-
-    network = read_matsim(
-        path_to_network=path_to_network.as_posix(),
-        epsg=projection,
-        path_to_schedule=path_to_schedule.as_posix() if path_to_schedule is not None else None,
-        path_to_vehicles=path_to_vehicles.as_posix() if path_to_vehicles is not None else None,
-    )
-    return network
-
-
-def _cast_catchment(network_spatial_tree, df_stops, distance):
-    return network_spatial_tree.closest_links(
-        gdf_points=df_stops, distance_radius=distance
-    ).dropna()
-
-
-def _find_closest_links_by_step(
-    network_spatial_tree, df_stops, step_size=10, distance_threshold=None
-):
-    def threshold_reached(d):
-        if distance_threshold is not None:
-            return d <= distance_threshold
-        else:
-            return True
-
-    distance = step_size
-    logging.info(f"Processing catchment: {distance}")
-    nodes = _cast_catchment(
-        network_spatial_tree=network_spatial_tree,
-        df_stops=df_stops.loc[:, ["id", "geometry"]].copy(),
-        distance=distance,
-    )
-    nodes["catchment"] = distance
-    stop_ids = set(df_stops["id"])
-
-    while set(nodes.index) != stop_ids and threshold_reached(distance):
-        # increase distance by step size until all stops have closest links or reached threshold
-        distance += step_size
-        logging.info(
-            f"Processing catchment: {distance}, {len(stop_ids - set(nodes.index))} stops remaining"
-        )
-        _df = _cast_catchment(
-            network_spatial_tree=network_spatial_tree,
-            df_stops=df_stops.loc[
-                df_stops["id"].isin(stop_ids - set(nodes.index)), ["id", "geometry"]
-            ].copy(),
-            distance=distance,
-        )
-        _df["catchment"] = distance
-        nodes = pd.concat([nodes, _df])
-    return nodes
-
-
-def _generate_modal_network_geojsons(network, modes, output_dir, filename_suffix):
-    logging.info(f"Generating visual outputs {filename_suffix}")
-    gdf = network.to_geodataframe()["links"].to_crs(EPSG4326)
-    for mode in modes:
-        _gdf = gdf[gdf["modes"].apply(lambda x: mode in x)]
-        _gdf["modes"] = _gdf["modes"].apply(lambda x: ",".join(sorted(list(x))))
-        save_geodataframe(_gdf, f"mode_{mode}_{filename_suffix}", output_dir)
-
-
->>>>>>> b16ea3a4
 @click.version_option()
 @click.group()
 def cli():
@@ -372,6 +238,7 @@
 ):
     """Add elevation data to network nodes, validate it, and calculate link slopes."""
     from genet.use.cli import add_elevation_to_network
+
     add_elevation_to_network(
         path_to_network,
         projection,
@@ -381,65 +248,9 @@
         write_elevation_to_network,
         write_slope_to_network,
         write_slope_to_object_attribute_file,
-        save_jsons
-    )
-
-<<<<<<< HEAD
-=======
-    if save_jsons:
-        _to_json(elevation, output_dir / "node_elevation_dictionary.json")
-
-    logging.info("Validating the node elevation data")
-    report = genet.elevation.validation_report_for_node_elevation(elevation)
-    logging.info(report["summary"])
-
-    if save_jsons:
-        _to_json(report, output_dir / "validation_report_for_elevation.json")
-
-    if write_elevation_to_network:
-        logging.info("Adding node elevation as attribute to the network")
-        node_attrib_dict = {}
-        for node_id in elevation.keys():
-            elevation_value = elevation[node_id]["z"]
-            node_attrib_dict[node_id] = {"z": elevation_value}
-        network.apply_attributes_to_nodes(node_attrib_dict)
-
-        gdf_nodes = network.to_geodataframe()["nodes"]
-        gdf_nodes = gdf_nodes[["id", "z", "geometry"]]
-        save_geodataframe(gdf_nodes.to_crs(EPSG4326), "node_elevation", supporting_outputs)
-
-    logging.info("Creating slope dictionary for network links")
-    slope_dictionary = network.get_link_slope_dictionary(elevation_dict=elevation)
-
-    if save_jsons:
-        _to_json(slope_dictionary, output_dir / "link_slope_dictionary.json")
-
-    if write_slope_to_network:
-        logging.info("Adding link slope as an additional attribute to the network")
-        attrib_dict = {}
-        for link_id in slope_dictionary.keys():
-            slope_value = slope_dictionary[link_id]["slope"]
-            attrib_dict[link_id] = {
-                "attributes": {
-                    "slope": {"name": "slope", "class": "java.lang.String", "text": slope_value}
-                }
-            }
-        network.apply_attributes_to_links(attrib_dict)
-
-        gdf = network.to_geodataframe()["links"]
-        df = pd.DataFrame(list(slope_dictionary.items()), columns=["id", "slope_tuple"])
-        df["slope"] = [x["slope"] for x in df["slope_tuple"]]
-        df = df[["id", "slope"]]
-        gdf_links = pd.merge(gdf, df, on="id")
-        save_geodataframe(gdf_links.to_crs(EPSG4326), "link_slope", supporting_outputs)
-
-    if write_slope_to_object_attribute_file:
-        genet.elevation.write_slope_xml(slope_dictionary, output_dir)
-
-    logging.info("Writing the updated network")
-    network.write_to_matsim(output_dir)
-
->>>>>>> b16ea3a4
+        save_jsons,
+    )
+
 
 @cli.command()
 @xml_file("network")
@@ -470,21 +281,16 @@
          This is corrected by recalculating the arrival and departure times at the problem stops;
          the times at other stops are kept the same as much as possible.
     """
-<<<<<<< HEAD
     from genet.use.cli import auto_schedule_fixes
+
     auto_schedule_fixes(
         path_to_network,
         path_to_schedule,
         path_to_vehicles,
         projection,
         output_dir,
-        vehicle_scalings
-    )
-=======
-    ensure_dir(output_dir)
-    logging.basicConfig(format="%(asctime)s - %(message)s", level=logging.WARNING)
-    network = _read_network(path_to_network, projection, path_to_schedule, path_to_vehicles)
->>>>>>> b16ea3a4
+        vehicle_scalings,
+    )
 
 
 @cli.command()
@@ -500,24 +306,12 @@
     projection: str,
     output_dir: Path,
 ):
-<<<<<<< HEAD
     """Generate Standard outputs for a network and/or schedule"""
     from genet.use.cli import generate_standard_outputs
+
     generate_standard_outputs(
-        path_to_network,
-        path_to_schedule,
-        path_to_vehicles,
-        projection,
-        output_dir
-    )
-=======
-    "Generate Standard outputs for a network and/or schedule"
-    ensure_dir(output_dir)
-
-    logging.basicConfig(format="%(asctime)s - %(message)s", level=logging.WARNING)
-
-    network = _read_network(path_to_network, projection, path_to_schedule, path_to_vehicles)
->>>>>>> b16ea3a4
+        path_to_network, path_to_schedule, path_to_vehicles, projection, output_dir
+    )
 
 
 @cli.command()
@@ -529,44 +323,11 @@
     path_to_network: Path, projection: str, output_dir: Path, subset_conditions: Optional[str]
 ):
     """Generate Google Directions API requests for a network for inspection"""
-<<<<<<< HEAD
     from genet.use.cli import inspect_google_directions_requests_for_network
+
     inspect_google_directions_requests_for_network(
-        path_to_network,
-        projection,
-        output_dir,
-        subset_conditions
-    )
-=======
-
-    network = _read_network(path_to_network, projection)
-
-    logging.info("Generating requests for the network")
-    api_requests = google_directions.generate_requests(n=network)
-    logging.info(f"Generated {len(api_requests)} requests for the given network")
-
-    if output_dir:
-        logging.info(f"Saving results to {output_dir}")
-        google_directions.dump_all_api_requests_to_json(api_requests, output_dir)
-
-    if subset_conditions is not None:
-        subset_conditions = subset_conditions.split(",")
-        logging.info(
-            f"Considering subset of the network satisfying attributes-osm:way:highway-{subset_conditions}"
-        )
-        links_to_keep = network.extract_links_on_edge_attributes(
-            conditions={"attributes": {"osm:way:highway": subset_conditions}}
-        )
-        remove_links = set(network.link_id_mapping.keys()) - set(links_to_keep)
-        network.remove_links(remove_links, silent=True)
-        api_requests = google_directions.generate_requests(n=network)
-        logging.info(f"Generated {len(api_requests)} requests for the subsetted network")
-
-        if output_dir:
-            sub_output_dir = output_dir / "subset"
-            logging.info(f"Saving subset results to {sub_output_dir}")
-            google_directions.dump_all_api_requests_to_json(api_requests, sub_output_dir)
->>>>>>> b16ea3a4
+        path_to_network, projection, output_dir, subset_conditions
+    )
 
 
 @cli.command()
@@ -641,8 +402,8 @@
     Intended to generate PT schedules to work with SBB extensions in MATSim:
     https://github.com/matsim-org/matsim-libs/tree/master/contribs/sbb-extensions#intermodal-access-and-egress
     """
-<<<<<<< HEAD
     from genet.use.cli import intermodal_access_egress_network
+
     intermodal_access_egress_network(
         path_to_network,
         path_to_schedule,
@@ -653,110 +414,9 @@
         network_snap_modes,
         teleport_modes,
         step_size,
-        distance_threshold
-    )
-
-=======
-
-    supporting_outputs = output_dir / "supporting_outputs"
-    ensure_dir(output_dir)
-    ensure_dir(supporting_outputs)
-
-    network = _read_network(path_to_network, projection, path_to_schedule, path_to_vehicles)
-
-    logging.info(f"The following modes are present in the Schedule: {network.schedule.modes()}")
-    df_stops = network.schedule.to_geodataframe()["nodes"].to_crs(EPSG4326)
-    if pt_modes is not None:
-        pt_modes = pt_modes.split(",")
-        logging.info(f"Stops serving the following modes will be considered: {pt_modes}")
-        stops_subset = network.schedule.stops_on_modal_condition(modes=pt_modes)
-        df_stops = df_stops.loc[stops_subset]
-        df_stops[["lat", "lon", "geometry"]].to_file(
-            os.path.join(supporting_outputs, "stops.geojson"), driver="GeoJSON"
-        )
-        logging.info(f"Modal subsetting resulted in {len(df_stops)} stops to snap")
-
-    if network_snap_modes is not None:
-        network_snap_modes = network_snap_modes.split(",")
-        logging.info("Building Spatial Tree")
-        spatial_tree = spatial.SpatialTree(network)
-
-        for snap_mode in network_snap_modes:
-            logging.info(f"Snapping mode: {snap_mode}")
-            sub_tree = spatial_tree.modal_subtree(modes={snap_mode})
-
-            closest_links = _find_closest_links_by_step(
-                network_spatial_tree=sub_tree,
-                df_stops=df_stops,
-                step_size=step_size,
-                distance_threshold=distance_threshold,
-            )
-
-            # TODO There are multiple links to choose from, for the time being we are not precious about which link is selected.
-            selected_links = closest_links.reset_index().groupby("index").first()
-            if len(selected_links) != len(df_stops):
-                logging.warning(
-                    f"Only {len(selected_links)} out of {len(df_stops)} stops found a link to snap to. "
-                    "Consider removing the distance threshold if you want all stops to find a nearest link."
-                )
-
-            # Let's create some handy geojson outputs to verify our snapping
-            selected_links[["catchment", "geometry"]].to_file(
-                os.path.join(supporting_outputs, f"{snap_mode}_stop_catchments.geojson"),
-                driver="GeoJSON",
-            )
-            # join to get link geoms
-            selected_links = selected_links.join(
-                sub_tree.links[["link_id", "geometry"]],
-                how="left",
-                on="link_id",
-                lsuffix="_left",
-                rsuffix="",
-            )
-            selected_links[["geometry"]].to_file(
-                os.path.join(supporting_outputs, f"{snap_mode}_access_egress_links.geojson"),
-                driver="GeoJSON",
-            )
-            # get number of stops in each catchment
-            catchment_value_counts = selected_links["catchment"].value_counts().to_dict()
-            _to_json(
-                catchment_value_counts,
-                supporting_outputs / f"{snap_mode}_catchment_value_counts.json",
-            )
-            logging.info(f"Number of stops in each catchment bin: {catchment_value_counts}")
-
-            # generate the data dictionaries for updating stops data
-            access_link_id_tag = f"accessLinkId_{snap_mode}"
-            accessible_tag = f"{snap_mode}Accessible"
-            distance_catchment_tag = f"{snap_mode}_distance_catchment_tag"
-
-            selected_links[access_link_id_tag] = selected_links["link_id"]
-            selected_links[accessible_tag] = "true"
-            selected_links[distance_catchment_tag] = selected_links["catchment"].astype(str)
-            new_stops_data = selected_links[
-                [access_link_id_tag, accessible_tag, distance_catchment_tag]
-            ].T.to_dict()
-            new_stops_data = {k: {"attributes": v} for k, v in new_stops_data.items()}
-
-            network.schedule.apply_attributes_to_stops(new_stops_data)
-
-    if teleport_modes is not None:
-        teleport_modes = teleport_modes.split(",")
-        for tele_mode in teleport_modes:
-            logging.info(f"Adding access to mode: {tele_mode}")
-
-            # generate the data dictionaries for updating stops data
-            accessible_tag = f"{tele_mode}Accessible"
-            df_stops[accessible_tag] = "true"
-            new_stops_data = df_stops[[accessible_tag]].T.to_dict()
-            new_stops_data = {k: {"attributes": v} for k, v in new_stops_data.items()}
-
-            network.schedule.apply_attributes_to_stops(new_stops_data)
-
-    logging.info("Writing the schedule.")
-    network.schedule.write_to_matsim(output_dir)
-
->>>>>>> b16ea3a4
+        distance_threshold,
+    )
+
 
 @cli.command()
 @xml_file("network", False)
@@ -786,6 +446,7 @@
 ):
     """Create a PT MATSim network"""
     from genet.use.cli import make_pt_network
+
     make_pt_network(
         path_to_network,
         projection,
@@ -795,7 +456,7 @@
         path_to_gtfs,
         gtfs_day,
         processes,
-        snapping_distance
+        snapping_distance,
     )
 
 
@@ -821,13 +482,9 @@
 ):
     """Create a road-only MATSim network"""
     from genet.use.cli import make_road_only_network
+
     make_road_only_network(
-        projection,
-        output_dir,
-        path_to_osm,
-        path_to_osm_config,
-        processes,
-        connected_components
+        projection, output_dir, path_to_osm, path_to_osm_config, processes, connected_components
     )
 
 
@@ -861,8 +518,8 @@
     new_projection: str,
 ):
     """Reproject a MATSim network"""
-<<<<<<< HEAD
     from genet.use.cli import reproject_network
+
     reproject_network(
         path_to_network,
         path_to_schedule,
@@ -870,12 +527,8 @@
         processes,
         output_dir,
         current_projection,
-        new_projection
-    )
-=======
-
-    network = _read_network(path_to_network, current_projection, path_to_schedule, path_to_vehicles)
->>>>>>> b16ea3a4
+        new_projection,
+    )
 
 
 @cli.command()
@@ -892,25 +545,9 @@
     vehicle_scalings: Optional[str],
 ):
     """Scale PT Schedule vehicles"""
-<<<<<<< HEAD
     from genet.use.cli import scale_vehicles
-    scale_vehicles(
-        path_to_schedule,
-        path_to_vehicles,
-        projection,
-        output_dir,
-        vehicle_scalings
-=======
-    if vehicle_scalings is None:
-        raise RuntimeError("No vehicle scalings given!")
-    else:
-        vehicle_scalings = [float(vsc) for vsc in vehicle_scalings.split(",")]
-    ensure_dir(output_dir)
-    logging.info("Reading in schedule at {}".format(path_to_schedule))
-    s = read_matsim_schedule(
-        path_to_schedule=path_to_schedule, path_to_vehicles=path_to_vehicles, epsg=projection
->>>>>>> b16ea3a4
-    )
+
+    scale_vehicles(path_to_schedule, path_to_vehicles, projection, output_dir, vehicle_scalings)
 
 
 @cli.command()
@@ -979,6 +616,7 @@
 ):
     """Generate and send Google Directions API requests"""
     from genet.use.cli import send_google_directions_requests_for_network
+
     send_google_directions_requests_for_network(
         path_to_network,
         projection,
@@ -1037,48 +675,9 @@
         You can assume that all links that were in the network previously are still there, but their allowed modes may have changed.
         So, any simulation outputs may not be valid with this new network.
     """
-<<<<<<< HEAD
     from genet.use.cli import separate_modes_in_network
-    separate_modes_in_network(
-        path_to_network,
-        projection,
-        output_dir,
-        modes,
-        increase_capacity
-    )
-=======
-    modes = modes.split(",")
-    supporting_outputs = output_dir / "supporting_outputs"
-    ensure_dir(output_dir)
-    ensure_dir(supporting_outputs)
-
-    network = _read_network(path_to_network, projection)
-    logging.info(f"Number of links before separating graph: {len(network.link_id_mapping)}")
-
-    _generate_modal_network_geojsons(network, modes, supporting_outputs, "before")
-
-    for mode in modes:
-        logging.info(f"Splitting links for mode: {mode}")
-        df = network.link_attribute_data_under_key("modes")
-        modal_links = network.links_on_modal_condition({mode})
-        # leave the links that have a single mode as they are
-        modal_links = set(modal_links) & set(df[df != {mode}].index)
-        update_mode_links = {k: {"modes": df.loc[k] - {mode}} for k in modal_links}
-        new_links = {
-            f"{mode}---{k}": {**network.link(k), **{"modes": {mode}, "id": f"{mode}---{k}"}}
-            for k in modal_links
-        }
-        network.apply_attributes_to_links(update_mode_links)
-        network.add_links(new_links)
-        if increase_capacity:
-            logging.info(f"Increasing capacity for link of mode {mode} to 9999")
-            mode_links = network.extract_links_on_edge_attributes({"modes": mode})
-            df_capacity = network.link_attribute_data_under_keys(["capacity"]).loc[mode_links, :]
-            df_capacity["capacity"] = 9999
-            network.apply_attributes_to_links(df_capacity.T.to_dict())
-
-    logging.info(f"Number of links after separating graph: {len(network.link_id_mapping)}")
->>>>>>> b16ea3a4
+
+    separate_modes_in_network(path_to_network, projection, output_dir, modes, increase_capacity)
 
 
 @cli.command()
@@ -1109,8 +708,8 @@
     force_strongly_connected_graph: bool,
 ):
     """Simplify a MATSim network by removing intermediate links from paths"""
-<<<<<<< HEAD
     from genet.use.cli import simplify_network
+
     simplify_network(
         path_to_network,
         path_to_schedule,
@@ -1119,50 +718,9 @@
         processes,
         output_dir,
         vehicle_scalings,
-        force_strongly_connected_graph
-    )
-
-=======
-
-    ensure_dir(output_dir)
-
-    network = _read_network(path_to_network, projection, path_to_schedule, path_to_vehicles)
-
-    logging.info("Simplifying the Network.")
-
-    start = time.time()
-    network.simplify(no_processes=processes)
-    end = time.time()
-    logging.info(f"This took {round((end - start) / 60, 3)} min.")
-
-    logging.info(
-        f"Simplification resulted in {len(network.link_simplification_map)} links being simplified."
-    )
-    _to_json(network.link_simplification_map, output_dir / "link_simp_map.json")
-
-    logging.info("Checking for disconnected subgraphs")
-    start = time.time()
-    for mode in {"car", "bike", "walk"}:
-        if not network.is_strongly_connected(modes={mode}):
-            logging.info(f"The graph for {mode} mode is not strongly connected.")
-            if force_strongly_connected_graph:
-                logging.info("GeNet will now attempt to add links to connect the graph.")
-                network.connect_components(modes={mode}, weight=1 / 5)
-    end = time.time()
-    logging.info(f"This took {round((end - start) / 60, 3)} min.")
-
-    network.write_to_matsim(output_dir)
-
-    if vehicle_scalings is not None:
-        vehicle_scalings = [float(vsc) for vsc in vehicle_scalings.split(",")]
-        logging.info("Generating scaled vehicles xml.")
-        _write_scaled_vehicles(network.schedule, vehicle_scalings, output_dir)
-
-    _generate_validation_report(network, output_dir)
-
-    network.generate_standard_outputs(os.path.join(output_dir, "standard_outputs"))
-
->>>>>>> b16ea3a4
+        force_strongly_connected_graph,
+    )
+
 
 @cli.command()
 @xml_file("network")
@@ -1181,107 +739,12 @@
 
     To squeeze links within the study area, refer to the `squeeze_urban_links` command.
     """
-<<<<<<< HEAD
     from genet.use.cli import squeeze_external_area
+
     squeeze_external_area(
-        path_to_network,
-        projection,
-        output_dir,
-        path_to_study_area,
-        freespeed,
-        capacity
-    )
-
-=======
-
-    supporting_outputs = output_dir / "supporting_outputs"
-    ensure_dir(output_dir)
-    ensure_dir(supporting_outputs)
-
-    network = _read_network(path_to_network, projection)
-
-    logging.info(f"Reading in Study Area geometry at {path_to_study_area}")
-    gdf_study_area = gpd.read_file(path_to_study_area)
-    if gdf_study_area.crs != projection:
-        logging.info(
-            f"Projecting Study Area geometry from {str(gdf_study_area.crs)} to {projection}, "
-            "to match the network projection"
-        )
-        gdf_study_area = gdf_study_area.to_crs(CRS(projection))
-    if gdf_study_area.empty:
-        raise RuntimeError("The Study Area was not found!!")
-
-    logging.info("Finding links external to the study area")
-    network_gdf = network.to_geodataframe()["links"]
-    network_internal = gpd.sjoin(network_gdf, gdf_study_area, how="inner", predicate="intersects")
-    external_links = set(network_gdf["id"].astype("str")) - set(
-        network_internal["id"].astype("str")
-    )
-
-    logging.info("Finding car mode links")
-    car_links = set(network.links_on_modal_condition("car"))
-
-    logging.info("Finding minor road external links")
-    links_to_squeeze = external_links.intersection(car_links)
-    logging.info(
-        f"{len(links_to_squeeze)} road links out of all {len(external_links)} external links and a total of "
-        f"{len(car_links)} car mode links will be squeezed."
-    )
-
-    logging.info("Generating geojson of external road links")
-    external_tag_gdf = network_gdf[network_gdf["id"].isin(set(links_to_squeeze))]
-    save_geodataframe(
-        external_tag_gdf[["id", "geometry"]].to_crs(EPSG4326),
-        "external_network_links",
-        supporting_outputs,
-    )
-
-    # THE SQUEEZE SECTION
-
-    network_gdf = network_gdf.to_crs(EPSG4326)
-    _gdf = network_gdf[network_gdf.apply(lambda x: modal_subset(x, {"car", "bus"}), axis=1)]
-    save_geodataframe(
-        _gdf[["id", "freespeed", "geometry"]],
-        output_dir=supporting_outputs,
-        filename="freespeed_before",
-    )
-    save_geodataframe(
-        _gdf[["id", "capacity", "geometry"]],
-        output_dir=supporting_outputs,
-        filename="capacity_before",
-    )
-
-    network_gdf = network_gdf[network_gdf["id"].isin(links_to_squeeze)]
-    if freespeed:
-        logging.info(f"Changing freespeed by {freespeed * 100}%")
-        network_gdf["freespeed"] = network_gdf["freespeed"] * freespeed
-    if capacity:
-        logging.info(f"Changing capacity by {capacity * 100}%")
-        network_gdf["capacity"] = network_gdf["capacity"] * capacity
-
-    network.apply_attributes_to_links(
-        network_gdf[["id", "freespeed", "capacity"]].set_index("id").T.to_dict()
-    )
-
-    logging.info("Generating geojson outputs for visual validation")
-    network_gdf = network.to_geodataframe()["links"]
-    network_gdf = network_gdf.to_crs(EPSG4326)
-    network_gdf = network_gdf[network_gdf.apply(lambda x: modal_subset(x, {"car", "bus"}), axis=1)]
-    save_geodataframe(
-        network_gdf[["id", "freespeed", "geometry"]],
-        output_dir=supporting_outputs,
-        filename="freespeed_after",
-    )
-    save_geodataframe(
-        network_gdf[["id", "capacity", "geometry"]],
-        output_dir=supporting_outputs,
-        filename="capacity_after",
-    )
-
-    logging.info(f"Saving network to {output_dir}")
-    network.write_to_matsim(output_dir)
-
->>>>>>> b16ea3a4
+        path_to_network, projection, output_dir, path_to_study_area, freespeed, capacity
+    )
+
 
 @cli.command()
 @xml_file("network")
@@ -1317,8 +780,8 @@
 
     To squeeze links outside the study area, refer to the `squeeze_external_area.py` command.
     """
-<<<<<<< HEAD
     from genet.use.cli import squeeze_urban_links
+
     squeeze_urban_links(
         path_to_network,
         projection,
@@ -1326,136 +789,9 @@
         path_to_urban_geometries,
         path_to_study_area,
         freespeed,
-        capacity
-    )
-
-=======
-    supporting_outputs = output_dir / "supporting_outputs"
-    ensure_dir(output_dir)
-    ensure_dir(supporting_outputs)
-    network = _read_network(path_to_network, projection)
-
-    # URBAN TAGGING SECTION
-
-    logging.info(f"Reading in urban geometries at {path_to_urban_geometries}")
-    gdf_urban = gpd.read_file(path_to_urban_geometries)
-    if gdf_urban.crs != projection:
-        logging.info(
-            f"Projecting urban geometries from {str(gdf_urban.crs)} to {projection}, to match the network projection"
-        )
-        gdf_urban = gdf_urban.to_crs(CRS(projection))
-    gdf_urban = gdf_urban[gdf_urban["label"] == "urban"]
-    if gdf_urban.empty:
-        raise RuntimeError('No areas labelled "urban" were found!!')
-    if path_to_study_area is not None:
-        logging.info(f"Reading in Study Area geometries at {path_to_study_area}")
-        gdf_study_area = gpd.read_file(path_to_study_area)
-        if gdf_study_area.crs != projection:
-            logging.info(
-                f"Projecting Study Area geometries from {str(gdf_study_area.crs)} to {projection}, to match the network projection"
-            )
-            gdf_study_area = gdf_study_area.to_crs(CRS(projection))
-        logging.info("Subsetting urban geometries on study area")
-        gdf_urban = gpd.sjoin(gdf_urban, gdf_study_area, how="inner", predicate="intersects").drop(
-            columns=["index_right"]
-        )
-
-    logging.info("Finding urban links")
-    network_gdf = network.to_geodataframe()["links"]
-    network_urban = gpd.sjoin(network_gdf, gdf_urban, how="inner", predicate="intersects").drop(
-        columns=["index_right"]
-    )
-    if path_to_study_area is not None:
-        # subsetting gdf_urban on study area is not enough if it consists of polygons that extend beyond
-        # but it does make it faster to work with gdf_urban if it was large to begin with
-        network_urban = gpd.sjoin(network_gdf, gdf_study_area, how="inner", predicate="intersects")
-    urban_links = set(network_urban["id"].astype("str"))
-
-    logging.info("Finding major road links")
-    major_links = set(
-        network.extract_links_on_edge_attributes(
-            conditions=[
-                {"attributes": {"osm:way:highway": "motorway"}},
-                {"attributes": {"osm:way:highway": "motorway_link"}},
-                {"attributes": {"osm:way:highway": "trunk"}},
-                {"attributes": {"osm:way:highway": "trunk_link"}},
-                {"attributes": {"osm:way:highway": "primary"}},
-                {"attributes": {"osm:way:highway": "primary_link"}},
-            ],
-            how=any,
-        )
-    )
-    logging.info("Finding car mode links")
-    car_links = set(network.links_on_modal_condition("car"))
-
-    logging.info("Finding minor road urban links")
-    links_to_tag = urban_links.intersection(car_links) - major_links
-    logging.info(
-        f"{len(links_to_tag)} minor road links out of all {len(urban_links)} urban links and a total of "
-        f'{len(car_links)} car mode links will be tagged with the "urban" tag'
-    )
-
-    logging.info("Generating geojson of urban road links")
-    urban_tag_gdf = network_gdf[network_gdf["id"].isin(set(links_to_tag))]
-    save_geodataframe(
-        urban_tag_gdf[["id", "geometry"]].to_crs(EPSG4326),
-        "urban_network_links",
-        supporting_outputs,
-    )
-
-    logging.info('Applying "urban" tag to links')
-    network.apply_attributes_to_links(
-        {link_id: {"attributes": {"urban": "True"}} for link_id in links_to_tag}
-    )
-
-    # THE SQUEEZE SECTION
-
-    links_to_reduce = links_to_tag
-
-    logging.info("Generating geojson outputs for visual validation")
-    network_gdf = network_gdf.to_crs(EPSG4326)
-    _gdf = network_gdf[network_gdf.apply(lambda x: modal_subset(x, {"car", "bus"}), axis=1)]
-    save_geodataframe(
-        _gdf[["id", "freespeed", "geometry"]],
-        output_dir=supporting_outputs,
-        filename="freespeed_before",
-    )
-    save_geodataframe(
-        _gdf[["id", "capacity", "geometry"]],
-        output_dir=supporting_outputs,
-        filename="capacity_before",
-    )
-
-    network_gdf = network_gdf[network_gdf["id"].isin(links_to_reduce)]
-    if freespeed:
-        logging.info(f"Changing freespeed by {freespeed * 100}%")
-        network_gdf["freespeed"] = network_gdf["freespeed"] * freespeed
-    if capacity:
-        logging.info(f"Changing capacity by {capacity * 100}%")
-        network_gdf["capacity"] = network_gdf["capacity"] * capacity
-
-    network.apply_attributes_to_links(
-        network_gdf[["id", "freespeed", "capacity"]].set_index("id").T.to_dict()
-    )
-
-    logging.info("Generating geojson outputs for visual validation")
-    network_gdf = network.to_geodataframe()["links"].to_crs(EPSG4326)
-    network_gdf = network_gdf[network_gdf.apply(lambda x: modal_subset(x, {"car", "bus"}), axis=1)]
-    save_geodataframe(
-        network_gdf[["id", "freespeed", "geometry"]],
-        output_dir=supporting_outputs,
-        filename="freespeed_after",
-    )
-    save_geodataframe(
-        network_gdf[["id", "capacity", "geometry"]],
-        output_dir=supporting_outputs,
-        filename="capacity_after",
-    )
-
-    logging.info(f"Saving network in {output_dir}")
-    network.write_to_matsim(output_dir)
-
->>>>>>> b16ea3a4
+        capacity,
+    )
+
 
 @cli.command()
 @xml_file("network")
@@ -1471,18 +807,6 @@
     output_dir: Path,
 ):
     """Run MATSim specific validation methods on a MATSim network"""
-<<<<<<< HEAD
     from genet.use.cli import validate_network
-    validate_network(
-        path_to_network,
-        path_to_schedule,
-        path_to_vehicles,
-        projection,
-        output_dir
-    )
-=======
-
-    ensure_dir(output_dir)
-    network = _read_network(path_to_network, projection, path_to_schedule, path_to_vehicles)
-    _generate_validation_report(network, output_dir)
->>>>>>> b16ea3a4
+
+    validate_network(path_to_network, path_to_schedule, path_to_vehicles, projection, output_dir)