--- conflicted
+++ resolved
@@ -1,7 +1,4 @@
-<<<<<<< HEAD
-=======
 import itertools
->>>>>>> 909e0342
 import json
 import logging
 import os
@@ -11,10 +8,7 @@
 
 import geopandas as gpd
 import networkx as nx
-<<<<<<< HEAD
 import numpy as np
-=======
->>>>>>> 909e0342
 import pandas as pd
 from pyproj import Transformer
 from s2sphere import CellId
