import itertools
import json
import logging
import os
import traceback
import uuid
from copy import deepcopy
from typing import Union, List, Dict

import genet.auxiliary_files as auxiliary_files
import genet.exceptions as exceptions
import genet.modify.change_log as change_log
import genet.modify.graph as modify_graph
import genet.modify.schedule as modify_schedule
import genet.output.geojson as geojson
import genet.output.matsim_xml_writer as matsim_xml_writer
import genet.output.sanitiser as sanitiser
import genet.schedule_elements as schedule_elements
import genet.utils.dict_support as dict_support
import genet.utils.elevation as elevation
import genet.utils.graph_operations as graph_operations
import genet.utils.pandas_helpers as pd_helpers
import genet.utils.parallel as parallel
import genet.utils.persistence as persistence
import genet.utils.plot as plot
import genet.utils.simplification as simplification
import genet.utils.spatial as spatial
import genet.validate.network as network_validation
import geopandas as gpd
import networkx as nx
import numpy as np
import pandas as pd
from pyproj import Transformer
from s2sphere import CellId

logging.basicConfig(format='%(asctime)s - %(message)s', level=logging.INFO)


class Network:
    def __init__(self, epsg, **kwargs):
        self.epsg = epsg
        self.transformer = Transformer.from_crs(epsg, 'epsg:4326', always_xy=True)
        self.graph = nx.MultiDiGraph(name='Network graph', crs=epsg)
        self.attributes = {'crs': epsg}
        self.schedule = schedule_elements.Schedule(epsg)
        self.change_log = change_log.ChangeLog()
        self.auxiliary_files = {'node': {}, 'link': {}}
        # link_id_mapping maps between (usually string literal) index per edge to the from and to nodes that are
        # connected by the edge
        self.link_id_mapping = {}
        if kwargs:
            self.add_additional_attributes(kwargs)

    def __repr__(self):
        return f"<{self.__class__.__name__} instance at {id(self)}: with \ngraph: {nx.info(self.graph)} and " \
               f"\nschedule {self.schedule.info()}"

    def __str__(self):
        return self.info()

    def add_additional_attributes(self, attribs: dict):
        """
        adds attributes defined by keys of the attribs dictionary with values of the corresponding values
        :param attribs: the additional attributes {attribute_name: attribute_value}
        :return:
        """
        for k, v in attribs.items():
            if k not in self.__dict__:
                setattr(self, k, v)
            else:
                logging.warning(
                    f"{self.__class__.__name__} already has an additional attribute: {k}. "
                    "Consider overwritting it instead.")

    def has_attrib(self, attrib_name):
        return attrib_name in self.__dict__

    def add(self, other):
        """
        This lets you add on `other` genet.Network to the network this method is called on.
        This is deliberately not a magic function to discourage `new_network = network_1 + network_2` (and memory
        goes out the window)
        :param other:
        :return:
        """
        if self.is_simplified() != other.is_simplified():
            raise RuntimeError('You cannot add simplified and non-simplified networks together')

        # consolidate coordinate systems
        if other.epsg != self.epsg:
            logging.info(f'Attempting to merge two networks in different coordinate systems. '
                         f'Reprojecting from {other.epsg} to {self.epsg}')
            other.reproject(other.epsg)
        # consolidate node ids
        other = graph_operations.consolidate_node_indices(self, other)
        # consolidate link ids
        other = graph_operations.consolidate_link_indices(self, other)

        # finally, once the node and link ids have been sorted, combine the graphs
        # nx.compose(left, right) overwrites data in left with data in right under matching ids
        self.graph = nx.compose(other.graph, self.graph)
        # finally, combine link_id_mappings
        self.link_id_mapping = {**other.link_id_mapping, **self.link_id_mapping}

        # combine schedules
        self.schedule.add(other.schedule)

        # merge change_log DataFrames
        self.change_log = self.change_log.merge_logs(other.change_log)

    def print(self):
        print(self.info())

    def info(self):
        return f"Graph info: {nx.info(self.graph)} \nSchedule info: {self.schedule.info()}"

    def plot(self, output_dir='', data=False):
        """
        Plots the network graph and schedule on kepler map.
        Ensure all prerequisites are installed https://docs.kepler.gl/docs/keplergl-jupyter#install
        :param output_dir: output directory for the image, if passed, will save plot to html
        :param data: Defaults to False, only the geometry and ID will be visible.
            True will visualise all data on the map (not suitable for large networks)
            A set of keys e.g. {'freespeed', 'capacity'}
        :return:
        """
        if not self.schedule:
            logging.warning('This Network does not have a PT schedule. Only the graph will be visualised.')
            return self.plot_graph(output_dir=output_dir)
        network_links = self.to_geodataframe()['links']
        schedule_routes = self.schedule_network_routes_geodataframe()

        if data is not True:
            network_links = sanitiser._subset_plot_gdf(data, network_links, base_keys={'id', 'geometry'})
            schedule_routes = sanitiser._subset_plot_gdf(data, schedule_routes, base_keys={'route_id', 'geometry'})

        m = plot.plot_geodataframes_on_kepler_map(
            {'network_links': sanitiser.sanitise_geodataframe(network_links),
             'schedule_routes': sanitiser.sanitise_geodataframe(schedule_routes)},
            kepler_config='network_with_pt'
        )
        if output_dir:
            persistence.ensure_dir(output_dir)
            m.save_to_html(file_name=os.path.join(output_dir, 'network_with_pt_routes.html'))
        return m

    def plot_graph(self, output_dir='', data=False):
        """
        Plots the network graph only on kepler map.
        Ensure all prerequisites are installed https://docs.kepler.gl/docs/keplergl-jupyter#install
        :param output_dir: output directory for the image, if passed, will save plot to html
        :param data: Defaults to False, only the geometry and ID will be visible.
            True will visualise all data on the map (not suitable for large networks)
            A set of keys e.g. {'freespeed', 'capacity'}
        :return:
        """
        network_links = self.to_geodataframe()['links']

        if data is not True:
            network_links = sanitiser._subset_plot_gdf(data, network_links, base_keys={'id', 'geometry'})

        m = plot.plot_geodataframes_on_kepler_map(
            {'network_links': sanitiser.sanitise_geodataframe(network_links)},
            kepler_config='network_with_pt'
        )
        if output_dir:
            persistence.ensure_dir(output_dir)
            m.save_to_html(file_name=os.path.join(output_dir, 'network_graph.html'))
        return m

    def plot_schedule(self, output_dir='', data=False):
        """
        Plots original stop connections in the network's schedule over the network graph on kepler map.
        Ensure all prerequisites are installed https://docs.kepler.gl/docs/keplergl-jupyter#install
        :param output_dir: output directory for the image, if passed, will save plot to html
        :param data: Defaults to False, only the geometry and ID will be visible.
            True will visualise all data on the map (not suitable for large networks)
            A set of keys e.g. {'freespeed', 'capacity'}
        :return:
        """
        network_links = self.to_geodataframe()['links']
        schedule_gdf = self.schedule.to_geodataframe()

        if data is not True:
            network_links = sanitiser._subset_plot_gdf(data, network_links, base_keys={'id', 'geometry'})
            schedule_gdf['links'] = sanitiser._subset_plot_gdf(data, schedule_gdf['links'],
                                                               base_keys={'route_id', 'geometry'})
            schedule_gdf['nodes'] = sanitiser._subset_plot_gdf(data, schedule_gdf['nodes'],
                                                               base_keys={'id', 'geometry'})

        m = plot.plot_geodataframes_on_kepler_map(
            {'network_links': sanitiser.sanitise_geodataframe(network_links),
             'schedule_links': sanitiser.sanitise_geodataframe(schedule_gdf['links']),
             'schedule_stops': sanitiser.sanitise_geodataframe(schedule_gdf['nodes'])},
            kepler_config='network_and_schedule'
        )
        if output_dir:
            persistence.ensure_dir(output_dir)
            m.save_to_html(file_name=os.path.join(output_dir, 'network_and_schedule.html'))
        return m

    def reproject(self, new_epsg, processes=1):
        """
        Changes projection of the network to new_epsg
        :param new_epsg: 'epsg:1234'
        :param processes: max number of process to split computation across
        :return:
        """
        # reproject nodes
        nodes_attribs = dict(self.nodes())
        new_nodes_attribs = parallel.multiprocess_wrap(
            data=nodes_attribs, split=parallel.split_dict, apply=modify_graph.reproj, combine=parallel.combine_dict,
            processes=processes, from_proj=self.epsg, to_proj=new_epsg)
        self.apply_attributes_to_nodes(new_nodes_attribs)

        # reproject geometries
        gdf_geometries = gpd.GeoDataFrame(self.link_attribute_data_under_keys(['geometry']), crs=self.epsg)
        gdf_geometries = gdf_geometries.to_crs(new_epsg)
        new_link_attribs = gdf_geometries.T.to_dict()
        self.apply_attributes_to_links(new_link_attribs)

        if self.schedule:
            self.schedule.reproject(new_epsg, processes)
        self.initiate_crs_transformer(new_epsg)
        self.graph.graph['crs'] = self.epsg

    def initiate_crs_transformer(self, epsg):
        self.epsg = epsg
        if epsg != 'epsg:4326':
            self.transformer = Transformer.from_crs(epsg, 'epsg:4326', always_xy=True)
        else:
            self.transformer = None

    def simplify(self, no_processes=1, keep_loops=False):
        """
        Simplifies network graph, retaining only nodes that are junctions
        :param no_processes: Number of processes to split some computation across. The method is pretty fast though
            and 1 process is often preferable --- there is overhead for splitting and joining the data.
        :param keep_loops: bool, defaults to False. Simplification often leads to self-loops, these will be removed
            unless keep_loops=True
        :return: None, updates Network object
        """
        if self.is_simplified():
            raise RuntimeError('This network has already been simplified. You cannot simplify the graph twice.')
        simplification.simplify_graph(self, no_processes)

        df = self.link_attribute_data_under_keys(keys=['from', 'to'])
        df = df[df['from'] == df['to']]
        loops = set(df.index)
        # pt stops can be loops
        pt_stop_loops = set(self.schedule.stop_attribute_data(keys=['linkRefId'])['linkRefId'])
        useless_self_loops = loops - pt_stop_loops
        if useless_self_loops:
            logging.warning(f'Simplification led to {len(loops)} self-loop links in the network. '
                            f'{len(useless_self_loops)} are not connected to the PT stops.')
            if not keep_loops:
                logging.info('The self-loops with no reference to PT stops will now be removed. '
                             'To disable this behaviour, use `keep_loops=True`. '
                             'Investigate the change log for more information about these links.')
                self.remove_links(useless_self_loops)
                # delete removed links from the simplification map
                self.link_simplification_map = {k: v for k, v in self.link_simplification_map.items() if
                                                v not in useless_self_loops}

        # mark graph as having been simplified
        self._mark_as_simplified()

    def _mark_as_simplified(self):
        self.attributes['simplified'] = True

    def is_simplified(self):
        if 'simplified' in self.attributes:
            # range of values for backwards compatibility
            return self.attributes['simplified'] in {'true', 'True', True}
        return False

    def node_attribute_summary(self, data=False):
        """
        Parses through data stored on nodes and gives a summary tree of the data stored on the nodes.
        If data is True, shows also up to 5 unique values stored under such keys.
        :param data: bool, False by default
        :return:
        """
        root = graph_operations.get_attribute_schema(self.nodes(), data=data)
        graph_operations.render_tree(root, data)

    def node_attribute_data_under_key(self, key):
        """
        Generates a pandas.Series object indexed by node ids, with data stored on the nodes under `key`
        :param key: either a string e.g. 'x', or if accessing nested information, a dictionary
            e.g. {'attributes': {'osm:way:name': 'text'}}
        :return: pandas.Series
        """
        data = graph_operations.get_attribute_data_under_key(self.nodes(), key)
        return pd.Series(data, dtype=pd_helpers.get_pandas_dtype(data))

    def node_attribute_data_under_keys(self, keys: Union[list, set], index_name=None):
        """
        Generates a pandas.DataFrame object indexed by link ids, with data stored on the nodes under `key`
        :param keys: list of either a string e.g. 'x', or if accessing nested information, a dictionary
            e.g. {'attributes': {'osm:way:name': 'text'}}
        :param index_name: optional, gives the index_name to dataframes index
        :return: pandas.DataFrame
        """
        return graph_operations.build_attribute_dataframe(self.nodes(), keys=keys, index_name=index_name)

    def link_attribute_summary(self, data=False):
        """
        Parses through data stored on links and gives a summary tree of the data stored on the links.
        If data is True, shows also up to 5 unique values stored under such keys.
        :param data: bool, False by default
        :return:
        """
        root = graph_operations.get_attribute_schema(self.links(), data=data)
        graph_operations.render_tree(root, data)

    def link_attribute_data_under_key(self, key: Union[str, dict]):
        """
        Generates a pandas.Series object indexed by link ids, with data stored on the links under `key`
        :param key: either a string e.g. 'modes', or if accessing nested information, a dictionary
            e.g. {'attributes': {'osm:way:name': 'text'}}
        :return: pandas.Series
        """
        return pd.Series(graph_operations.get_attribute_data_under_key(self.links(), key))

    def link_attribute_data_under_keys(self, keys: Union[list, set], index_name=None):
        """
        Generates a pandas.DataFrame object indexed by link ids, with data stored on the links under `key`
        :param keys: list of either a string e.g. 'modes', or if accessing nested information, a dictionary
            e.g. {'attributes': {'osm:way:name': 'text'}}
        :param index_name: optional, gives the index_name to dataframes index
        :return: pandas.DataFrame
        """
        return graph_operations.build_attribute_dataframe(self.links(), keys=keys, index_name=index_name)

    def extract_nodes_on_node_attributes(self, conditions: Union[list, dict], how=any, mixed_dtypes=True):
        """
        Extracts graph node IDs based on values of attributes saved on the nodes. Fails silently,
        assumes not all nodes have all of the attributes. In the case were the attributes stored are
        a list or set, like in the case of a simplified network (there will be a mix of objects that are sets and not)
        an intersection of values satisfying condition(s) is considered in case of iterable value, if not empty, it is
        deemed successful by default. To disable this behaviour set mixed_dtypes to False.
        :param conditions: {'attribute_key': 'target_value'} or nested
        {'attribute_key': {'another_key': {'yet_another_key': 'target_value'}}}, where 'target_value' could be

            - single value, string, int, float, where the edge_data[key] == value
                (if mixed_dtypes==True and in case of set/list edge_data[key], value is in edge_data[key])

            - list or set of single values as above, where edge_data[key] in [value1, value2]
                (if mixed_dtypes==True and in case of set/list edge_data[key],
                set(edge_data[key]) & set([value1, value2]) is non-empty)

            - for int or float values, two-tuple bound (lower_bound, upper_bound) where
              lower_bound <= edge_data[key] <= upper_bound
                (if mixed_dtypes==True and in case of set/list edge_data[key], at least one item in
                edge_data[key] satisfies lower_bound <= item <= upper_bound)

            - function that returns a boolean given the value e.g.

            def below_exclusive_upper_bound(value):
                return value < 100

                (if mixed_dtypes==True and in case of set/list edge_data[key], at least one item in
                edge_data[key] returns True after applying function)

        :param how : {all, any}, default any

        The level of rigour used to match conditions

            * all: means all conditions need to be met
            * any: means at least one condition needs to be met

        :param mixed_dtypes: True by default, used if values under dictionary keys queried are single values or lists of
        values e.g. as in simplified networks.
        :return: list of node ids in the network satisfying conditions
        """
        return graph_operations.extract_on_attributes(
            self.nodes(), conditions=conditions, how=how, mixed_dtypes=mixed_dtypes)

    def extract_links_on_edge_attributes(self, conditions: Union[list, dict], how=any, mixed_dtypes=True):
        """
        Extracts graph link IDs based on values of attributes saved on the edges. Fails silently,
        assumes not all links have those attributes. In the case were the attributes stored are
        a list or set, like in the case of a simplified network (there will be a mix of objects that are sets and not)
        an intersection of values satisfying condition(s) is considered in case of iterable value, if not empty, it is
        deemed successful by default. To disable this behaviour set mixed_dtypes to False.
        :param conditions: {'attribute_key': 'target_value'} or nested
        {'attribute_key': {'another_key': {'yet_another_key': 'target_value'}}}, where 'target_value' could be

            - single value, string, int, float, where the edge_data[key] == value
                (if mixed_dtypes==True and in case of set/list edge_data[key], value is in edge_data[key])

            - list or set of single values as above, where edge_data[key] in [value1, value2]
                (if mixed_dtypes==True and in case of set/list edge_data[key],
                set(edge_data[key]) & set([value1, value2]) is non-empty)

            - for int or float values, two-tuple bound (lower_bound, upper_bound) where
              lower_bound <= edge_data[key] <= upper_bound
                (if mixed_dtypes==True and in case of set/list edge_data[key], at least one item in
                edge_data[key] satisfies lower_bound <= item <= upper_bound)

            - function that returns a boolean given the value e.g.

            def below_exclusive_upper_bound(value):
                return value < 100

                (if mixed_dtypes==True and in case of set/list edge_data[key], at least one item in
                edge_data[key] returns True after applying function)

        :param how : {all, any}, default any

        The level of rigour used to match conditions

            * all: means all conditions need to be met
            * any: means at least one condition needs to be met

        :param mixed_dtypes: True by default, used if values under dictionary keys queried are single values or lists of
        values e.g. as in simplified networks.
        :return: list of link ids in the network satisfying conditions
        """
        return graph_operations.extract_on_attributes(
            self.links(), conditions=conditions, how=how, mixed_dtypes=mixed_dtypes)

    def links_on_modal_condition(self, modes: Union[str, list]):
        """
        Finds link IDs with modes or singular mode given in `modes`
        :param modes: string mode e.g. 'car' or a list of such modes e.g. ['car', 'walk']
        :return: list of link IDs
        """
        return self.extract_links_on_edge_attributes(conditions={'modes': modes}, mixed_dtypes=True)

    def nodes_on_modal_condition(self, modes: Union[str, list]):
        """
        Finds node IDs with modes or singular mode given in `modes`
        :param modes: string mode e.g. 'car' or a list of such modes e.g. ['car', 'walk']
        :return: list of link IDs
        """
        links = self.links_on_modal_condition(modes)
        nodes = {self.link(link)['from'] for link in links} | {self.link(link)['to'] for link in links}
        return list(nodes)

    def modal_subgraph(self, modes: Union[str, set, list]):
        return self.subgraph_on_link_conditions(conditions={'modes': modes}, mixed_dtypes=True)

    def nodes_on_spatial_condition(self, region_input):
        """
        Returns node IDs which intersect region_input
        :param region_input:
            - path to a geojson file, can have multiple features
            - string with comma separated hex tokens of Google's S2 geometry, a region can be covered with cells and
             the tokens string copied using http://s2.sidewalklabs.com/regioncoverer/
             e.g. '89c25985,89c25987,89c2598c,89c25994,89c25999ffc,89c2599b,89c259ec,89c259f4,89c25a1c,89c25a24'
            - shapely.geometry object, e.g. Polygon or a shapely.geometry.GeometryCollection of such objects
        :return: node IDs
        """
        if not isinstance(region_input, str):
            # assumed to be a shapely.geometry input
            gdf = self.to_geodataframe()['nodes'].to_crs("epsg:4326")
            return self._find_ids_on_shapely_geometry(gdf, how='intersect', shapely_input=region_input)
        elif persistence.is_geojson(region_input):
            gdf = self.to_geodataframe()['nodes'].to_crs("epsg:4326")
            return self._find_ids_on_geojson(gdf, how='intersect', geojson_input=region_input)
        else:
            # is assumed to be hex
            return self._find_node_ids_on_s2_geometry(region_input)

    def links_on_spatial_condition(self, region_input, how='intersect'):
        """
        Returns link IDs which intersect region_input
        :param region_input:
            - path to a geojson file, can have multiple features
            - string with comma separated hex tokens of Google's S2 geometry, a region can be covered with cells and
             the tokens string copied using http://s2.sidewalklabs.com/regioncoverer/
             e.g. '89c25985,89c25987,89c2598c,89c25994,89c25999ffc,89c2599b,89c259ec,89c259f4,89c25a1c,89c25a24'
            - shapely.geometry object, e.g. Polygon or a shapely.geometry.GeometryCollection of such objects
        :param how:
            - 'intersect' default, will return IDs of the Services whose at least one Stop intersects the
            region_input
            - 'within' will return IDs of the Services whose all of the Stops are contained within the region_input
        :return: link IDs
        """
        gdf = self.to_geodataframe()['links'].to_crs("epsg:4326")
        if not isinstance(region_input, str):
            # assumed to be a shapely.geometry input
            return self._find_ids_on_shapely_geometry(gdf, how, region_input)
        elif persistence.is_geojson(region_input):
            return self._find_ids_on_geojson(gdf, how, region_input)
        else:
            # is assumed to be hex
            return self._find_link_ids_on_s2_geometry(gdf, how, region_input)

    def subnetwork(self, links: Union[list, set], services: Union[list, set] = None,
                   strongly_connected_modes: Union[list, set] = None, n_connected_components: int = 1):
        """
        Subset a Network object using a collection of link IDs and (optionally) service IDs
        :param links: Link IDs to be retained in the new Network
        :param services: optional, collection of service IDs in the Schedule for subsetting.
        :param strongly_connected_modes: modes in the network that need to be strongly connected. For MATSim those
            are modes that agents are allowed to route on. Defaults to {'car', 'walk', 'bike'}
        :param n_connected_components: number of expected strongly connected components for
            `the strongly_connected_modes`. Defaults to 1, as that is what MATSim expects. Other number may be used
            if disconnected islands are expected, and then connected up using the `connect_components` method.
        :return: A new Network object that is a subset of the original
        """
        logging.info('Subsetting a Network will likely result in a disconnected network graph. A cleaner will be ran '
                     'that will remove links to make the resulting Network strongly connected for modes: '
                     'car, walk, bike.')
        subnetwork = Network(epsg=self.epsg)
        links = set(links)
        if self.schedule:
            if services:
                logging.info(
                    f'Schedule will be subsetted using given services: {services}. Links pertaining to their '
                    'network routes will also be retained.')
                subschedule = self.schedule.subschedule(services)
                routes = subschedule.route_attribute_data(keys=['route'])
                links = links | set(np.concatenate(routes['route'].values))
                subnetwork.schedule = subschedule
        subnetwork.graph = self.subgraph_on_link_conditions(conditions={'id': links})
        subnetwork.link_id_mapping = {k: v for k, v in self.link_id_mapping.items() if k in links}

        if strongly_connected_modes is None:
            logging.info("Param: strongly_connected_modes is defaulting to `{'car', 'walk', 'bike'}` "
                         "You can change this behaviour by passing the parameter.")
            strongly_connected_modes = {'car', 'walk', 'bike'}
        for mode in strongly_connected_modes:
            if not subnetwork.is_strongly_connected(modes=mode):
                logging.warning(f'The graph for mode {mode} is not strongly connected. '
                                f'The largest {n_connected_components} connected components will be extracted.')
                if n_connected_components > 1:
                    logging.info('Number of requested connected components is larger than 1. Consider using '
                                 '`connect_components` method to create modal graphs that are strongly connected.')
                subnetwork.retain_n_connected_subgraphs(n=n_connected_components, mode=mode)

        # TODO Inherit and subset Auxiliary files

        logging.info('Subsetted Network is ready - do not forget to validate and visualise your subset!')
        return subnetwork

    def subnetwork_on_spatial_condition(self, region_input, how='intersect',
                                        strongly_connected_modes: Union[list, set] = None,
                                        n_connected_components: int = 1):
        """
        Subset a Network object using a spatial bound
        :param region_input:
            - path to a geojson file, can have multiple features
            - string with comma separated hex tokens of Google's S2 geometry, a region can be covered with cells and
             the tokens string copied using http://s2.sidewalklabs.com/regioncoverer/
             e.g. '89c25985,89c25987,89c2598c,89c25994,89c25999ffc,89c2599b,89c259ec,89c259f4,89c25a1c,89c25a24'
            - shapely.geometry object, e.g. Polygon or a shapely.geometry.GeometryCollection of such objects
        :param how:
            - 'intersect' default, will return IDs of the Services whose at least one Stop intersects the
            region_input
            - 'within' will return IDs of the Services whose all of the Stops are contained within the region_input
        :param strongly_connected_modes: modes in the network that need to be strongly connected. For MATSim those
            are modes that agents are allowed to route on. Defaults to {'car', 'walk', 'bike'}
        :param n_connected_components: number of expected strongly connected components for
            `the strongly_connected_modes`. Defaults to 1, as that is what MATSim expects. Other number may be used
            if disconnected islands are expected, and then connected up using the `connect_components` method.
        :return: A new Network object that is a subset of the original
        """
        if self.schedule:
            services_to_keep = self.schedule.services_on_spatial_condition(region_input=region_input, how=how)
        else:
            services_to_keep = None

        subset_links = set(self.links_on_spatial_condition(region_input=region_input, how=how))
        return self.subnetwork(links=subset_links, services=services_to_keep,
                               strongly_connected_modes=strongly_connected_modes,
                               n_connected_components=n_connected_components)

    def remove_mode_from_links(self, links: Union[set, list], mode: Union[set, list, str]):
        """
        Method to remove modes from links. Deletes links which have no mode left after the process.
        :param links: collection of link IDs to remove the mode from
        :param mode: which mode to remove
        :return: updates graph
        """

        def empty_modes(mode_attrib):
            if not mode_attrib:
                return True
            return False

        links = persistence.setify(links)
        mode = persistence.setify(mode)

        df = self.link_attribute_data_under_keys(['modes'])
        extra = links - set(df.index)
        if extra:
            logging.warning(f'The following links are not present: {extra}')

        df['modes'] = df['modes'].apply(lambda x: persistence.setify(x))

        df = df.loc[links & set(df.index)][df['modes'].apply(lambda x: bool(mode & x))]
        df['modes'] = df['modes'].apply(lambda x: x - mode)
        self.apply_attributes_to_links(df.T.to_dict())

        # remove links without modes
        no_mode_links = graph_operations.extract_on_attributes(
            self.links(),
            {'modes': empty_modes},
            mixed_dtypes=False
        )
        self.remove_links(no_mode_links)

    def retain_n_connected_subgraphs(self, n: int, mode: str):
        """
        Method to remove modes from link which do not belong to largest connected n components. Deletes links which
        have no mode left after the process.
        :param n: number of components to retain
        :param mode: which mode to consider
        :return: updates graph
        """
        modal_subgraph = self.modal_subgraph(mode)
        # calculate how many connected subgraphs there are
        connected_components = network_validation.find_connected_subgraphs(modal_subgraph)
        connected_components_nodes = []
        for i in range(0, n):
            connected_components_nodes += connected_components[i][0]
        connected_subgraphs_to_extract = modal_subgraph.subgraph(connected_components_nodes).copy().edges.data('id')
        diff_links = set([e[2] for e in modal_subgraph.edges.data('id')]) - set(
            [e[2] for e in connected_subgraphs_to_extract])
        logging.info(f'Extracting largest connected components resulted in mode: {mode} being deleted from '
                     f'{len(diff_links)} edges')
        self.remove_mode_from_links(diff_links, mode)

    def _find_ids_on_geojson(self, gdf, how, geojson_input):
        shapely_input = spatial.read_geojson_to_shapely(geojson_input)
        return self._find_ids_on_shapely_geometry(gdf=gdf, how=how, shapely_input=shapely_input)

    def _find_ids_on_shapely_geometry(self, gdf, how, shapely_input):
        if how == 'intersect':
            return list(gdf[gdf.intersects(shapely_input)]['id'])
        if how == 'within':
            return list(gdf[gdf.within(shapely_input)]['id'])
        else:
            raise NotImplementedError('Only `intersect` and `contain` options for `how` param.')

    def _find_node_ids_on_s2_geometry(self, s2_input):
        cell_union = spatial.s2_hex_to_cell_union(s2_input)
        return [_id for _id, s2_id in self.graph.nodes(data='s2_id') if cell_union.intersects(CellId(s2_id))]

    def _find_link_ids_on_s2_geometry(self, gdf, how, s2_input):
        gdf['geometry'] = gdf['geometry'].apply(lambda x: spatial.swap_x_y_in_linestring(x))
        gdf['s2_geometry'] = gdf['geometry'].apply(lambda x: spatial.generate_s2_geometry(x))
        gdf = gdf.set_index('id')
        links = gdf['s2_geometry'].T.to_dict()

        cell_union = spatial.s2_hex_to_cell_union(s2_input)
        if how == 'intersect':
            return [_id for _id, s2_geom in links.items() if
                    any([cell_union.intersects(CellId(s2_id)) for s2_id in s2_geom])]
        elif how == 'within':
            return [_id for _id, s2_geom in links.items() if
                    all([cell_union.intersects(CellId(s2_id)) for s2_id in s2_geom])]
        else:
            raise NotImplementedError('Only `intersect` and `within` options for `how` param.')

    def add_node(self, node: Union[str, int], attribs: dict = None, silent: bool = False):
        """
        Adds a node.
        :param node:
        :param attribs: should include spatial information x,y in epsg cosistent with the network or lat lon in
        epsg:4326
        :param silent: whether to mute stdout logging messages
        :return:
        """
        if attribs is not None:
            self.graph.add_node(node, **attribs)
        else:
            # TODO do not add nodes without spatial info
            self.graph.add_node(node)
        self.change_log.add(object_type='node', object_id=node, object_attributes=attribs)
        if not silent:
            logging.info(f'Added Node with index `{node}` and data={attribs}')
        return node

    def add_nodes(self, nodes_and_attribs: dict, silent: bool = False, ignore_change_log: bool = False):
        """
        Adds nodes, reindexes if indices are clashing with nodes already in the network
        :param nodes_and_attribs: {index_for_node: {attribute dictionary for that node}}
        :param silent: whether to mute stdout logging messages
        :param ignore_change_log: whether to ignore logging changes to the network in the changelog. False by default
        and not recommended. Only used when an alternative changelog event is being produced (e.g. simplification) to
        reduce changelog bloat.
        :return:
        """
        # check for clashing nodes
        clashing_node_ids = set(dict(self.nodes()).keys()) & set(nodes_and_attribs.keys())

        df_nodes = pd.DataFrame(nodes_and_attribs).T
        reindexing_dict = {}
        if df_nodes.empty:
            df_nodes = pd.DataFrame({'id': list(nodes_and_attribs.keys())})
        elif ('id' not in df_nodes.columns) or (df_nodes['id'].isnull().any()):
            df_nodes['id'] = df_nodes.index

        if clashing_node_ids:
            reindexing_dict = dict(
                zip(clashing_node_ids, self.generate_indices_for_n_nodes(
                    len(nodes_and_attribs), avoid_keys=set(nodes_and_attribs.keys()))))
            clashing_mask = df_nodes['id'].isin(reindexing_dict.keys())
            df_nodes.loc[clashing_mask, 'id'] = df_nodes.loc[clashing_mask, 'id'].map(reindexing_dict)
        df_nodes = df_nodes.set_index('id', drop=False)

        nodes_and_attribs_to_add = df_nodes.T.to_dict()

        self.graph.add_nodes_from([(node_id, attribs) for node_id, attribs in nodes_and_attribs_to_add.items()])
        if not ignore_change_log:
            self.change_log = self.change_log.add_bunch(object_type='node',
                                                        id_bunch=list(nodes_and_attribs_to_add.keys()),
                                                        attributes_bunch=list(nodes_and_attribs_to_add.values()))
        if not silent:
            logging.info(f'Added {len(nodes_and_attribs)} nodes')
        return reindexing_dict, nodes_and_attribs_to_add

    def add_edge(self, u: Union[str, int], v: Union[str, int], multi_edge_idx: int = None, attribs: dict = None,
                 silent: bool = False):
        """
        Adds an edge between u and v. If an edge between u and v already exists, adds an additional one. Generates
        link id. If you already have a link id, use the method to add_link.
        :param u: node in the graph
        :param v: node in the graph
        :param multi_edge_idx: you can specify which multi index to use if there are other edges between u and v.
        Will generate new index if already used.
        :param attribs:
        :param silent: whether to mute stdout logging messages
        :return:
        """
        link_id = self.generate_index_for_edge(silent=silent)
        self.add_link(link_id, u, v, multi_edge_idx, attribs, silent)
        if not silent:
            logging.info(f'Added edge from `{u}` to `{v}` with link_id `{link_id}`')
        return link_id

    def add_edges(self, edges_attributes: List[dict], silent: bool = False, ignore_change_log: bool = False):
        """
        Adds multiple edges, generates their unique link ids
        :param edges_attributes: List of edges, each item in list is a dictionary defining the edge attributes,
        contains at least 'from': node_id and 'to': node_id entries,
        :param silent: whether to mute stdout logging messages
        :param ignore_change_log: whether to ignore logging changes to the network in the changelog. False by default
        and not recommended. Only used when an alternative changelog event is being produced (e.g. simplification) to
        reduce changelog bloat.
        :return:
        """
        # check for compulsory attribs
        df_edges = pd.DataFrame(edges_attributes)
        if ('from' not in df_edges.columns) or (df_edges['from'].isnull().any()):
            raise RuntimeError('You are trying to add edges which are missing `from` (origin) nodes')
        if ('to' not in df_edges.columns) or (df_edges['to'].isnull().any()):
            raise RuntimeError('You are trying to add edges which are missing `to` (destination) nodes')

        df_edges['id'] = list(self.generate_indices_for_n_edges(len(df_edges)))
        df_edges = df_edges.set_index('id', drop=False)

        return self.add_links(df_edges.T.to_dict(), silent=silent, ignore_change_log=ignore_change_log)

    def add_link(self, link_id: Union[str, int], u: Union[str, int], v: Union[str, int], multi_edge_idx: int = None,
                 attribs: dict = None, silent: bool = False):
        """
        Adds an link between u and v with id link_id, if available. If a link between u and v already exists,
        adds an additional one.
        :param link_id:
        :param u: node in the graph
        :param v: node in the graph
        :param multi_edge_idx: you can specify which multi index to use if there are other edges between u and v.
        Will generate new index if already used.
        :param attribs:
        :param silent: whether to mute stdout logging messages
        :return:
        """
        if link_id in self.link_id_mapping:
            new_link_id = self.generate_index_for_edge(silent=silent)
            logging.warning(f'`{link_id}` already exists. Generated a new unique_index: `{new_link_id}`')
            link_id = new_link_id

        if multi_edge_idx is None:
            multi_edge_idx = self.graph.new_edge_key(u, v)
        if self.graph.has_edge(u, v, multi_edge_idx):
            old_idx = multi_edge_idx
            multi_edge_idx = self.graph.new_edge_key(u, v)
            logging.warning(f'Changing passed multi_edge_idx: `{old_idx}` as there already exists an edge stored under'
                            f' that index. New multi_edge_idx: `{multi_edge_idx}`')
        if not isinstance(multi_edge_idx, int):
            raise RuntimeError('Multi index key needs to be an integer')

        self.link_id_mapping[link_id] = {'from': u, 'to': v, 'multi_edge_idx': multi_edge_idx}
        # TODO calculate length of link if not provided
        compulsory_attribs = {'from': u, 'to': v, 'id': link_id}
        if attribs is None:
            attribs = compulsory_attribs
        else:
            attribs = {**attribs, **compulsory_attribs}
        self.graph.add_edge(u, v, key=multi_edge_idx, **attribs)
        self.change_log.add(object_type='link', object_id=link_id, object_attributes=attribs)
        if not silent:
            logging.info(f'Added Link with index {link_id}, from node:{u} to node:{v}, under '
                         f'multi-index:{multi_edge_idx}, and data={attribs}')
        return link_id

    def add_links(self, links_and_attributes: Dict[str, dict], silent: bool = False, ignore_change_log: bool = False):
        """
        Adds multiple edges, generates their unique link ids
        :param links_and_attributes: Dictionary of link ids and corresponding edge attributes, each edge attributes
        contains at least 'from': node_id and 'to': node_id entries,
        :param silent: whether to mute stdout logging messages
        :param ignore_change_log: whether to ignore logging changes to the network in the changelog. False by default
        and not recommended. Only used when an alternative changelog event is being produced (e.g. simplification) to
        reduce changelog bloat.
        :return:
        """
        # check for compulsory attribs
        df_links = pd.DataFrame(links_and_attributes).T
        if ('from' not in df_links.columns) or (df_links['from'].isnull().any()):
            raise RuntimeError('You are trying to add links which are missing `from` (origin) nodes')
        if ('to' not in df_links.columns) or (df_links['to'].isnull().any()):
            raise RuntimeError('You are trying to add links which are missing `to` (destination) nodes')

        if ('id' not in df_links.columns) or (df_links['id'].isnull().any()):
            df_links['id'] = df_links.index

        # generate initial multi_edge_idxes for the links to be added
        if 'multi_edge_idx' not in df_links.columns:
            df_links['multi_edge_idx'] = 0
            while df_links[['from', 'to', 'multi_edge_idx']].duplicated().any():
                df_links.loc[df_links[['from', 'to', 'multi_edge_idx']].duplicated(), 'multi_edge_idx'] += 1

        df_link_id_mapping = pd.DataFrame(self.link_id_mapping).T
        df_link_id_mapping['id'] = df_link_id_mapping.index
        if not df_link_id_mapping.empty:
            _df = pd.merge(df_links, df_link_id_mapping, how='left', on=('from', 'to', 'multi_edge_idx'),
                           suffixes=('_to_add', '_in_graph'))

            # generate new multi_edge_idx where it clashes with existing links
            def generate_unique_multi_idx(group):
                multi_idx_to_avoid = df_link_id_mapping[
                    (df_link_id_mapping['from'] == group.name[0]) & (df_link_id_mapping['to'] == group.name[1])][
                    'multi_edge_idx']
                while group['multi_edge_idx'].isin(multi_idx_to_avoid).any() \
                        | group['multi_edge_idx'].duplicated().any():
                    group.loc[(group['multi_edge_idx'].isin(multi_idx_to_avoid)) | (
                        group['multi_edge_idx'].duplicated()), 'multi_edge_idx'] += 1
                return group

            clashing_multi_idxs = _df[_df['id_in_graph'].notna()]['id_to_add']
            df_clashing_midx = _df[_df['id_to_add'].isin(clashing_multi_idxs)]
            clashing_multi_idxs = \
                _df[_df['from'].isin(df_clashing_midx['from']) & _df['to'].isin(df_clashing_midx['to'])]['id_to_add']

            df_links.loc[df_links['id'].isin(clashing_multi_idxs)] = df_links[
                df_links['id'].isin(clashing_multi_idxs)].groupby(['from', 'to']).apply(generate_unique_multi_idx)

            # generate unique indices if not
            clashing_link_ids = set(self.link_id_mapping.keys()) & set(links_and_attributes.keys())
            reindexing_dict = dict(
                zip(clashing_link_ids, self.generate_indices_for_n_edges(
                    len(clashing_link_ids),
                    avoid_keys=set(links_and_attributes.keys()))))
            clashing_mask = df_links['id'].isin(reindexing_dict.keys())
            df_links.loc[clashing_mask, 'id'] = df_links.loc[clashing_mask, 'id'].map(reindexing_dict)
            df_links = df_links.set_index('id', drop=False)
        else:
            reindexing_dict = {}

        # end with updated links_and_attributes dict
        add_to_link_id_mapping = df_links[['from', 'to', 'multi_edge_idx']].T.to_dict()
        df_links = df_links.drop('multi_edge_idx', axis=1)
        links_and_attributes = {_id: {k: v for k, v in m.items() if pd_helpers.notna(v)} for _id, m in
                                df_links.T.to_dict().items()}

        # update link_id_mapping
        self.link_id_mapping = {**self.link_id_mapping, **add_to_link_id_mapping}

        self.graph.add_edges_from(
            [(attribs['from'], attribs['to'], add_to_link_id_mapping[link]['multi_edge_idx'], attribs) for link, attribs
             in links_and_attributes.items()])
        if not ignore_change_log:
            self.change_log = self.change_log.add_bunch(
                object_type='link', id_bunch=list(links_and_attributes.keys()),
                attributes_bunch=list(links_and_attributes.values()))
        if not silent:
            logging.info(f'Added {len(links_and_attributes)} links')
        return reindexing_dict, links_and_attributes

    def reindex_node(self, node_id, new_node_id, silent: bool = False):
        # check if new id is already occupied
        if self.node_id_exists(new_node_id):
            new_node_id = self.generate_index_for_node()
        # extract link ids which will be affected byt the node relabel and change the from anf to attributes
        from_links = self.extract_links_on_edge_attributes(conditions={'from': node_id})
        self.apply_attributes_to_links({link: {'from': new_node_id} for link in from_links})
        to_links = self.extract_links_on_edge_attributes(conditions={'to': node_id})
        self.apply_attributes_to_links({link: {'to': new_node_id} for link in to_links})
        # update link_id_mapping
        for k in from_links:
            self.link_id_mapping[k]['from'] = new_node_id
        for k in to_links:
            self.link_id_mapping[k]['to'] = new_node_id

        new_attribs = deepcopy(self.node(node_id))
        new_attribs['id'] = new_node_id
        self.change_log.modify(object_type='node', old_id=node_id, new_id=new_node_id,
                               old_attributes=self.node(node_id), new_attributes=new_attribs)
        self.apply_attributes_to_node(node_id, new_attribs)
        self.graph = nx.relabel_nodes(self.graph, {node_id: new_node_id})
        self.update_node_auxiliary_files({node_id: new_node_id})
        if not silent:
            logging.info(f'Changed Node index from {node_id} to {new_node_id}')

    def reindex_link(self, link_id, new_link_id, silent: bool = False):
        # check if new id is already occupied
        if self.link_id_exists(new_link_id):
            new_link_id = self.generate_index_for_edge()
        new_attribs = deepcopy(self.link(link_id))
        new_attribs['id'] = new_link_id
        self.change_log.modify(object_type='link', old_id=link_id, new_id=new_link_id,
                               old_attributes=self.link(link_id), new_attributes=new_attribs)
        self.apply_attributes_to_link(link_id, new_attribs)
        self.link_id_mapping[new_link_id] = self.link_id_mapping[link_id]
        del self.link_id_mapping[link_id]
        self.update_link_auxiliary_files({link_id: new_link_id})
        if not silent:
            logging.info(f'Changed Link index from {link_id} to {new_link_id}')

    def subgraph_on_link_conditions(self, conditions, how=any, mixed_dtypes=True):
        """
        Gives a subgraph of network.graph based on matching conditions defined in conditions
        :param conditions as described in graph_operations.extract_links_on_edge_attributes
        :param how as described in graph_operations.extract_links_on_edge_attributes
        :param mixed_dtypes as described in graph_operations.extract_links_on_edge_attributes
        :return:
        """
        links = self.extract_links_on_edge_attributes(conditions=conditions, how=how, mixed_dtypes=mixed_dtypes)
        edges_for_sub = [
            (self.link_id_mapping[link]['from'],
             self.link_id_mapping[link]['to'],
             self.link_id_mapping[link]['multi_edge_idx'])
            for link in links]
        return nx.MultiDiGraph(nx.edge_subgraph(self.graph, edges_for_sub))

    def modes(self):
        """
        Scans network for 'modes' attribute and returns list of all modes present in the network
        :return:
        """
        modes = set()
        for link, link_attribs in self.links():
            try:
                modes |= set(link_attribs['modes'])
            except KeyError:
                pass
        return modes

    def find_shortest_path(self, from_node, to_node, modes: Union[str, list, set] = None,
                           subgraph: nx.MultiDiGraph = None, return_nodes=False):
        """
        Finds shortest path between from and to nodes in the graph. If modes specified, finds shortest path in the
        modal subgraph (using links which have given modes stored under 'modes' key in link attributes). If computing
        a large number of routes on the same modal subgraph, it is best to find the subgraph using the `modal_subgraph`
        method and pass it under subgraph to avoid re-computing the subgraph every time.
        :param from_node: node id in the graph
        :param to_node: node id in the graph
        :param modes: string e.g. 'car' or list ['car', 'bike']
        :param subgraph: nx.MultiDiGraph, preferably the result of `modal_subgraph`
        :param return_nodes: If True, returns list of node ids defining a route (reminder: there can be more than one
        link between two nodes, by default this method will return a list of link ids that results in shortest journey)
        :return: list of link ids defining a route
        """
        if subgraph is not None:
            g = subgraph
        elif modes:
            g = self.modal_subgraph(modes)
        else:
            g = self.graph
        route = nx.shortest_path(g, source=from_node, target=to_node, weight='length')

        if return_nodes:
            return route
        else:
            return [graph_operations.find_shortest_path_link(dict(g[u][v]), modes=modes)
                    for u, v in zip(route[:-1], route[1:])]

    def apply_attributes_to_node(self, node_id, new_attributes, silent: bool = False):
        """
        Adds, or changes if already present, the attributes in new_attributes. Doesn't replace the dictionary
        stored at the node currently so no data is lost, unless it is being overwritten.
        :param node_id: node id to perform the change to
        :param new_attributes: dictionary of data to add/replace if present
        :param silent: whether to mute stdout logging messages
        :return:
        """
        old_attributes = deepcopy(self.node(node_id))

        # check if change is to nested part of node data
        if any(isinstance(v, dict) for v in new_attributes.values()):
            new_attributes = dict_support.set_nested_value(old_attributes, new_attributes)
        else:
            new_attributes = {**old_attributes, **new_attributes}

        self.change_log.modify(
            object_type='node',
            old_id=node_id,
            new_id=node_id,
            old_attributes=self.node(node_id),
            new_attributes=new_attributes)
        nx.set_node_attributes(self.graph, {node_id: new_attributes})
        if not silent:
            logging.info(f'Changed Node attributes under index: {node_id}')

    def apply_attributes_to_nodes(self, new_attributes: dict):
        """
        Adds, or changes if already present, the attributes in new_attributes. Doesn't replace the dictionary
        stored at the node currently so no data is lost, unless it is being overwritten.
        :param new_attributes: keys are node ids and values are dictionaries of data to add/replace if present
        :return:
        """
        nodes = list(new_attributes.keys())
        old_attribs = [deepcopy(self.node(node)) for node in nodes]
        new_attribs = [{**self.node(node), **new_attributes[node]} for node in nodes]

        self.change_log = self.change_log.modify_bunch('node', nodes, old_attribs, nodes, new_attribs)

        nx.set_node_attributes(self.graph, dict(zip(nodes, new_attribs)))
        logging.info(f'Changed Node attributes for {len(nodes)} nodes')

    def apply_function_to_nodes(self, function, location: str):
        """
        Applies function to node attributes dictionary
        :param function: function of node attributes dictionary returning a value that should be stored
        under `location`
        :param location: where to save the results: string defining the key in the nodes attributes dictionary
        :return:
        """
        new_node_attribs = {}
        for node, node_attribs in self.nodes():
            try:
                new_node_attribs[node] = {location: function(node_attribs)}
            except KeyError:
                # Not all nodes/edges are required to have all the same attributes stored. Fail silently and only apply
                # to relevant nodes/edges
                pass
        self.apply_attributes_to_nodes(new_node_attribs)

    def apply_attributes_to_edge(self, u, v, new_attributes, conditions=None, how=any, silent: bool = False):
        """
        Applies attributes to edges (which optionally match certain criteria)
        :param u: from node
        :param v: to node
        :param new_attributes: attributes data to be applied
        :param conditions: graph_operations.Filter conditions
        :param how: graph_operations.Filter how
        :param silent: whether to mute stdout logging messages
        :return:
        """
        filter = graph_operations.Filter(conditions=conditions, how=how)

        for multi_idx, edge_attribs in self.edge(u, v).items():
            if filter.satisfies_conditions(edge_attribs):
                old_attributes = deepcopy(edge_attribs)

                # check if change is to nested part of node data
                if any(isinstance(v, dict) for v in new_attributes.values()):
                    new_attribs = dict_support.set_nested_value(old_attributes, new_attributes)
                else:
                    new_attribs = {**old_attributes, **new_attributes}

                edge = f'({u}, {v}, {multi_idx})'

                self.change_log.modify(
                    object_type='edge',
                    old_id=edge,
                    new_id=edge,
                    old_attributes=edge_attribs,
                    new_attributes=new_attribs)

                nx.set_edge_attributes(self.graph, {(u, v, multi_idx): new_attribs})
                if not silent:
                    logging.info(f'Changed Edge attributes under index: {edge}')

    def apply_attributes_to_edges(self, new_attributes: dict, conditions=None, how=any):
        """
        Applies new attributes for edges (optionally satisfying certain criteria)
        :param new_attributes: dictionary where keys are two tuples (u, v) where u is the from node and v is the to
        node. The value at the key are the new attributes to be applied to links on edge (u,v)
        :param conditions: graph_operations.Filter conditions
        :param how: graph_operations.Filter how
        :return:
        """
        filter = graph_operations.Filter(conditions=conditions, how=how)

        old_attribs = []
        new_attribs = []
        edge_tuples = []

        for (u, v), attribs_to_set in new_attributes.items():
            for multi_idx, edge_attribs in self.edge(u, v).items():
                if filter.satisfies_conditions(edge_attribs):
                    old_attribs.append(deepcopy(edge_attribs))
                    new_attribs.append(dict_support.set_nested_value(edge_attribs, attribs_to_set))
                    edge_tuples.append((u, v, multi_idx))

        edge_ids = list(map(str, edge_tuples))
        self.change_log = self.change_log.modify_bunch(
            object_type='edge',
            old_id_bunch=edge_ids,
            old_attributes=old_attribs,
            new_id_bunch=edge_ids,
            new_attributes=new_attribs
        )
        nx.set_edge_attributes(
            self.graph,
            dict(zip(edge_tuples, new_attribs)))

        logging.info(f'Changed Edge attributes for {len(edge_tuples)} edges')

    def apply_attributes_to_link(self, link_id, new_attributes, silent: bool = False):
        """
        Adds, or changes if already present, the attributes in new_attributes. Doesn't replace the dictionary
        stored at the link currently so no data is lost, unless it is being overwritten.
        :param link_id: link id to perform the change to
        :param new_attributes: dictionary of data to add/replace if present
        :param silent: whether to mute stdout logging messages
        :return:
        """
        u, v = self.link_id_mapping[link_id]['from'], self.link_id_mapping[link_id]['to']
        multi_idx = self.link_id_mapping[link_id]['multi_edge_idx']
        old_attributes = deepcopy(self.link(link_id))

        # check if change is to nested part of node data
        if any(isinstance(v, dict) for v in new_attributes.values()):
            new_attributes = dict_support.set_nested_value(old_attributes, new_attributes)
        else:
            new_attributes = {**old_attributes, **new_attributes}

        self.change_log.modify(
            object_type='link',
            old_id=link_id,
            new_id=link_id,
            old_attributes=self.link(link_id),
            new_attributes=new_attributes)

        nx.set_edge_attributes(self.graph, {(u, v, multi_idx): new_attributes})
        if not silent:
            logging.info(f'Changed Link attributes under index: {link_id}')

    def apply_attributes_to_links(self, new_attributes: dict):
        """
        Adds, or changes if already present, the attributes in new_attributes. Doesn't replace the dictionary
        stored at the link currently so no data is lost, unless it is being overwritten.
        :param new_attributes: keys are link ids and values are dictionaries of data to add/replace if present
        :return:
        """
        links = list(new_attributes.keys())
        old_attribs = [deepcopy(self.link(link)) for link in links]
        new_attribs = [dict_support.set_nested_value(self.link(link), new_attributes[link]) for link in links]
        edge_tuples = [self.edge_tuple_from_link_id(link) for link in links]

        self.change_log = self.change_log.modify_bunch('link', links, old_attribs, links, new_attribs)
        nx.set_edge_attributes(
            self.graph,
            dict(zip(edge_tuples, new_attribs)))
        logging.info(f'Changed Link attributes for {len(links)} links')

    def apply_function_to_links(self, function, location: str):
        """
        Applies function to link attributes dictionary
        :param function: function of link attributes dictionary returning a value that should be stored
        under `location`
        :param location: where to save the results: string defining the key in the nodes attributes dictionary
        :return:
        """
        new_link_attribs = {}
        for link_id, link_attribs in self.links():
            try:
                new_link_attribs[link_id] = {location: function(link_attribs)}
            except KeyError:
                # Not all nodes/edges are required to have all the same attributes stored. Fail silently and only apply
                # to relevant nodes/edges
                pass
        number_of_links_not_affected = len(self.link_id_mapping) - len(new_link_attribs)
        if number_of_links_not_affected != 0:
            logging.info(f'{number_of_links_not_affected} out of {len(self.link_id_mapping)} links have not been '
                         f'affected by the function. Links affected: {list(new_link_attribs.keys())}')
        self.apply_attributes_to_links(new_link_attribs)

    def remove_node(self, node_id, silent: bool = False):
        """
        Removes the node n and all adjacent edges
        :param node_id:
        :param silent: whether to mute stdout logging messages
        :return:
        """
        self.change_log.remove(object_type='node', object_id=node_id, object_attributes=self.node(node_id))
        self.graph.remove_node(node_id)
        self.update_node_auxiliary_files({node_id: None})
        if not silent:
            logging.info(f'Removed Node under index: {node_id}')

    def remove_nodes(self, nodes, ignore_change_log=False, silent=False):
        """
        Removes several nodes and all adjacent edges
        :param nodes: list or set
        :param ignore_change_log: whether to ignore logging changes to the network in the changelog. False by default
        and not recommended. Only used when an alternative changelog event is being produced (e.g. simplification) to
        reduce changelog bloat.
        :param silent: whether to mute stdout logging messages
        :return:
        """
        if not ignore_change_log:
            self.change_log = self.change_log.remove_bunch(
                object_type='node', id_bunch=nodes, attributes_bunch=[self.node(node_id) for node_id in nodes])
        self.graph.remove_nodes_from(nodes)
        self.update_node_auxiliary_files(dict(zip(nodes, [None] * len(nodes))))
        if not silent:
            logging.info(f'Removed {len(nodes)} nodes.')

    def remove_link(self, link_id, silent: bool = False):
        """
        Removes the multi edge pertaining to link given
        :param link_id:
        :param silent: whether to mute stdout logging messages
        :return:
        """
        self.change_log.remove(object_type='link', object_id=link_id, object_attributes=self.link(link_id))
        u, v, multi_idx = self.edge_tuple_from_link_id(link_id)
        self.graph.remove_edge(u, v, multi_idx)
        del self.link_id_mapping[link_id]
        self.update_link_auxiliary_files({link_id: None})
        if not silent:
            logging.info(f'Removed link under index: {link_id}')

    def remove_links(self, links, ignore_change_log=False, silent=False):
        """
        Removes the multi edges pertaining to links given
        :param links: set or list
        :param ignore_change_log: whether to ignore logging changes to the network in the changelog. False by default
        and not recommended. Only used when an alternative changelog event is being produced (e.g. simplification) to
        reduce changelog bloat.
        :param silent: whether to mute stdout logging messages
        :return:
        """
        links = list(links)
        if not ignore_change_log:
            self.change_log = self.change_log.remove_bunch(
                object_type='link', id_bunch=links, attributes_bunch=[self.link(link_id) for link_id in links])
        self.graph.remove_edges_from([self.edge_tuple_from_link_id(link_id) for link_id in links])
        for link_id in links:
            del self.link_id_mapping[link_id]
        self.update_link_auxiliary_files(dict(zip(links, [None] * len(links))))
        if not silent:
            logging.info(f'Removed {len(links)} links')

    def is_strongly_connected(self, modes: Union[list, str, set] = None):
        if modes is None:
            g = self.graph
        else:
            g = self.modal_subgraph(modes)

        components = network_validation.find_connected_subgraphs(g)

        if len(components) == 1:
            return True
        elif len(components) == 0:
            logging.warning(
                f'The graph for modes: {modes} does not have any connected components.'
                ' This method returns True because if the graph is empty for this mode there is no reason to fail'
                ' this check.')
            return True
        else:
            return False

    def connect_components(self, modes: Union[list, str, set] = None, weight: float = 1.0):
        """
        Connect disconnected subgraphs in the Network graph. Use modes variable to consider a modal subgraph.
        For a strongly connected MATSim network use only a single (routable) mode at a time.
        :param modes: str, list or set or network modes to use for computing strongly connected subgraphs
        :param weight: weight to apply to `frespeed` and `capacity` for scaling, defaults to 1.
        :return: None, or links and their details if they were added to the Network.
        """
        if modes is None:
            g = self.graph
        else:
            g = self.modal_subgraph(modes)
            if isinstance(modes, str):
                modes = {modes}
            else:
                modes = set(modes)
        components = network_validation.find_connected_subgraphs(g)

        if len(components) == 1:
            logging.warning('This Graph has only one strongly connected component. No links will be added.')
        else:
            gdfs = self.to_geodataframe()
            gdf = gdfs['nodes'].to_crs('epsg:4326')
            components_gdfs = [gdf[gdf['id'].isin(component_nodes)] for component_nodes, len in components]

            closest_nodes = [
                spatial.nearest_neighbor(components_gdfs[i], components_gdfs[j], return_dist=True) for i, j in
                itertools.combinations(range(len(components_gdfs)), 2)
            ]
            closest_nodes_idx = [df['distance'].idxmin() for df in closest_nodes]
            closest_nodes = [(idx, df.loc[idx, 'id'], df.loc[idx, 'distance']) for idx, df in
                             zip(closest_nodes_idx, closest_nodes)]

            # TODO instead of deleting the last largest distance connection, check that it isnt too far off the others
            # some graphs may not be arranged in line or they could overlap
            closest_nodes = sorted(closest_nodes, key=lambda tup: tup[2])[:-1]

            # add links
            gdf_links = gdfs['links']
            links_to_add = []
            for u, v, dist in closest_nodes:
                links_df = gdf_links.loc[
                    (gdf_links['from'].isin({u, v}) | gdf_links['to'].isin({u, v})),
                    set(gdf_links.columns) & {'freespeed', 'capacity', 'modes'}
                ]
                links_data = links_df.mean()
                links_data = links_data * weight
                if modes is None:
                    links_data['modes'] = set().union(*links_df['modes'].tolist())
                else:
                    links_data['modes'] = modes
                links_data['permlanes'] = 1
                links_data['length'] = dist
                links_data['from'] = u
                links_data['to'] = v

                links_to_add.append(links_data.to_dict())

                links_data['from'] = v
                links_data['to'] = u

                links_to_add.append(links_data.to_dict())

            if links_to_add:
                links_to_add = dict(zip(self.generate_indices_for_n_edges(len(links_to_add)), links_to_add))
                self.add_links(links_to_add)
                return links_to_add
            else:
                logging.warning('No links are being added')

    def number_of_multi_edges(self, u, v):
        """
        number of multi edges on edge from u to v
        :param u: from node
        :param v: to node
        :return:
        """
        if self.graph.has_edge(u, v):
            return len(self.graph.edges(u, v))
        else:
            return 0

    def nodes(self):
        """
        :return:  Iterator through each node and its attrib (two-tuple)
        """
        for id, attrib in self.graph.nodes(data=True):
            yield id, attrib

    def node(self, node_id):
        """
        :return:  attribs of the 'node_id'
        """
        return self.graph.nodes[node_id]

    def edges(self):
        """
        :return: Iterator through each edge's from, to nodes and its attrib (three-tuple)
        """
        for u, v in self.graph.edges():
            yield u, v, self.edge(u, v)

    def edge(self, u, v):
        """
        :param u: from node of self.graph
        :param v: to node of self.graph
        :return:  attribs of the edge from u to  v
        """
        return dict(self.graph[u][v])

    def links(self):
        """
        :return: Iterator through each link id its attrib (two-tuple)
        """
        for link_id in self.link_id_mapping.keys():
            yield link_id, self.link(link_id)

    def edge_tuple_from_link_id(self, link):
        u, v = self.link_id_mapping[link]['from'], self.link_id_mapping[link]['to']
        multi_idx = self.link_id_mapping[link]['multi_edge_idx']
        return u, v, multi_idx

    def link(self, link_id):
        """
        :param link_id:
        :return:
        """
        u, v, multi_idx = self.edge_tuple_from_link_id(link_id)
        return dict(self.graph[u][v][multi_idx])

    def route_schedule(self, services: Union[list, set] = None, solver='cbc', allow_partial=True,
                       distance_threshold=30, step_size=10, additional_modes=None, allow_directional_split=False):
        """
        Method to find relationship between all Services in Schedule and the Network. It finds closest
        links in the Network for all stops and finds a network route (ordered list of links in the network) for all
        Route objects within each Service.

        It creates new stops: 'old_id:link:link_id' for an 'old_stop' which snapped to 'link_id'. It does not delete
        old stops.

        If there isn't a link available for snapping within threshold and under modal conditions, an artificial
        self-loop link will be created as well as any connecting links to that unsnapped stop. This can be switched off
        by setting allow_partial=False. It will raise PartialMaxStableSetProblem error instead.

        :param services: you can specify a list of services within the schedule to be snapped, defaults to all services
        :param solver: you can specify different mathematical solvers. Defaults to CBC, open source solver which can
        be found here: https://projects.coin-or.org/Cbc . Another good open source choice is GLPK:
        https://www.gnu.org/software/glpk/. You specify it as a string e.g. 'glpk', 'cbc', 'gurobi'.
        The solver needs to support MILP - mixed integer linear programming.
        :param allow_partial: Defaults to True. If there isn't a link available for snapping within threshold and,
        under modal conditions, an artificial self-loop link will be created as well as any connecting links to that
        unsnapped stop. If set to False and the problem is partial, it will raise PartialMaxStableSetProblem error
        instead.
        :param distance_threshold: in metres, upper bound for how far too look for links to snap to stops.
        Defaults to 30
        :param step_size: in metres, how much to increase search area for links (making this smaller than the distance
        threshold makes the problem less computationally heavy)
        :param additional_modes: By default the network subgraph considered for snapping and routing will be matching
        the service modes exactly e.g. just 'bus' mode. You can relax it by adding extra modes
        e.g. {'tram': {'car', 'rail'}, 'bus': 'car'} - either a set, list of just a single additional mode for a mode
        in the Schedule. This dictionary need not be exhaustive. Any other modes will be handled in the default way.
        Referencing modes present under 'modes' attribute of Network links.
        :param allow_directional_split: Defaults to False i.e. one link will be related to a stop in each Service.
        For some modes, e.g. rail, it may be beneficial to split this problem based on direction of travel. This usually
        results in stops snapping to multiple links. Routes' stops and their network routes are updated based on
        direction too. You may like to investigate directional split for different services using a Service object
        method: `split_graph`.
        :return: set of unsnapped services, empty if all snapped, updates Network object and the Schedule object within.
        """
        if self.schedule:
            logging.info('Building Spatial Tree')
            spatial_tree = spatial.SpatialTree(self)
            if additional_modes is None:
                additional_modes = {}
            else:
                for k, v in additional_modes.items():
                    additional_modes[k] = persistence.setify(v)

            changeset = None
            route_data = self.schedule.route_attribute_data(keys=['ordered_stops'])
            service_modes = self.schedule.route_attribute_data(keys=['mode'], index_name='route_id').reset_index()
            service_modes['service_id'] = service_modes['route_id'].map(
                self.schedule.graph().graph['route_to_service_map'])
            if services is not None:
                service_modes = service_modes.loc[service_modes['service_id'].isin(services), :]
            service_modes = service_modes.groupby('service_id')['mode'].apply(set).apply(list).reset_index()
            service_modes['mode'] = service_modes['mode'].apply(lambda x: tuple(sorted(x)))
            service_modes = service_modes.groupby('mode')['service_id'].apply(set).T.to_dict()

            unsnapped_services = set()
            for modes, service_ids in service_modes.items():
                modes = set(modes)
                buffed_modes = modes.copy()
                for m in modes & set(additional_modes.keys()):
                    buffed_modes |= additional_modes[m]

                try:
                    logging.info(f'Extracting Modal SubTree for modes: {modes}')
                    sub_tree = spatial_tree.modal_subtree(buffed_modes)
                except exceptions.EmptySpatialTree:
                    sub_tree = None
                    logging.warning(f'Services {service_ids} cannot be snapped to the Network with modes = {modes}. '
                                    'The modal graph is empty for those modes. Consider teleporting.')
                    unsnapped_services |= service_ids

                if sub_tree is not None:
                    for service_id in service_ids:
                        service = self.schedule[service_id]
                        logging.info(f'Routing Service {service.id} with modes = {modes}')
                        if allow_directional_split:
                            logging.info('Splitting Service graph')
                            routes, graph_groups = service.split_graph()
                            logging.info(f'Split Problem into {len(routes)}')
                        else:
                            routes = [set(service.route_ids())]
                            graph_groups = [service.reference_edges()]
                        service_g = service.graph()

                        for route_group, graph_group in zip(routes, graph_groups):
                            try:
                                mss = modify_schedule.route_pt_graph(
                                    pt_graph=nx.edge_subgraph(service_g, graph_group),
                                    network_spatial_tree=sub_tree,
                                    modes=modes,
                                    solver=solver,
                                    allow_partial=allow_partial,
                                    distance_threshold=distance_threshold,
                                    step_size=step_size)
                                if changeset is None:
                                    changeset = mss.to_changeset(route_data.loc[route_group, :])
                                else:
                                    changeset += mss.to_changeset(route_data.loc[route_group, :])
                            except Exception as e:  # noqa: F841
                                logging.error(f'\nRouting Service: `{service_id}` resulted in the following Exception:'
                                              f'\n{traceback.format_exc()}')
                                unsnapped_services.add(service_id)
            if changeset is not None:
                self._apply_max_stable_changes(changeset)
            return unsnapped_services
        else:
            logging.warning('Schedule object not found')

    def route_service(self, service_id, spatial_tree=None, solver='cbc', allow_partial=True, distance_threshold=30,
                      step_size=10, additional_modes=None, allow_directional_split=False):
        """
        Method to find relationship between the Service with ID 'service_id' in the Schedule and the Network.
        It finds closest links in the Network for all stops and finds a network route (ordered list of links in the
        network) for all Route objects within this Service.

        It creates new stops: 'old_id:link:link_id' for an 'old_stop' which snapped to 'link_id'. It does not delete
        old stops.

        If there isn't a link available for snapping within threshold and under modal conditions, an artificial
        self-loop link will be created as well as any connecting links to that unsnapped stop. This can be switched off
        by setting allow_partial=False. It will raise PartialMaxStableSetProblem error instead.

        :param service_id: ID of the Service object to snap and route
        :param spatial_tree: optional, if snapping more than one Service, it may be beneficcial to build the spatial
        tree which is used for snapping separately and pass it here. This is done simply by importing genet and passing
        the network object in the following way: genet.utils.spatial.SpatialTree(network_object)
        :param solver: you can specify different mathematical solvers. Defaults to CBC, open source solver which can
        be found here: https://projects.coin-or.org/Cbc . Another good open source choice is GLPK:
        https://www.gnu.org/software/glpk/. You specify it as a string e.g. 'glpk', 'cbc', 'gurobi'.
        The solver needs to support MILP - mixed integer linear programming.
        :param allow_partial: Defaults to True. If there isn't a link available for snapping within threshold and
        under modal conditions, an artificial self-loop link will be created as well as any connecting links to that
        unsnapped stop. If set to False and the problem is partial, it will raise PartialMaxStableSetProblem error
        instead.
        :param distance_threshold: in metres, upper bound for how far too look for links to snap to stops.
        Defaults to 30
        :param step_size: in metres, how much to increase search area for links (making this smaller than the distance
        threshold makes the problem less computationally heavy)
        :param additional_modes: string, set or list. By default the network subgraph considered for snapping and
        routing will be matching the service modes exactly e.g. just 'bus' mode. You can relax it by adding extra modes
        e.g. 'car' or {'car', 'rail'}. Referencing modes present under 'modes' attribute of Network links.
        :param allow_directional_split: Defaults to False i.e. one link will be related to a stop in each Service.
        For some modes, e.g. rail, it may be beneficial to split this problem based on direction of travel. This usually
        results in stops snapping to multiple links. Routes' stops and their network routes are updated based on
        direction too. You may like to investigate directional split for different services using a Service object
        method: `split_graph`.
        :return: None if successful, updates Network object and the Schedule object within. Returns service ID if
        unsuccesful.
        """
        if spatial_tree is None:
            spatial_tree = spatial.SpatialTree(self)
        additional_modes = persistence.setify(additional_modes)

        service = self.schedule[service_id]
        if allow_directional_split:
            routes, graph_groups = service.split_graph()
            logging.info(f'Splitting Problem into {len(routes)}')
        else:
            routes = [set(service.route_ids())]
            graph_groups = [service.reference_edges()]
        service_g = service.graph()
        changeset = None
        route_data = self.schedule.route_attribute_data(keys=['ordered_stops'])

        modes = service.modes()
        logging.info(f'Routing Service {service.id} with modes = {modes}')
        try:
            sub_tree = spatial_tree.modal_subtree(modes | additional_modes)
            for route_group, graph_group in zip(routes, graph_groups):
                mss = modify_schedule.route_pt_graph(
                    pt_graph=nx.edge_subgraph(service_g, graph_group),
                    network_spatial_tree=sub_tree,
                    modes=modes,
                    solver=solver,
                    allow_partial=allow_partial,
                    distance_threshold=distance_threshold,
                    step_size=step_size)
                if changeset is None:
                    changeset = mss.to_changeset(route_data.loc[route_group, :])
                else:
                    changeset += mss.to_changeset(route_data.loc[route_group, :])
            self._apply_max_stable_changes(changeset)
        except exceptions.EmptySpatialTree:
            logging.warning(f'Service {service.id} cannot be snapped to the Network with modes = {modes}. The '
                            f'modal graph is empty for those modes. Consider teleporting.')
            return service.id

    def teleport_service(self, service_ids: Union[str, list, set]):
        """
        Teleports service(s) of ID(s) given in `service_ids`
        :param service_ids: a Service ID or collection of them
        :return: None, updates Network and Schedule objects
        """

        def route_path(ordered_stops):
            path = []
            for u, v in zip(ordered_stops[:-1], ordered_stops[1:]):
                from_linkrefid = stop_linkrefids[u]['linkRefId']
                to_linkrefid = stop_linkrefids[v]['linkRefId']
                f_node = reference_links[from_linkrefid]['to']
                t_node = reference_links[to_linkrefid]['from']
                f_node_data = nodes[f_node]
                t_node_data = nodes[t_node]

                connecting_link = f'artificial_link===from:{f_node}===to:{t_node}'
                reference_links[connecting_link] = {
                    'id': connecting_link,
                    'from': f_node,
                    'to': t_node,
                    'modes': {routes_to_mode_map[route_id]['mode'] for route_id in g.nodes[u]['routes']} | {
                        routes_to_mode_map[route_id]['mode'] for route_id in g.nodes[v]['routes']},
                    'length': spatial.distance_between_s2cellids(f_node_data['s2_id'], t_node_data['s2_id']),
                    'freespeed': 44.44,
                    'capacity': 9999.0,
                    'permlanes': 1
                }

                pairwise_path = [from_linkrefid, connecting_link, to_linkrefid]
                if path:
                    if path[-1] == pairwise_path[0]:
                        path += pairwise_path[1:]
                    else:
                        path += pairwise_path
                else:
                    path.extend(pairwise_path)
            return path

        if isinstance(service_ids, str):
            service_ids = {service_ids}
        sub_graph_edges = set()
        for service_id in service_ids:
            sub_graph_edges |= self.schedule.service_reference_edges(service_id)
        g = nx.DiGraph(nx.edge_subgraph(self.schedule.graph(), sub_graph_edges))

        routes_to_mode_map = self.schedule.route_attribute_data(keys=['mode']).T.to_dict()
        nodes = {}
        reference_links = {}
        stop_linkrefids = {}
        for stop, data in g.nodes(data=True):
            if ('linkRefId' not in data) or (not self.has_link(data['linkRefId'])):
                nodes[stop] = {k: v for k, v in data.items() if k not in {'services', 'routes', 'epsg'}}

                link_id = f'artificial_link===from:{stop}===to:{stop}'
                reference_links[link_id] = {
                    'id': link_id,
                    'from': stop,
                    'to': stop,
                    'modes': {routes_to_mode_map[route_id]['mode'] for route_id in data['routes']},
                    'length': 1,
                    'freespeed': 44.44,
                    'capacity': 9999.0,
                    'permlanes': 1
                }

                stop_linkrefids[stop] = {'linkRefId': link_id}
            else:
                link_id = data['linkRefId']
                link_data = self.link(link_id)
                stop_linkrefids[stop] = {'linkRefId': link_id}
                reference_links[link_id] = link_data
                nodes[link_data['from']] = self.node(link_data['from'])
                nodes[link_data['to']] = self.node(link_data['to'])

        routes = self.schedule.route_attribute_data(keys='ordered_stops')
        _rs = [self.schedule.service_to_route_map()[service_id] for service_id in service_ids]
        routes = routes[routes.index.to_series().isin({item for sublist in _rs for item in sublist})]
        routes['route'] = routes['ordered_stops'].apply(lambda x: route_path(x))
        routes = routes.drop('ordered_stops', axis=1).T.to_dict()

        self.add_nodes({node: nodes[node] for node in set(nodes) - set(self.graph.nodes)})
        self.add_links({link: reference_links[link] for link in set(reference_links) - set(self.link_id_mapping)})
        self.schedule.apply_attributes_to_stops(stop_linkrefids)
        self.schedule.apply_attributes_to_routes(routes)

    def _apply_max_stable_changes(self, max_stable_set_changeset):
        self.schedule._graph.add_nodes_from(max_stable_set_changeset.new_stops.items())
        self.schedule._graph.add_edges_from(max_stable_set_changeset.new_pt_edges)

        self.schedule.apply_attributes_to_routes(max_stable_set_changeset.df_route_data.T.to_dict())

        if max_stable_set_changeset.new_nodes:
            self.add_nodes(max_stable_set_changeset.new_nodes)
        if max_stable_set_changeset.new_links:
            # generate some basic data
            for link, data in max_stable_set_changeset.new_links.items():
                _from = self.node(data['from'])
                _to = self.node(data['to'])
                data['length'] = spatial.distance_between_s2cellids(_from['s2_id'], _to['s2_id'])
                if data['length'] == 0:
                    data['length'] = 1
                data['freespeed'] = 44.44
                data['capacity'] = 9999.0
                data['permlanes'] = 1
            self.add_links(max_stable_set_changeset.new_links)
        self.apply_attributes_to_links(max_stable_set_changeset.additional_links_modes)

    def reroute(self, _id, additional_modes=None):
        """
        Finds network route for a Service of ID=_id or Route of ID=_id, if the Stops for that Route or Service are
        already snapped to the network (have linkRefId attributes). Checks that those linkRefIds are still in the
        network, logs a warning if not.
        :param _id: ID of Route or Service object. If Service, updated route attribute of all Routes contained within
        the Service object
        :param additional_modes: string, set or list. By default the network subgraph considered for snapping and
        routing will be matching the service modes exactly e.g. just 'bus' mode. You can relax it by adding extra modes
        e.g. 'car' or {'car', 'rail'}. Referencing modes present under 'modes' attribute of Network links.
        :return: None, updates the `route` attribute of `Route` object(s)
        """
        try:
            self._reroute_service(_id, additional_modes)
        except exceptions.ServiceIndexError:
            try:
                self._reroute_route(_id, additional_modes)
            except exceptions.RouteIndexError:
                logging.warning(f'Object of ID: `{_id}` was not found as a Route or Service in the Schedule')
                raise IndexError(f'Unrecognised Index `{_id}` in this context.')

    def _reroute_service(self, _id, additional_modes=None):
        service = self.schedule[_id]
        logging.info(f'Rerouting Service `{_id}`')
        for route_id in service.route_ids():
            self._reroute_route(route_id, additional_modes)

    def _reroute_route(self, _id, additional_modes=None):
        route = self.schedule.route(_id)
        logging.info(f'Checking `linkRefId`s of the Route: `{_id}` are present in the graph')
        linkrefids = [stop.linkRefId for stop in route.stops()]
        # sometimes consecutive stops share links (if the links are long or stops close together)
        # we dont need to route between them so we simplify the chain of linkrefids
        linkrefids = [linkrefids[0]] + [linkrefids[i] for i in range(1, len(linkrefids)) if
                                        linkrefids[i - 1] != linkrefids[i]]

        unrecognised_linkrefids = set(linkrefids) - set(self.link_id_mapping.keys())
        if not unrecognised_linkrefids:
            logging.info(f'Rerouting Route `{_id}`')
            modes = {route.mode} | persistence.setify(additional_modes)
            subgraph = self.modal_subgraph(modes)
            network_route = [linkrefids[0]]
            for from_stop_link_id, to_stop_link_id in zip(linkrefids[:-1], linkrefids[1:]):
                network_route += self.find_shortest_path(
                    self.link(from_stop_link_id)['to'],
                    self.link(to_stop_link_id)['from'],
                    subgraph=subgraph)
                network_route.append(to_stop_link_id)
            self.schedule.apply_attributes_to_routes({_id: {'route': network_route}})
            links_for_mode_add = {link_id for link_id in set(network_route) if
                                  not {route.mode}.issubset(persistence.setify(self.link(link_id)['modes']))}
            if links_for_mode_add:
                self.apply_attributes_to_links(
                    {link_id: {'modes': persistence.setify(self.link(link_id)['modes']) | {route.mode}} for link_id in
                     links_for_mode_add})
        else:
            logging.warning(f'Could not reroute Route of ID: `{_id}` due to some stops having unrecognised '
                            f'`linkRefId`s. Unrecognised link IDs: {unrecognised_linkrefids}. You will need to '
                            'use a different method to snap and route the Service object containing this Route.')

    def services(self):
        """
        Iterator returning Service objects
        :return:
        """
        for service in self.schedule.services():
            yield service

    def schedule_routes(self):
        """
        Iterator returning Route objects within the Schedule
        :return:
        """
        for route in self.schedule.routes():
            yield route

    def schedule_routes_nodes(self):
        routes = []
        for _route in self.schedule_routes():
            if _route.route:
                route_nodes = graph_operations.convert_list_of_link_ids_to_network_nodes(self, _route.route)
                if len(route_nodes) != 1:
                    logging.warning(f'The route: {_route.id} is disconnected. Consists of {len(route_nodes)} chunks.')
                    routes.extend(route_nodes)
                else:
                    routes.append(route_nodes[0])
        return routes

    def schedule_routes_links(self):
        routes = []
        for service_id, _route in self.schedule_routes():
            if _route.route:
                routes.append(_route.route)
        return routes

    def schedule_network_routes_geodataframe(self):
        if not self.schedule:
            logging.warning('Schedule in this Network is empty')
            return gpd.GeoDataFrame().set_crs(self.epsg)

        def combine_geometry(group):
            group = group.sort_values(by='route_sequence')
            geom = spatial.merge_linestrings(list(group['geometry']))
            group = group.iloc[0, :][{'route_id', 'route_short_name', 'mode', 'service_id'}]
            group['geometry'] = geom
            return group

        gdf_links = self.to_geodataframe()['links']
        routes = self.schedule.route_attribute_data(keys=['id', 'route_short_name', 'mode', 'route'])
        routes = routes.rename(columns={'id': 'route_id'})
        routes['route_sequence'] = routes['route'].apply(lambda x: list(range(len(x))))

        # expand on network route link sequence
        routes = pd.DataFrame({
            col: np.repeat(routes[col].values, routes['route'].str.len())
            for col in {'route_id', 'route_short_name', 'mode'}}
        ).assign(route=np.concatenate(routes['route'].values),
                 route_sequence=np.concatenate(routes['route_sequence'].values))
        routes['service_id'] = routes['route_id'].apply(
            lambda x: self.schedule.graph().graph['route_to_service_map'][x])

        # get geometry for link IDs
        routes = pd.merge(routes, gdf_links[['id', 'geometry']], left_on='route', right_on='id')
        routes = routes.groupby('route_id').apply(combine_geometry).reset_index(drop=True)
        return gpd.GeoDataFrame(routes).set_crs(self.epsg)

    def node_id_exists(self, node_id):
        if node_id in [i for i, attribs in self.nodes()]:
            logging.warning(f'{node_id} already exists.')
            return True
        return False

    def has_node(self, node_id):
        return self.graph.has_node(node_id)

    def has_nodes(self, node_id: list):
        return all([self.has_node(node_id) for node_id in node_id])

    def has_isolated_nodes(self) -> bool:
        return bool(self.isolated_nodes())

    def isolated_nodes(self) -> list:
        return list(nx.isolates(self.graph))

    def remove_isolated_nodes(self) -> None:
        if self.has_isolated_nodes():
            nodes_to_remove = self.isolated_nodes()
            logging.info(f'Found {len(nodes_to_remove)} isolated nodes to remove')
            self.remove_nodes(nodes_to_remove)
        else:
            logging.warning('This Network has no isolated nodes to remove')

    def has_edge(self, u, v):
        return self.graph.has_edge(u, v)

    def has_link(self, link_id: str):
        if link_id in self.link_id_mapping:
            link_edge = self.link_id_mapping[link_id]
            u, v, multi_idx = link_edge['from'], link_edge['to'], link_edge['multi_edge_idx']
            if self.graph.has_edge(u, v, multi_idx):
                return True
            else:
                logging.info(f'Link with id {link_id} is declared in the network with from_node: {u}, to_node: {v} '
                             f'and multi_index: {multi_idx} but this edge is not in the graph.')
                return False
        else:
            logging.info(f'Link with id {link_id} is not in the network.')
            return False

    def has_links(self, link_ids: list, conditions: Union[list, dict] = None, mixed_dtypes=True):
        """
        Whether the Network contains the links given in the link_ids list. If conditions is specified, checks whether
        the Network contains the links specified and those links match the attributes in the conditions dict.
        :param link_ids: list of link ids e.g. ['1', '102']
        :param conditions: confer graph_operations.Filter conditions
        :return:
        """
        has_all_links = all([self.has_link(link_id) for link_id in link_ids])
        if not conditions:
            return has_all_links
        elif has_all_links:
            filter = graph_operations.Filter(conditions, how=any, mixed_dtypes=mixed_dtypes)
            links_satisfy = [link_id for link_id in link_ids if filter.satisfies_conditions(self.link(link_id))]
            return set(links_satisfy) == set(link_ids)
        else:
            return False

    def has_valid_link_chain(self, link_ids: List[str]):
        for prev_link_id, next_link_id in zip(link_ids[:-1], link_ids[1:]):
            prev_link_id_to_node = self.link_id_mapping[prev_link_id]['to']
            next_link_id_from_node = self.link_id_mapping[next_link_id]['from']
            if prev_link_id_to_node != next_link_id_from_node:
                logging.info(f'Links {prev_link_id} and {next_link_id} are not connected')
                return False
        if not link_ids:
            logging.info('Links chain is empty')
            return False
        return True

    def route_distance(self, link_ids):
        if self.has_valid_link_chain(link_ids):
            distance = 0
            for link_id in link_ids:
                link_attribs = self.link(link_id)
                if 'length' in link_attribs:
                    distance += link_attribs['length']
                else:
                    length = spatial.distance_between_s2cellids(link_attribs['from'], link_attribs['to'])
                    link_attribs['length'] = length
                    distance += length
            return distance
        else:
            logging.warning(f'This route is invalid: {link_ids}')
            return 0

    def generate_index_for_node(self, avoid_keys: Union[list, set] = None, silent: bool = False):
        existing_keys = set([i for i, attribs in self.nodes()])
        if avoid_keys:
            existing_keys = existing_keys | set(avoid_keys)
        try:
            id = max([int(i) for i in existing_keys]) + 1
        except ValueError:
            id = len(existing_keys) + 1
        if (id in existing_keys) or (str(id) in existing_keys):
            id = uuid.uuid4()
        if not silent:
            logging.info(f'Generated node id {id}.')
        return str(id)

    def generate_indices_for_n_nodes(self, n, avoid_keys: Union[list, set] = None):
        existing_keys = set([i for i, attribs in self.nodes()])
        if avoid_keys:
            existing_keys = existing_keys | set(avoid_keys)
        try:
            id_set = set([str(max([int(i) for i in existing_keys]) + j) for j in range(1, n + 1)])
        except ValueError:
            id_set = set([str(len(existing_keys) + j) for j in range(1, n + 1)])
        if id_set & existing_keys:
            id_set = id_set - existing_keys
            id_set = id_set | set([str(uuid.uuid4()) for i in range(n - len(id_set))])
        logging.info(f'Generated {len(id_set)} node ids.')
        return id_set

    def link_id_exists(self, link_id):
        if link_id in self.link_id_mapping:
            logging.warning(f'{link_id} already exists.')
            return True
        return False

    def generate_index_for_edge(self, avoid_keys: Union[list, set] = None, silent: bool = False):
        _id = list(self.generate_indices_for_n_edges(n=1, avoid_keys=avoid_keys))[0]
        if not silent:
            logging.info(f'Generated link id {_id}.')
        return str(_id)

    def generate_indices_for_n_edges(self, n, avoid_keys: Union[list, set] = None):
        existing_keys = set(self.link_id_mapping.keys())
        if avoid_keys:
            existing_keys = existing_keys | set(avoid_keys)
        id_set = set(map(str, range(n))) - existing_keys
        _max = 0
        loop_no = 0

        while len(id_set) != n:
            if loop_no > 0:
                if not _max:
                    _max = n
                else:
                    _max += n
            missing_ns = n - len(id_set)
            id_set |= set(map(str, range(_max + 1, _max + missing_ns + 1))) - existing_keys
            loop_no += 1

        logging.info(f'Generated {len(id_set)} link ids.')
        return id_set

    def index_graph_edges(self):
        logging.warning('This method clears the existing link_id indexing')
        self.link_id_mapping = {}
        i = 0
        for u, v, multi_edge_idx in self.graph.edges:
            self.link_id_mapping[str(i)] = {'from': u, 'to': v, 'multi_edge_idx': multi_edge_idx}
            i += 1

    def has_schedule_with_valid_network_routes(self):
        routes = [route for route in self.schedule_routes()]
        if all([route.has_network_route() for route in routes]):
            return all([self.is_valid_network_route(route) for route in routes])
        return False

    def calculate_route_to_crow_fly_ratio(self, route: schedule_elements.Route):
        route_dist = self.route_distance(route.route)
        crowfly_dist = route.crowfly_distance()
        if crowfly_dist:
            return route_dist / crowfly_dist
        else:
            return 'Division by zero'

    def is_valid_network_route(self, route: schedule_elements.Route):
        if self.has_links(route.route):
            valid_link_chain = self.has_valid_link_chain(route.route)
            links_have_correct_modes = self.has_links(route.route, {'modes': route.mode}, mixed_dtypes=True)
            if not links_have_correct_modes:
                logging.info(f'Some link ids in Route: {route.id} don\'t accept the route\'s mode: {route.mode}')
            return valid_link_chain and links_have_correct_modes
        logging.info(f'Not all link ids in Route: {route.id} are in the graph.')
        return False

    def invalid_network_routes(self):
        return [route.id for route in self.schedule.routes() if
                not route.has_network_route() or not self.is_valid_network_route(route)]

    def generate_validation_report(self, modes_for_strong_connectivity=None, link_metre_length_threshold=1000):
        """
        Generates a dictionary with keys: 'graph', 'schedule' and 'routing' describing validity of the Network's
        underlying graph, the schedule services and then the intersection of the two which is the routing of schedule
        services onto the graph.
        :param modes_for_strong_connectivity: list of modes in the network that need to be checked for strong
            connectivity. Defaults to 'car', 'walk' and 'bike'
        :param link_metre_length_threshold: in meters defaults to 1000, i.e. 1km
        :return:
        """
        logging.info('Checking validity of the Network')
        logging.info('Checking validity of the Network graph')
        report = {}
<<<<<<< HEAD

        # describe network connectivity
        if modes_for_strong_connectivity is None:
            modes_for_strong_connectivity = ['car', 'walk', 'bike']
            logging.info(f'Defaulting to checking graph connectivity for modes: {modes_for_strong_connectivity}. '
                         'You can change this by passing a `modes_for_strong_connectivity` param')
        graph_connectivity = {}
        for mode in modes_for_strong_connectivity:
            graph_connectivity[mode] = self.check_connectivity_for_mode(mode)
        report['graph'] = {'graph_connectivity': graph_connectivity}

=======

        # describe network connectivity
        if modes_for_strong_connectivity is None:
            modes_for_strong_connectivity = ['car', 'walk', 'bike']
            logging.info(f'Defaulting to checking graph connectivity for modes: {modes_for_strong_connectivity}. '
                         'You can change this by passing a `modes_for_strong_connectivity` param')
        graph_connectivity = {}
        for mode in modes_for_strong_connectivity:
            graph_connectivity[mode] = self.check_connectivity_for_mode(mode)
        report['graph'] = {'graph_connectivity': graph_connectivity}

        isolated_nodes = self.isolated_nodes()
        report['graph']['isolated_nodes'] = {
            'number_of_nodes': len(isolated_nodes),
            'nodes': isolated_nodes
        }
        if self.has_isolated_nodes():
            logging.warning('This Network has isolated nodes! Consider cleaning it up with `remove_isolated_nodes`')

>>>>>>> c611e809
        # attribute checks
        conditions_toolbox = network_validation.ConditionsToolbox()
        report['graph']['link_attributes'] = {
            f'{k}_attributes': {} for k in conditions_toolbox.condition_names()}

        # checks on length attribute specifically
        def links_over_threshold_length(value):
            return value >= link_metre_length_threshold

        report['graph']['link_attributes']['links_over_1000_length'] = self.report_on_link_attribute_condition(
            'length', links_over_threshold_length)

        # more general attribute value checks
        non_testable = ['id', 'from', 'to', 's2_to', 's2_from', 'geometry']
        link_attributes = [graph_operations.parse_leaf(leaf) for leaf in
                           graph_operations.get_attribute_schema(self.links()).leaves]
        link_attributes = [attrib for attrib in link_attributes if attrib not in non_testable]
        for attrib in link_attributes:
            logging.info(f'Checking link values for `{attrib}`')
            for condition_name in conditions_toolbox.condition_names():
                links_satifying_condition = self.report_on_link_attribute_condition(
                    attrib, conditions_toolbox.get_condition_evaluator(condition_name))
                if links_satifying_condition['number_of']:
                    logging.warning(
                        f'{links_satifying_condition["number_of"]} of links have '
                        f'{condition_name} values for `{attrib}`')
                    if isinstance(attrib, dict):
                        attrib = dict_support.dict_to_string(attrib)
                    report['graph']['link_attributes'][f'{condition_name}_attributes'][
                        attrib] = links_satifying_condition

        if self.schedule:
            report['schedule'] = self.schedule.generate_validation_report()

            route_to_crow_fly_ratio = {}
            for service_id, route_ids in self.schedule.service_to_route_map().items():
                route_to_crow_fly_ratio[service_id] = {}
                for route_id in route_ids:
                    route_to_crow_fly_ratio[service_id][route_id] = self.calculate_route_to_crow_fly_ratio(
                        self.schedule.route(route_id))

            report['routing'] = {
                'services_have_routes_in_the_graph': self.has_schedule_with_valid_network_routes(),
                'service_routes_with_invalid_network_route': self.invalid_network_routes(),
                'route_to_crow_fly_ratio': route_to_crow_fly_ratio
            }
        return report

    def report_on_link_attribute_condition(self, attribute, condition):
        """
        :param attribute: one of the link attributes, e.g. 'length'
        :param condition: callable, condition for link[attribute] to satisfy
        :return:
        """
        if isinstance(attribute, dict):
            conditions = dict_support.nest_at_leaf(deepcopy(attribute), condition)
        else:
            conditions = {attribute: condition}

        links_satifying_condition = self.extract_links_on_edge_attributes(conditions=conditions)
        return {
            'number_of': len(links_satifying_condition),
            'percentage': len(links_satifying_condition) / self.graph.number_of_edges(),
            'link_ids': links_satifying_condition
        }

    def check_connectivity_for_mode(self, mode):
        logging.info(f'Checking network connectivity for mode: {mode}')
        G_mode = self.modal_subgraph(mode)
        con_desc = network_validation.describe_graph_connectivity(G_mode)
        no_of_components = con_desc["number_of_connected_subgraphs"]
        logging.info(f'The graph for mode: {mode} has: '
                     f'{no_of_components} connected components, '
                     f'{len(con_desc["problem_nodes"]["dead_ends"])} sinks/dead_ends and '
                     f'{len(con_desc["problem_nodes"]["unreachable_node"])} sources/unreachable nodes.')
        if no_of_components > 1:
            logging.warning(f'The graph has more than one connected component for mode {mode}! '
                            'If this is not expected, consider using the `connect_components` method to connect the '
                            'components, or `retain_n_connected_subgraphs` with `n=1` to extract the largest component')
        return con_desc

    def generate_standard_outputs(self, output_dir, gtfs_day='19700101', include_shp_files=False):
        """
        Generates geojsons that can be used for generating standard kepler visualisations.
        These can also be used for validating network for example inspecting link capacity, freespeed, number of lanes,
        the shape of modal subgraphs.
        :param output_dir: path to folder where to save resulting geojsons
        :param gtfs_day: day in format YYYYMMDD for the network's schedule for consistency in visualisations,
        defaults to 1970/01/01 otherwise
        :return: None
        """
        geojson.generate_standard_outputs(self, output_dir, gtfs_day, include_shp_files)
        logging.info('Finished generating standard outputs. Zipping folder.')
        persistence.zip_folder(output_dir)

    def read_auxiliary_link_file(self, file_path):
        aux_file = auxiliary_files.AuxiliaryFile(file_path)
        aux_file.attach({link_id for link_id, dat in self.links()})
        if aux_file.is_attached():
            self.auxiliary_files['link'][aux_file.filename] = aux_file
        else:
            logging.warning(f'Auxiliary file {file_path} failed to attach to {self.__name__} links')

    def read_auxiliary_node_file(self, file_path):
        aux_file = auxiliary_files.AuxiliaryFile(file_path)
        aux_file.attach({node_id for node_id, dat in self.nodes()})
        if aux_file.is_attached():
            self.auxiliary_files['node'][aux_file.filename] = aux_file
        else:
            logging.warning(f'Auxiliary file {file_path} failed to attach to {self.__name__} nodes')

    def update_link_auxiliary_files(self, id_map: dict):
        """
        :param id_map: dict map between old link ID and new link ID
        :return:
        """
        for name, aux_file in self.auxiliary_files['link'].items():
            aux_file.apply_map(id_map)

    def update_node_auxiliary_files(self, id_map: dict):
        """
        :param id_map: dict map between old node ID and new node ID
        :return:
        """
        for name, aux_file in self.auxiliary_files['node'].items():
            aux_file.apply_map(id_map)

    def write_auxiliary_files(self, output_dir):
        for id_type in {'node', 'link'}:
            for name, aux_file in self.auxiliary_files[id_type].items():
                aux_file.write_to_file(output_dir)

    def write_extras(self, output_dir):
        self.change_log.export(os.path.join(output_dir, 'network_change_log.csv'))
        self.write_auxiliary_files(os.path.join(output_dir, 'auxiliary_files'))

    def write_to_matsim(self, output_dir):
        """
        Writes Network and Schedule (if applicable) to MATSim xml format
        :param output_dir: output directory
        :return:
        """
        persistence.ensure_dir(output_dir)
        matsim_xml_writer.write_matsim_network(output_dir, self)
        if self.schedule:
            self.schedule.write_to_matsim(output_dir)
        self.write_extras(output_dir)

    def to_json(self):
        _network = self.to_encoded_geometry_dataframe()
        return {'nodes': dict_support.dataframe_to_dict(_network['nodes'].T),
                'links': dict_support.dataframe_to_dict(_network['links'].T)}

    def write_to_json(self, output_dir):
        """
        Writes Network and Schedule (if applicable) to a single JSON file with nodes and links
        :param output_dir: output directory
        :return:
        """
        persistence.ensure_dir(output_dir)
        logging.info(f'Saving Network to JSON in {output_dir}')
        with open(os.path.join(output_dir, 'network.json'), 'w') as outfile:
            json.dump(sanitiser.sanitise_dictionary(self.to_json()), outfile)
        if self.schedule:
            self.schedule.write_to_json(output_dir)
        self.write_extras(output_dir)

    def write_to_geojson(self, output_dir, epsg: str = None):
        """
        Writes Network graph and Schedule (if applicable) to nodes and links geojson files.
        :param output_dir: output directory
        :param epsg: projection if the geometry is to be reprojected, defaults to own projection
        :return:
        """
        persistence.ensure_dir(output_dir)
        _network = self.to_geodataframe()
        if epsg is not None:
            _network['nodes'] = _network['nodes'].to_crs(epsg)
            _network['links'] = _network['links'].to_crs(epsg)
        logging.info(f'Saving Network to GeoJSON in {output_dir}')
        geojson.save_geodataframe(_network['nodes'], 'network_nodes', output_dir)
        geojson.save_geodataframe(_network['links'], 'network_links', output_dir)
        geojson.save_geodataframe(_network['nodes']['geometry'], 'network_nodes_geometry_only', output_dir)
        geojson.save_geodataframe(_network['links']['geometry'], 'network_links_geometry_only', output_dir)
        if self.schedule:
            self.schedule.write_to_geojson(output_dir, epsg)
        self.write_extras(output_dir)

    def to_geodataframe(self):
        """
        Generates GeoDataFrames of the Network graph in Network's crs
        :return: dict with keys 'nodes' and 'links', values are the GeoDataFrames corresponding to nodes and links
        """
        return geojson.generate_geodataframes(self.graph)

    def to_encoded_geometry_dataframe(self):
        _network = self.to_geodataframe()
        _network['nodes'] = pd.DataFrame(_network['nodes'])
        _network['links'] = pd.DataFrame(_network['links'])
        _network['nodes']['geometry'] = _network['nodes']['geometry'].apply(
            lambda row: [row.x, row.y])
        _network['links']['geometry'] = _network['links']['geometry'].apply(
            lambda x: spatial.encode_shapely_linestring_to_polyline(x))
        return _network

    def write_to_csv(self, output_dir, gtfs_day='19700101'):
        """
        Writes nodes and links tables for the Network and if there is a Schedule, exports it to a GTFS-like format.
        :param output_dir: output directory
        :param gtfs_day: defaults to 19700101, day which is represented in the Schedule
        :return:
        """
        network_csv_folder = os.path.join(output_dir, 'network')
        schedule_csv_folder = os.path.join(output_dir, 'schedule')
        persistence.ensure_dir(network_csv_folder)
        csv_network = self.to_encoded_geometry_dataframe()
        logging.info(f'Saving Network to CSV in {network_csv_folder}')
        csv_network['nodes'].to_csv(os.path.join(network_csv_folder, 'nodes.csv'))
        csv_network['links'].to_csv(os.path.join(network_csv_folder, 'links.csv'))
        if self.schedule:
            persistence.ensure_dir(schedule_csv_folder)
            self.schedule.write_to_csv(schedule_csv_folder, gtfs_day)
        self.write_extras(network_csv_folder)

    def get_node_elevation_dictionary(self, elevation_tif_file_path, null_value: float, run_validation=False):
        """
        Takes an elevation raster file in .tif format, and creates a dictionary with z-value for each network node;
        can then use self.apply_attributes_to_nodes() function to add elevation as a node attribute to the network
        :param elevation_tif_file_path: path to the elevation raster file in .tif format
        :param null_value: value that represents null in the elevation raster file
        :return: dict in format {node_id : {'z': z}}
        """
        img = elevation.get_elevation_image(elevation_tif_file_path)
        elevation_dict = {}

        for node_id, node_attribs in self.nodes():
            z = elevation.get_elevation_data(img, lat=node_attribs['lat'], lon=node_attribs['lon'])

            # zero values handling - may wish to add infilling based on nearby values later
            if z == null_value:
                z = 0
            elevation_dict[node_id] = {'z': z}

        if run_validation is True:
            report = elevation.validation_report_for_node_elevation(elevation_dict)
            logging.info(report['summary'])

        return elevation_dict

    def get_link_slope_dictionary(self, elevation_dict):
        """
        Takes a dictionary of z-value for each network node (as created by get_node_elevation_dictionary() function,
        calculates link slope and returns a dictionary of link IDs and their slopes; can then use
        self.apply_attributes_to_links() function to add slope as a link attribute to the network.
        :param elevation_dict: dict in format {node_id : {'z': z}}
        :return: dict in format {link_id : {'slope': slope}}, where slope is a float
        """
        slope_dict = {}

        for link in self.links():
            link_id = link[0]
            node_1 = self.link(link_id)['from']
            node_2 = self.link(link_id)['to']
            z_1 = elevation_dict[node_1]['z']
            z_2 = elevation_dict[node_2]['z']

            # TO-DO: calculate crow-fly distance between the 2 nodes instead of using routed distance
            length = self.link(link_id)['length']

            if length == 0:
                link_slope = 0
            else:
                # calculate slope by dividing the difference between elevations of two nodes by distance between them
                link_slope = (z_2 - z_1) / length

            slope_dict[link_id] = {'slope': link_slope}

        return slope_dict

    def summary(self):
        report = {}
        network_stats = {'Number of network links': nx.number_of_nodes(self.graph),
                         'Number of network nodes': nx.number_of_edges(self.graph)}
        report['network_graph_info'] = network_stats
        report['modes'] = {}
        report['modes']['Modes on network links'] = self.modes()

        # check for the old format, i.e. long-form attribute notation
        if len(graph_operations.get_attribute_data_under_key(
                self.links(), {'attributes': {'osm:way:highway': 'text'}}).values()) == 0:
            highway_tags = self.link_attribute_data_under_key({'attributes': 'osm:way:highway'})
            highway_tags = set(itertools.chain.from_iterable(highway_tags.apply(lambda x: persistence.setify(x))))
        else:
            highway_tags = self.link_attribute_data_under_key({'attributes': {'osm:way:highway': 'text'}})
            highway_tags = set(itertools.chain.from_iterable(highway_tags.apply(lambda x: persistence.setify(x))))

        osm_highway_tags = {}
        for tag in highway_tags:
            tag_links = self.extract_links_on_edge_attributes(conditions={'attributes': {'osm:way:highway': tag}},
                                                              mixed_dtypes=True)
            osm_highway_tags[tag] = len(tag_links)
        report['osm_highway_tags'] = {'Number of links by tag': osm_highway_tags}

        links_by_mode = {}
        for mode in self.modes():
            mode_links = self.extract_links_on_edge_attributes(conditions={'modes': mode}, mixed_dtypes=True)
            links_by_mode[mode] = len(mode_links)
        report['modes']['Number of links by mode'] = links_by_mode

        return report

    def summary_report(self):
        """
        Returns a report with summary statistics for the network and the schedule.
        """
        logging.info('Creating a summary report')
        report = {'network': self.summary()}

        if self.schedule:
            report['schedule'] = self.schedule.summary()

        return report<|MERGE_RESOLUTION|>--- conflicted
+++ resolved
@@ -2026,7 +2026,6 @@
         logging.info('Checking validity of the Network')
         logging.info('Checking validity of the Network graph')
         report = {}
-<<<<<<< HEAD
 
         # describe network connectivity
         if modes_for_strong_connectivity is None:
@@ -2038,18 +2037,6 @@
             graph_connectivity[mode] = self.check_connectivity_for_mode(mode)
         report['graph'] = {'graph_connectivity': graph_connectivity}
 
-=======
-
-        # describe network connectivity
-        if modes_for_strong_connectivity is None:
-            modes_for_strong_connectivity = ['car', 'walk', 'bike']
-            logging.info(f'Defaulting to checking graph connectivity for modes: {modes_for_strong_connectivity}. '
-                         'You can change this by passing a `modes_for_strong_connectivity` param')
-        graph_connectivity = {}
-        for mode in modes_for_strong_connectivity:
-            graph_connectivity[mode] = self.check_connectivity_for_mode(mode)
-        report['graph'] = {'graph_connectivity': graph_connectivity}
-
         isolated_nodes = self.isolated_nodes()
         report['graph']['isolated_nodes'] = {
             'number_of_nodes': len(isolated_nodes),
@@ -2058,7 +2045,6 @@
         if self.has_isolated_nodes():
             logging.warning('This Network has isolated nodes! Consider cleaning it up with `remove_isolated_nodes`')
 
->>>>>>> c611e809
         # attribute checks
         conditions_toolbox = network_validation.ConditionsToolbox()
         report['graph']['link_attributes'] = {
