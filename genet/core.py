import networkx as nx
import pandas as pd
import uuid
import logging
import os
from copy import deepcopy
from typing import Union, List, Dict
from pyproj import Transformer
import genet.inputs_handler.matsim_reader as matsim_reader
import genet.inputs_handler.osm_reader as osm_reader
import genet.outputs_handler.matsim_xml_writer as matsim_xml_writer
import genet.outputs_handler.geojson as geojson
import genet.modify.change_log as change_log
import genet.modify.graph as modify_graph
import genet.utils.spatial as spatial
import genet.utils.persistence as persistence
import genet.utils.graph_operations as graph_operations
import genet.utils.parallel as parallel
import genet.utils.dict_support as dict_support
import genet.utils.plot as plot
import genet.utils.simplification as simplification
import genet.schedule_elements as schedule_elements
import genet.validate.network_validation as network_validation

logging.basicConfig(format='%(asctime)s - %(message)s', level=logging.INFO)


class Network:
    def __init__(self, epsg):
        self.epsg = epsg
        self.transformer = Transformer.from_crs(epsg, 'epsg:4326')
        self.graph = nx.MultiDiGraph(name='Network graph', crs={'init': self.epsg})
        self.schedule = schedule_elements.Schedule(epsg)
        self.change_log = change_log.ChangeLog()
        self.spatial_tree = spatial.SpatialTree()
        # link_id_mapping maps between (usually string literal) index per edge to the from and to nodes that are
        # connected by the edge
        self.link_id_mapping = {}

    def __repr__(self):
        return f"<{self.__class__.__name__} instance at {id(self)}: with \ngraph: {nx.info(self.graph)} and " \
               f"\nschedule {self.schedule.info()}"

    def __str__(self):
        return self.info()

    def add(self, other):
        """
        This is deliberately not a magic function to discourage `new_network = network_1 + network_2` (and memory
        goes out the window)
        :param other:
        :return:
        """
        # consolidate coordinate systems
        if other.epsg != self.epsg:
            logging.info(f'Attempting to merge two networks in different coordinate systems. '
                         f'Reprojecting from {other.epsg} to {self.epsg}')
            other.reproject(other.epsg)
        # consolidate node ids
        other = graph_operations.consolidate_node_indices(self, other)
        # consolidate link ids
        other = graph_operations.consolidate_link_indices(self, other)

        # finally, once the node and link ids have been sorted, combine the graphs
        # nx.compose(left, right) overwrites data in left with data in right under matching ids
        self.graph = nx.compose(other.graph, self.graph)
        # finally, combine link_id_mappings
        self.link_id_mapping = {**other.link_id_mapping, **self.link_id_mapping}

        # combine schedules
        self.schedule.add(other.schedule)

        # merge change_log DataFrames
        self.change_log.log = self.change_log.log.append(other.change_log.log)
        self.change_log.log = self.change_log.log.sort_values(by='timestamp').reset_index(drop=True)

    def print(self):
        print(self.info())

    def info(self):
        return f"Graph info: {nx.info(self.graph)} \nSchedule info: {self.schedule.info()}"

    def plot(self, show=True, save=False, output_dir=''):
        """
        Plots the network graph and schedule
        :param show: whether to display the plot
        :param save: whether to save the plot
        :param output_dir: output directory for the image
        :return:
        """
        return plot.plot_graph_routes(self.graph, self.schedule_routes_nodes(), 'network_route_graph', show=show,
                                      save=save, output_dir=output_dir)

    def plot_graph(self, show=True, save=False, output_dir=''):
        """
        Plots the network graph only
        :param show: whether to display the plot
        :param save: whether to save the plot
        :param output_dir: output directory for the image
        :return:
        """
        return plot.plot_graph(self.graph, 'network_graph', show=show, save=save, output_dir=output_dir)

    def plot_schedule(self, show=True, save=False, output_dir=''):
        """
        Plots original stop connections in the network's schedule over the network graph
        :param show: whether to display the plot
        :param save: whether to save the plot
        :param output_dir: output directory for the image
        :return:
        """
        fig, ax = self.plot_graph(show=False)
        return plot.plot_non_routed_schedule_graph(
            nx.MultiDiGraph(self.schedule.graph()),
            'network_schedule.png',
            ax=ax,
            show=show,
            save=save,
            output_dir=output_dir
        )

    def reproject(self, new_epsg, processes=1):
        """
        Changes projection of the network to new_epsg
        :param new_epsg: 'epsg:1234'
        :param processes: max number of process to split computation across
        :return:
        """
        nodes_attribs = dict(self.nodes())
        new_nodes_attribs = parallel.multiprocess_wrap(
            data=nodes_attribs, split=parallel.split_dict, apply=modify_graph.reproj, combine=parallel.combine_dict,
            processes=processes, from_proj=self.epsg, to_proj=new_epsg)

        node_keys = list(nodes_attribs.keys())
        self.change_log.modify_bunch('node', node_keys, [nodes_attribs[node] for node in node_keys], node_keys,
                                     [{**nodes_attribs[node], **new_nodes_attribs[node]} for node in node_keys])
        nx.set_node_attributes(self.graph, new_nodes_attribs)

        if self.schedule:
            self.schedule.reproject(new_epsg, processes)
        self.initiate_crs_transformer(new_epsg)

    def initiate_crs_transformer(self, epsg):
        self.epsg = epsg
        if epsg != 'epsg:4326':
            self.transformer = Transformer.from_crs(epsg, 'epsg:4326')
        else:
            self.transformer = None

    def simplify(self, no_processes=1):
        simplification.simplify_graph(self, no_processes)

    def node_attribute_summary(self, data=False):
        """
        Is expensive. Parses through data stored on nodes and gives a summary tree of the data stored on the nodes.
        If data is True, shows also up to 5 unique values stored under such keys.
        :param data: bool, False by default
        :return:
        """
        root = graph_operations.get_attribute_schema(self.nodes(), data=data)
        graph_operations.render_tree(root, data)

    def node_attribute_data_under_key(self, key):
        """
        Generates a pandas.Series object index by node ids, with data stored on the nodes under `key`
        :param key: either a string e.g. 'x', or if accessing nested information, a dictionary
            e.g. {'attributes': {'osm:way:name': 'text'}}
        :return: pandas.Series
        """
        return pd.Series(graph_operations.get_attribute_data_under_key(self.nodes(), key))

    def node_attribute_data_under_keys(self, keys: list, index_name=None):
        """
        Generates a pandas.DataFrame object index by link ids, with data stored on the nodes under `key`
        :param keys: list of either a string e.g. 'x', or if accessing nested information, a dictionary
            e.g. {'attributes': {'osm:way:name': 'text'}}
        :param index_name: optional, gives the index_name to dataframes index
        :return: pandas.DataFrame
        """
        df = None
        for key in keys:
            if isinstance(key, dict):
                # consolidate nestedness to get a name for the column
                name = str(key)
                name = name.replace('{', '').replace('}', '').replace("'", '').replace(' ', ':')
            else:
                name = key

            col_series = self.node_attribute_data_under_key(key)
            col_series.name = name

            if df is not None:
                df = df.merge(pd.DataFrame(col_series), left_index=True, right_index=True, how='outer')
            else:
                df = pd.DataFrame(col_series)
        if index_name:
            df.index = df.index.set_names([index_name])
        return df

    def link_attribute_summary(self, data=False):
        """
        Is expensive. Parses through data stored on links and gives a summary tree of the data stored on the links.
        If data is True, shows also up to 5 unique values stored under such keys.
        :param data: bool, False by default
        :return:
        """
        root = graph_operations.get_attribute_schema(self.links(), data=data)
        graph_operations.render_tree(root, data)

    def link_attribute_data_under_key(self, key: Union[str, dict]):
        """
        Generates a pandas.Series object index by link ids, with data stored on the links under `key`
        :param key: either a string e.g. 'modes', or if accessing nested information, a dictionary
            e.g. {'attributes': {'osm:way:name': 'text'}}
        :return: pandas.Series
        """
        return pd.Series(graph_operations.get_attribute_data_under_key(self.links(), key))

    def link_attribute_data_under_keys(self, keys: list, index_name=None):
        """
        Generates a pandas.DataFrame object index by link ids, with data stored on the links under `key`
        :param keys: list of either a string e.g. 'modes', or if accessing nested information, a dictionary
            e.g. {'attributes': {'osm:way:name': 'text'}}
        :param index_name: optional, gives the index_name to dataframes index
        :return: pandas.DataFrame
        """
        df = None
        for key in keys:
            if isinstance(key, dict):
                # consolidate nestedness to get a name for the column
                name = str(key)
                name = name.replace('{', '').replace('}', '').replace("'", '').replace(' ', ':')
            else:
                name = key

            col_series = self.link_attribute_data_under_key(key)
            col_series.name = name

            if df is not None:
                df = df.merge(pd.DataFrame(col_series), left_index=True, right_index=True, how='outer')
            else:
                df = pd.DataFrame(col_series)
        if index_name:
            df.index = df.index.set_names([index_name])
        return df

    def add_node(self, node: Union[str, int], attribs: dict = None, silent: bool = False):
        """
        Adds a node.
        :param node:
        :param attribs: should include spatial information x,y in epsg cosistent with the network or lat lon in
        epsg:4326
        :param silent: whether to mute stdout logging messages
        :return:
        """
        if attribs is not None:
            self.graph.add_node(node, **attribs)
        else:
            self.graph.add_node(node)
        self.change_log.add(object_type='node', object_id=node, object_attributes=attribs)
        if not silent:
            logging.info(f'Added Node with index `{node}` and data={attribs}')
        return node

<<<<<<< HEAD
    def add_nodes(self, nodes_and_attribs: dict, silent: bool = False):
=======
    def add_nodes(self, nodes_and_attribs: dict):
>>>>>>> 7857156c
        # check for clashing nodes
        clashing_node_ids = set(dict(self.nodes()).keys()) & set(nodes_and_attribs.keys())

        df_nodes = pd.DataFrame(nodes_and_attribs).T
        reindexing_dict = {}
        if df_nodes.empty:
            df_nodes = pd.DataFrame({'id': list(nodes_and_attribs.keys())})
        elif ('id' not in df_nodes.columns) or (df_nodes['id'].isnull().any()):
            df_nodes['id'] = df_nodes.index

        if clashing_node_ids:
            reindexing_dict = dict(
                zip(clashing_node_ids, self.generate_indices_for_n_nodes(
<<<<<<< HEAD
                    len(nodes_and_attribs), avoid_keys=set(nodes_and_attribs.keys()), silent=silent)))
=======
                    len(nodes_and_attribs), avoid_keys=set(nodes_and_attribs.keys()))))
>>>>>>> 7857156c
            clashing_mask = df_nodes['id'].isin(reindexing_dict.keys())
            df_nodes.loc[clashing_mask, 'id'] = df_nodes.loc[clashing_mask, 'id'].map(reindexing_dict)
        df_nodes = df_nodes.set_index('id', drop=False)

        nodes_and_attribs_to_add = df_nodes.T.to_dict()

        self.graph.add_nodes_from([(node_id, attribs) for node_id, attribs in nodes_and_attribs_to_add.items()])
        self.change_log.add_bunch(object_type='node', id_bunch=list(nodes_and_attribs_to_add.keys()),
                                  attributes_bunch=list(nodes_and_attribs_to_add.values()))
<<<<<<< HEAD
        if not silent:
            logging.info(f'Added {len(nodes_and_attribs)} nodes')
=======

        logging.info(f'Added {len(nodes_and_attribs)} nodes')
>>>>>>> 7857156c
        return reindexing_dict, nodes_and_attribs_to_add

    def add_edge(self, u: Union[str, int], v: Union[str, int], multi_edge_idx: int = None, attribs: dict = None,
                 silent: bool = False):
        """
        Adds an edge between u and v. If an edge between u and v already exists, adds an additional one. Generates
        link id. If you already have a link id, use the method to add_link.
        :param u: node in the graph
        :param v: node in the graph
        :param multi_edge_idx: you can specify which multi index to use if there are other edges between u and v.
        Will generate new index if already used.
        :param attribs:
        :param silent: whether to mute stdout logging messages
        :return:
        """
        link_id = self.generate_index_for_edge(silent=silent)
        self.add_link(link_id, u, v, multi_edge_idx, attribs, silent)
        if not silent:
            logging.info(f'Added edge from `{u}` to `{v}` with link_id `{link_id}`')
        return link_id

<<<<<<< HEAD
    def add_edges(self, edges_attributes: List[dict], silent: bool = False):
=======
    def add_edges(self, edges_attributes: List[dict]):
>>>>>>> 7857156c
        """
        Adds multiple edges, generates their unique link ids
        :param edges_attributes: List of edges, each item in list is a dictionary defining the edge attributes,
        contains at least 'from': node_id and 'to': node_id entries,
<<<<<<< HEAD
        :param silent: whether to mute stdout logging messages
=======
>>>>>>> 7857156c
        :return:
        """
        # check for compulsory attribs
        df_edges = pd.DataFrame(edges_attributes)
        if ('from' not in df_edges.columns) or (df_edges['from'].isnull().any()):
            raise RuntimeError('You are trying to add edges which are missing `from` (origin) nodes')
        if ('to' not in df_edges.columns) or (df_edges['to'].isnull().any()):
            raise RuntimeError('You are trying to add edges which are missing `to` (destination) nodes')

<<<<<<< HEAD
        df_edges['id'] = self.generate_indices_for_n_edges(len(df_edges), silent=silent)
        df_edges = df_edges.set_index('id', drop=False)

        return self.add_links(df_edges.T.to_dict(), silent=silent)
=======
        df_edges['id'] = self.generate_indices_for_n_edges(len(df_edges))
        df_edges = df_edges.set_index('id', drop=False)

        return self.add_links(df_edges.T.to_dict())
>>>>>>> 7857156c

    def add_link(self, link_id: Union[str, int], u: Union[str, int], v: Union[str, int], multi_edge_idx: int = None,
                 attribs: dict = None, silent: bool = False):
        """
        Adds an link between u and v with id link_id, if available. If a link between u and v already exists,
        adds an additional one.
        :param link_id:
        :param u: node in the graph
        :param v: node in the graph
        :param multi_edge_idx: you can specify which multi index to use if there are other edges between u and v.
        Will generate new index if already used.
        :param attribs:
        :param silent: whether to mute stdout logging messages
        :return:
        """
        if link_id in self.link_id_mapping:
            new_link_id = self.generate_index_for_edge(silent=silent)
            logging.warning(f'`{link_id}` already exists. Generated a new unique_index: `{new_link_id}`')
            link_id = new_link_id

        if multi_edge_idx is None:
            multi_edge_idx = self.graph.new_edge_key(u, v)
        if self.graph.has_edge(u, v, multi_edge_idx):
            old_idx = multi_edge_idx
            multi_edge_idx = self.graph.new_edge_key(u, v)
            logging.warning(f'Changing passed multi_edge_idx: `{old_idx}` as there already exists an edge stored under'
                            f' that index. New multi_edge_idx: `{multi_edge_idx}`')
        if not isinstance(multi_edge_idx, int):
            raise RuntimeError('Multi index key needs to be an integer')

        self.link_id_mapping[link_id] = {'from': u, 'to': v, 'multi_edge_idx': multi_edge_idx}
        compulsory_attribs = {'from': u, 'to': v, 'id': link_id}
        if attribs is None:
            attribs = compulsory_attribs
        else:
            attribs = {**attribs, **compulsory_attribs}
        self.graph.add_edge(u, v, key=multi_edge_idx, **attribs)
        self.change_log.add(object_type='link', object_id=link_id, object_attributes=attribs)
        if not silent:
            logging.info(f'Added Link with index {link_id}, from node:{u} to node:{v}, under '
                         f'multi-index:{multi_edge_idx}, and data={attribs}')
        return link_id

<<<<<<< HEAD
    def add_links(self, links_and_attributes: Dict[str, dict], silent: bool = False):
=======
    def add_links(self, links_and_attributes: Dict[str, dict]):
>>>>>>> 7857156c
        """
        Adds multiple edges, generates their unique link ids
        :param links_and_attributes: Dictionary of link ids and corresponding edge attributes, each edge attributes
        contains at least 'from': node_id and 'to': node_id entries,
<<<<<<< HEAD
        :param silent: whether to mute stdout logging messages
=======
>>>>>>> 7857156c
        :return:
        """
        # check for compulsory attribs
        df_links = pd.DataFrame(links_and_attributes).T
        if ('from' not in df_links.columns) or (df_links['from'].isnull().any()):
            raise RuntimeError('You are trying to add links which are missing `from` (origin) nodes')
        if ('to' not in df_links.columns) or (df_links['to'].isnull().any()):
            raise RuntimeError('You are trying to add links which are missing `to` (destination) nodes')

        if ('id' not in df_links.columns) or (df_links['id'].isnull().any()):
            df_links['id'] = df_links.index

        # generate initial multi_edge_idxes for the links to be added
        if 'multi_edge_idx' not in df_links.columns:
            df_links['multi_edge_idx'] = 0
            while df_links[['from', 'to', 'multi_edge_idx']].duplicated().any():
                df_links.loc[df_links[['from', 'to', 'multi_edge_idx']].duplicated(), 'multi_edge_idx'] += 1

        df_link_id_mapping = pd.DataFrame(self.link_id_mapping).T
        df_link_id_mapping['id'] = df_link_id_mapping.index
        if not df_link_id_mapping.empty:
            _df = pd.merge(df_links, df_link_id_mapping, how='left', on=('from', 'to', 'multi_edge_idx'),
                           suffixes=('_to_add', '_in_graph'))

            # generate new multi_edge_idx where it clashes with existing links
            def generate_unique_multi_idx(group):
                multi_idx_to_avoid = df_link_id_mapping[
                    (df_link_id_mapping['from'] == group.name[0]) & (df_link_id_mapping['to'] == group.name[1])][
                    'multi_edge_idx']
                while group['multi_edge_idx'].isin(multi_idx_to_avoid).any() \
                        | group['multi_edge_idx'].duplicated().any():
                    group.loc[(group['multi_edge_idx'].isin(multi_idx_to_avoid)) | (
                        group['multi_edge_idx'].duplicated()), 'multi_edge_idx'] += 1
                return group

            clashing_multi_idxs = _df[_df['id_in_graph'].notna()]['id_to_add']
            df_links.loc[df_links['id'].isin(clashing_multi_idxs)] = df_links[
                df_links['id'].isin(clashing_multi_idxs)].groupby(['from', 'to']).apply(generate_unique_multi_idx)

            # generate unique indices if not
            clashing_link_ids = set(self.link_id_mapping.keys()) & set(links_and_attributes.keys())
            reindexing_dict = dict(
                zip(clashing_link_ids, self.generate_indices_for_n_edges(
                    len(clashing_link_ids),
<<<<<<< HEAD
                    avoid_keys=set(links_and_attributes.keys()),
                    silent=silent)))
=======
                    avoid_keys=set(links_and_attributes.keys()))))
>>>>>>> 7857156c
            clashing_mask = df_links['id'].isin(reindexing_dict.keys())
            df_links.loc[clashing_mask, 'id'] = df_links.loc[clashing_mask, 'id'].map(reindexing_dict)
            df_links = df_links.set_index('id', drop=False)
        else:
            reindexing_dict = {}

        # end with updated links_and_attributes dict
        add_to_link_id_mapping = df_links[['from', 'to', 'multi_edge_idx']].T.to_dict()
        df_links = df_links.drop('multi_edge_idx', axis=1)
        links_and_attributes = df_links.T.to_dict()

        # update link_id_mapping
        self.link_id_mapping = {**self.link_id_mapping, **add_to_link_id_mapping}

        self.graph.add_edges_from(
            [(attribs['from'], attribs['to'], add_to_link_id_mapping[link]['multi_edge_idx'], attribs) for link, attribs
             in links_and_attributes.items()])
        self.change_log.add_bunch(object_type='link', id_bunch=list(links_and_attributes.keys()),
                                  attributes_bunch=list(links_and_attributes.values()))
<<<<<<< HEAD
        if not silent:
            logging.info(f'Added {len(links_and_attributes)} links')
=======
        logging.info(f'Added {len(links_and_attributes)} links')
>>>>>>> 7857156c
        return reindexing_dict, links_and_attributes

    def reindex_node(self, node_id, new_node_id, silent: bool = False):
        # check if new id is already occupied
        if self.node_id_exists(new_node_id):
            new_node_id = self.generate_index_for_node()
        # extract link ids which will be affected byt the node relabel and change the from anf to attributes
        from_links = graph_operations.extract_links_on_edge_attributes(self, conditions={'from': node_id})
        self.apply_attributes_to_links({link: {'from': new_node_id} for link in from_links})
        to_links = graph_operations.extract_links_on_edge_attributes(self, conditions={'to': node_id})
        self.apply_attributes_to_links({link: {'to': new_node_id} for link in to_links})
        # update link_id_mapping
        for k in from_links:
            self.link_id_mapping[k]['from'] = new_node_id
        for k in to_links:
            self.link_id_mapping[k]['to'] = new_node_id

        new_attribs = deepcopy(self.node(node_id))
        new_attribs['id'] = new_node_id
        self.change_log.modify(object_type='node', old_id=node_id, new_id=new_node_id,
                               old_attributes=self.node(node_id), new_attributes=new_attribs)
        self.apply_attributes_to_node(node_id, new_attribs)
        self.graph = nx.relabel_nodes(self.graph, {node_id: new_node_id})
        if not silent:
            logging.info(f'Changed Node index from {node_id} to {new_node_id}')

    def reindex_link(self, link_id, new_link_id, silent: bool = False):
        # check if new id is already occupied
        if self.link_id_exists(new_link_id):
            new_link_id = self.generate_index_for_edge()
        new_attribs = deepcopy(self.link(link_id))
        new_attribs['id'] = new_link_id
        self.change_log.modify(object_type='link', old_id=link_id, new_id=new_link_id,
                               old_attributes=self.link(link_id), new_attributes=new_attribs)
        self.apply_attributes_to_link(link_id, new_attribs)
        self.link_id_mapping[new_link_id] = self.link_id_mapping[link_id]
        del self.link_id_mapping[link_id]
        if not silent:
            logging.info(f'Changed Link index from {link_id} to {new_link_id}')

    def subgraph_on_link_conditions(self, conditions):
        """
        Gives a subgraph of network.graph based on matching conditions defined in conditions
        :param conditions as describen in graph_operations.extract_links_on_edge_attributes
        :return:
        """
        links = graph_operations.extract_links_on_edge_attributes(self, conditions)
        edges_for_sub = [
            (self.link_id_mapping[link]['from'],
             self.link_id_mapping[link]['to'],
             self.link_id_mapping[link]['multi_edge_idx'])
            for link in links]
        return nx.MultiDiGraph(nx.edge_subgraph(self.graph, edges_for_sub))

    def modal_subgraph(self, modes: Union[str, list]):
        if isinstance(modes, str):
            modes = {modes}
        else:
            modes = set(modes)

        def modal_condition(modes_list):
            return set(modes_list) & modes

        return self.subgraph_on_link_conditions(conditions={'modes': modal_condition})

    def find_shortest_path(self, from_node, to_node, modes: Union[str, list] = None, subgraph: nx.MultiDiGraph = None,
                           return_nodes=False):
        """
        Finds shortest path between from and to nodes in the graph. If modes specified, finds shortest path in the
        modal subgraph (using links which have given modes stored under 'modes' key in link attributes). If computing
        a large number of routes on the same modal subgraph, it is best to find the subgraph using the `modal_subgraph`
        method and pass it under subgraph to avoid re-computing the subgraph every time.
        :param from_node: node id in the graph
        :param to_node: node id in the graph
        :param modes: string e.g. 'car' or list ['car', 'bike']
        :param subgraph: nx.MultiDiGraph, preferably the result of `modal_subgraph`
        :param return_nodes: If True, returns list of node ids defining a route (reminder: there can be more than one
        link between two nodes, by default this method will return a list of link ids that results in shortest journey)
        :return: list of link ids defining a route
        """
        if subgraph is not None:
            g = subgraph
        elif modes:
            g = self.modal_subgraph(modes)
        else:
            g = self.graph
        route = nx.shortest_path(g, source=from_node, target=to_node, weight='length')

        if return_nodes:
            return route
        else:
            return [graph_operations.find_shortest_path_link(dict(g[u][v]), modes=modes)
                    for u, v in zip(route[:-1], route[1:])]

    def apply_attributes_to_node(self, node_id, new_attributes, silent: bool = False):
        """
        Adds, or changes if already present, the attributes in new_attributes. Doesn't replace the dictionary
        stored at the node currently so no data is lost, unless it is being overwritten.
        :param node_id: node id to perform the change to
        :param new_attributes: dictionary of data to add/replace if present
        :param silent: whether to mute stdout logging messages
        :return:
        """
        old_attributes = deepcopy(self.node(node_id))

        # check if change is to nested part of node data
        if any(isinstance(v, dict) for v in new_attributes.values()):
            new_attributes = dict_support.set_nested_value(old_attributes, new_attributes)
        else:
            new_attributes = {**old_attributes, **new_attributes}

        self.change_log.modify(
            object_type='node',
            old_id=node_id,
            new_id=node_id,
            old_attributes=self.node(node_id),
            new_attributes=new_attributes)
        nx.set_node_attributes(self.graph, {node_id: new_attributes})
        if not silent:
            logging.info(f'Changed Node attributes under index: {node_id}')

    def apply_attributes_to_nodes(self, new_attributes: dict):
        """
        Adds, or changes if already present, the attributes in new_attributes. Doesn't replace the dictionary
        stored at the node currently so no data is lost, unless it is being overwritten.
        :param new_attributes: keys are node ids and values are dictionaries of data to add/replace if present
        :return:
        """
        nodes = list(new_attributes.keys())
        old_attribs = [deepcopy(self.node(node)) for node in nodes]
        new_attribs = [{**self.node(node), **new_attributes[node]} for node in nodes]
<<<<<<< HEAD

        self.change_log.modify_bunch('node', nodes, old_attribs, nodes, new_attribs)

        nx.set_node_attributes(self.graph, dict(zip(nodes, new_attribs)))
        logging.info(f'Changed Node attributes for {len(nodes)} nodes')
=======
>>>>>>> 7857156c

        self.change_log.modify_bunch('node', nodes, old_attribs, nodes, new_attribs)

        nx.set_node_attributes(self.graph, dict(zip(nodes, new_attribs)))
        logging.info(f'Changed Node attributes for {len(nodes)} nodes')

    def apply_function_to_nodes(self, function, location: str):
        """
        Applies function to node attributes dictionary
        :param function: function of node attributes dictionary returning a value that should be stored
        under `location`
        :param location: where to save the results: string defining the key in the nodes attributes dictionary
        :return:
        """
        new_node_attribs = {}
        for node, node_attribs in self.nodes():
            try:
                new_node_attribs[node] = {location: function(node_attribs)}
            except KeyError:
                # Not all nodes/edges are required to have all the same attributes stored. Fail silently and only apply
                # to relevant nodes/edges
                pass
        self.apply_attributes_to_nodes(new_node_attribs)

    def apply_attributes_to_edge(self, u, v, new_attributes, conditions=None, how=any, silent: bool = False):
        """
        Applies attributes to edges (which optionally match certain criteria)
        :param u: from node
        :param v: to node
        :param new_attributes: attributes data to be applied
        :param conditions: graph_operations.Filter conditions
        :param how: graph_operations.Filter how
        :param silent: whether to mute stdout logging messages
        :return:
        """
        filter = graph_operations.Filter(conditions=conditions, how=how)

        for multi_idx, edge_attribs in self.edge(u, v).items():
            if filter.satisfies_conditions(edge_attribs):
                old_attributes = deepcopy(edge_attribs)

                # check if change is to nested part of node data
                if any(isinstance(v, dict) for v in new_attributes.values()):
                    new_attribs = dict_support.set_nested_value(old_attributes, new_attributes)
                else:
                    new_attribs = {**old_attributes, **new_attributes}

                edge = f'({u}, {v}, {multi_idx})'

                self.change_log.modify(
                    object_type='edge',
                    old_id=edge,
                    new_id=edge,
                    old_attributes=edge_attribs,
                    new_attributes=new_attribs)

                nx.set_edge_attributes(self.graph, {(u, v, multi_idx): new_attribs})
                if not silent:
                    logging.info(f'Changed Edge attributes under index: {edge}')

    def apply_attributes_to_edges(self, new_attributes: dict, conditions=None, how=any):
        """
        Applies new attributes for edges (optionally satisfying certain criteria)
        :param new_attributes: dictionary where keys are two tuples (u, v) where u is the from node and v is the to
        node. The value at the key are the new attributes to be applied to links on edge (u,v)
        :param conditions: graph_operations.Filter conditions
        :param how: graph_operations.Filter how
        :return:
        """
<<<<<<< HEAD
        # TODO optimise
        [self.apply_attributes_to_edge(u, v, new_attribs, conditions, how, silent)
         for (u, v), new_attribs in new_attributes.items()]
=======
        filter = graph_operations.Filter(conditions=conditions, how=how)

        old_attribs = []
        new_attribs = []
        edge_tuples = []

        for (u, v), attribs_to_set in new_attributes.items():
            for multi_idx, edge_attribs in self.edge(u, v).items():
                if filter.satisfies_conditions(edge_attribs):
                    old_attribs.append(deepcopy(edge_attribs))
                    new_attribs.append(dict_support.set_nested_value(edge_attribs, attribs_to_set))
                    edge_tuples.append((u, v, multi_idx))

        edge_ids = list(map(str, edge_tuples))
        self.change_log.modify_bunch(
            object_type='edge',
            old_id_bunch=edge_ids,
            old_attributes=old_attribs,
            new_id_bunch=edge_ids,
            new_attributes=new_attribs
        )
        nx.set_edge_attributes(
            self.graph,
            dict(zip(edge_tuples, new_attribs)))

        logging.info(f'Changed Edge attributes for {len(edge_tuples)} edges')
>>>>>>> 7857156c

    def apply_attributes_to_link(self, link_id, new_attributes, silent: bool = False):
        """
        Adds, or changes if already present, the attributes in new_attributes. Doesn't replace the dictionary
        stored at the link currently so no data is lost, unless it is being overwritten.
        :param link_id: link id to perform the change to
        :param new_attributes: dictionary of data to add/replace if present
        :param silent: whether to mute stdout logging messages
        :return:
        """
        u, v = self.link_id_mapping[link_id]['from'], self.link_id_mapping[link_id]['to']
        multi_idx = self.link_id_mapping[link_id]['multi_edge_idx']
        old_attributes = deepcopy(self.link(link_id))

        # check if change is to nested part of node data
        if any(isinstance(v, dict) for v in new_attributes.values()):
            new_attributes = dict_support.set_nested_value(old_attributes, new_attributes)
        else:
            new_attributes = {**old_attributes, **new_attributes}

        self.change_log.modify(
            object_type='link',
            old_id=link_id,
            new_id=link_id,
            old_attributes=self.link(link_id),
            new_attributes=new_attributes)

        nx.set_edge_attributes(self.graph, {(u, v, multi_idx): new_attributes})
        if not silent:
            logging.info(f'Changed Link attributes under index: {link_id}')

    def apply_attributes_to_links(self, new_attributes: dict):
        """
        Adds, or changes if already present, the attributes in new_attributes. Doesn't replace the dictionary
        stored at the link currently so no data is lost, unless it is being overwritten.
        :param new_attributes: keys are link ids and values are dictionaries of data to add/replace if present
        :return:
        """
        links = list(new_attributes.keys())
        old_attribs = [deepcopy(self.link(link)) for link in links]
        new_attribs = [dict_support.set_nested_value(self.link(link), new_attributes[link]) for link in links]
        edge_tuples = [self.edge_tuple_from_link_id(link) for link in links]

        self.change_log.modify_bunch('link', links, old_attribs, links, new_attribs)
        nx.set_edge_attributes(
            self.graph,
            dict(zip(edge_tuples, new_attribs)))
        logging.info(f'Changed Link attributes for {len(links)} links')

    def apply_function_to_links(self, function, location: str):
        """
        Applies function to node attributes dictionary
        :param function: function of node attributes dictionary returning a value that should be stored
        under `location`
        :param location: where to save the results: string defining the key in the nodes attributes dictionary
        :return:
        """
        new_link_attribs = {}
        for link_id, link_attribs in self.links():
            try:
                new_link_attribs[link_id] = {location: function(link_attribs)}
            except KeyError:
                # Not all nodes/edges are required to have all the same attributes stored. Fail silently and only apply
                # to relevant nodes/edges
                pass
        number_of_links_not_affected = len(self.link_id_mapping) - len(new_link_attribs)
        if number_of_links_not_affected != 0:
            logging.info(f'{number_of_links_not_affected} out of {len(self.link_id_mapping)} links have not been '
                         f'affected by the function. Links affected: {list(new_link_attribs.keys())}')
        self.apply_attributes_to_links(new_link_attribs)

    def remove_node(self, node_id, silent: bool = False):
        """
        Removes the node n and all adjacent edges
        :param node_id:
        :param silent: whether to mute stdout logging messages
        :return:
        """
        self.change_log.remove(object_type='node', object_id=node_id, object_attributes=self.node(node_id))
        self.graph.remove_node(node_id)
        if not silent:
<<<<<<< HEAD
            logging.info(f'Removed Node under index: {node_id}')
=======
            logging.info(f'Removed node under index: {node_id}')
>>>>>>> 7857156c

    def remove_nodes(self, nodes):
        """
        Removes several nodes and all adjacent edges
<<<<<<< HEAD
        :param nodes: list or set
        :param silent: whether to mute stdout logging messages, useful for big batches
        :return:
        """
        self.change_log.remove_bunch(object_type='node', id_bunch=list(nodes),
                                     attributes_bunch=[self.node(node_id) for node_id in nodes])
        self.graph.remove_nodes_from(nodes)
        if not silent:
            logging.info(f'Removed Nodes under indices: {nodes}')
=======
        :param nodes:
        :return:
        """
        self.change_log.remove_bunch(object_type='node', id_bunch=nodes,
                                     attributes_bunch=[self.node(node_id) for node_id in nodes])
        self.graph.remove_nodes_from(nodes)
        logging.info(f'Removed {len(nodes)} nodes.')
>>>>>>> 7857156c

    def remove_link(self, link_id, silent: bool = False):
        """
        Removes the multi edge pertaining to link given
        :param link_id:
        :param silent: whether to mute stdout logging messages
        :return:
        """
        self.change_log.remove(object_type='link', object_id=link_id, object_attributes=self.link(link_id))
        u, v, multi_idx = self.edge_tuple_from_link_id(link_id)
        self.graph.remove_edge(u, v, multi_idx)
        del self.link_id_mapping[link_id]
        if not silent:
<<<<<<< HEAD
            logging.info(f'Removed Link under index: {link_id}')
=======
            logging.info(f'Removed link under index: {link_id}')
>>>>>>> 7857156c

    def remove_links(self, links):
        """
        Removes the multi edges pertaining to links given
<<<<<<< HEAD
        :param links: set or list
        :param silent: whether to mute stdout logging messages, useful for big batches
        :return:
        """
        self.change_log.remove_bunch(object_type='link', id_bunch=list(links),
=======
        :param links:
        :return:
        """
        self.change_log.remove_bunch(object_type='link', id_bunch=links,
>>>>>>> 7857156c
                                     attributes_bunch=[self.link(link_id) for link_id in links])
        self.graph.remove_edges_from([self.edge_tuple_from_link_id(link_id) for link_id in links])
        for link_id in links:
            del self.link_id_mapping[link_id]
<<<<<<< HEAD
        if not silent:
            logging.info(f'Removed Links under indices: {links}')
=======
        logging.info(f'Removed {len(links)} links')
>>>>>>> 7857156c

    def number_of_multi_edges(self, u, v):
        """
        number of multi edges on edge from u to v
        :param u: from node
        :param v: to node
        :return:
        """
        if self.graph.has_edge(u, v):
            return len(self.graph.edges(u, v))
        else:
            return 0

    def nodes(self):
        """
        :return:  Iterator through each node and its attrib (two-tuple)
        """
        for id, attrib in self.graph.nodes(data=True):
            yield id, attrib

    def node(self, node_id):
        """
        :return:  attribs of the 'node_id'
        """
        return self.graph.nodes[node_id]

    def edges(self):
        """
        :return: Iterator through each edge's from, to nodes and its attrib (three-tuple)
        """
        for u, v in self.graph.edges():
            yield u, v, self.edge(u, v)

    def edge(self, u, v):
        """
        :param u: from node of self.graph
        :param v: to node of self.graph
        :return:  attribs of the edge from u to  v
        """
        return dict(self.graph[u][v])

    def links(self):
        """
        :return: Iterator through each link id its attrib (two-tuple)
        """
        for link_id in self.link_id_mapping.keys():
            yield link_id, self.link(link_id)

    def edge_tuple_from_link_id(self, link):
        u, v = self.link_id_mapping[link]['from'], self.link_id_mapping[link]['to']
        multi_idx = self.link_id_mapping[link]['multi_edge_idx']
        return u, v, multi_idx

    def link(self, link_id):
        """
        :param link_id:
        :return:
        """
        u, v, multi_idx = self.edge_tuple_from_link_id(link_id)
<<<<<<< HEAD
        # if u == '5221390668059117485' or v == '5221390668059117485':
        #     print('Heyoooo')
=======
>>>>>>> 7857156c
        return dict(self.graph[u][v][multi_idx])

    def services(self):
        """
        Iterator returning services
        :return:
        """
        for id, service in self.schedule.services.items():
            yield service

    def schedule_routes(self):
        """
        Iterator returning service_id and a route within that service
        :return:
        """
        for service_id, route in self.schedule.routes():
            yield service_id, route

    def schedule_routes_nodes(self):
        routes = []
        for service_id, _route in self.schedule_routes():
            if _route.route:
                route_nodes = graph_operations.convert_list_of_link_ids_to_network_nodes(self, _route.route)
                if len(route_nodes) != 1:
                    logging.warning(f'The route: {_route.id} within service {service_id}, is disconnected. Consists '
                                    f'of {len(route_nodes)} chunks.')
                    routes.extend(route_nodes)
                else:
                    routes.append(route_nodes[0])
        return routes

    def schedule_routes_links(self):
        routes = []
        for service_id, _route in self.schedule_routes():
            if _route.route:
                routes.append(_route.route)
        return routes

    def node_id_exists(self, node_id):
        if node_id in [i for i, attribs in self.nodes()]:
            logging.warning(f'{node_id} already exists.')
            return True
        return False

    def has_node(self, node_id):
        return self.graph.has_node(node_id)

    def has_nodes(self, node_id: list):
        return all([self.has_node(node_id) for node_id in node_id])

    def has_edge(self, u, v):
        return self.graph.has_edge(u, v)

    def has_link(self, link_id: str):
        if link_id in self.link_id_mapping:
            link_edge = self.link_id_mapping[link_id]
            u, v, multi_idx = link_edge['from'], link_edge['to'], link_edge['multi_edge_idx']
            if self.graph.has_edge(u, v, multi_idx):
                return True
            else:
                logging.info(f'Link with id {link_id} is declared in the network with from_node: {u}, to_node: {v} '
                             f'and multi_index: {multi_idx} but this edge is not in the graph.')
                return False
        else:
            logging.info(f'Link with id {link_id} is not in the network.')
            return False

    def has_links(self, link_ids: list, conditions: Union[list, dict] = None):
        """
        Whether the Network contains the links given in the link_ids list. If attribs is specified, checks whether the
        Network contains the links specified and those links match the attributes in the attribs dict.
        :param link_ids: list of link ids e.g. ['1', '102']
        :param conditions: confer graph_operations.Filter conditions
        :return:
        """
        has_all_links = all([self.has_link(link_id) for link_id in link_ids])
        if not conditions:
            return has_all_links
        elif has_all_links:
            filter = graph_operations.Filter(conditions, how=any)
            links_satisfy = [link_id for link_id in link_ids if filter.satisfies_conditions(self.link(link_id))]
            return set(links_satisfy) == set(link_ids)
        else:
            return False

    def has_valid_link_chain(self, link_ids: List[str]):
        for prev_link_id, next_link_id in zip(link_ids[:-1], link_ids[1:]):
            prev_link_id_to_node = self.link_id_mapping[prev_link_id]['to']
            next_link_id_from_node = self.link_id_mapping[next_link_id]['from']
            if prev_link_id_to_node != next_link_id_from_node:
                logging.info(f'Links {prev_link_id} and {next_link_id} are not connected')
                return False
        if not link_ids:
            logging.info('Links chain is empty')
            return False
        return True

    def route_distance(self, link_ids):
        if self.has_valid_link_chain(link_ids):
            distance = 0
            for link_id in link_ids:
                link_attribs = self.link(link_id)
                if 'length' in link_attribs:
                    distance += link_attribs['length']
                else:
                    length = spatial.distance_between_s2cellids(link_attribs['from'], link_attribs['to'])
                    link_attribs['length'] = length
                    distance += length
            return distance
        else:
            logging.warning(f'This route is invalid: {link_ids}')
            return 0

    def generate_index_for_node(self, avoid_keys: Union[list, set] = None, silent: bool = False):
        existing_keys = set([i for i, attribs in self.nodes()])
        if avoid_keys:
            existing_keys = existing_keys | set(avoid_keys)
        try:
            id = max([int(i) for i in existing_keys]) + 1
        except ValueError:
            id = len(existing_keys) + 1
        if (id in existing_keys) or (str(id) in existing_keys):
            id = uuid.uuid4()
        if not silent:
            logging.info(f'Generated node id {id}.')
        return str(id)

<<<<<<< HEAD
    def generate_indices_for_n_nodes(self, n, avoid_keys: Union[list, set] = None, silent: bool = False):
=======
    def generate_indices_for_n_nodes(self, n, avoid_keys: Union[list, set] = None):
>>>>>>> 7857156c
        existing_keys = set([i for i, attribs in self.nodes()])
        if avoid_keys:
            existing_keys = existing_keys | set(avoid_keys)
        try:
            id_set = set([str(max([int(i) for i in existing_keys]) + j) for j in range(1, n + 1)])
        except ValueError:
            id_set = set([str(len(existing_keys) + j) for j in range(1, n + 1)])
        if id_set & existing_keys:
            id_set = id_set - existing_keys
            id_set = id_set | set([str(uuid.uuid4()) for i in range(n - len(id_set))])
<<<<<<< HEAD
        if not silent:
            logging.info(f'Generated {len(id_set)} node ids.')
=======
        logging.info(f'Generated {len(id_set)} node ids.')
>>>>>>> 7857156c
        return id_set

    def link_id_exists(self, link_id):
        if link_id in self.link_id_mapping:
            logging.warning(f'{link_id} already exists.')
            return True
        return False

    def generate_index_for_edge(self, avoid_keys: Union[list, set] = None, silent: bool = False):
        existing_keys = set(self.link_id_mapping.keys())
        if avoid_keys:
            existing_keys = existing_keys | set(avoid_keys)
        try:
            id = max([int(i) for i in existing_keys]) + 1
        except ValueError:
            id = len(existing_keys) + 1
        if (id in existing_keys) or (str(id) in existing_keys):
            id = uuid.uuid4()
        if not silent:
            logging.info(f'Generated link id {id}.')
        return str(id)

<<<<<<< HEAD
    def generate_indices_for_n_edges(self, n, avoid_keys: Union[list, set] = None, silent: bool = False):
=======
    def generate_indices_for_n_edges(self, n, avoid_keys: Union[list, set] = None):
>>>>>>> 7857156c
        existing_keys = set(self.link_id_mapping.keys())
        if avoid_keys:
            existing_keys = existing_keys | set(avoid_keys)
        try:
            id_set = set([str(max([int(i) for i in existing_keys]) + j) for j in range(1, n + 1)])
        except ValueError:
            id_set = set([str(len(existing_keys) + j) for j in range(1, n + 1)])
        if id_set & existing_keys:
            id_set = id_set - existing_keys
            id_set = id_set | set([str(uuid.uuid4()) for i in range(n - len(id_set))])
<<<<<<< HEAD
        if not silent:
            logging.info(f'Generated {len(id_set)} link ids.')
=======
        logging.info(f'Generated {len(id_set)} link ids.')
>>>>>>> 7857156c
        return id_set

    def index_graph_edges(self):
        logging.warning('This method clears the existing link_id indexing')
        self.link_id_mapping = {}
        i = 0
        for u, v, multi_edge_idx in self.graph.edges:
            self.link_id_mapping[str(i)] = {'from': u, 'to': v, 'multi_edge_idx': multi_edge_idx}
            i += 1

    def has_schedule_with_valid_network_routes(self):
        if all([route.has_network_route() for service_id, route in self.schedule_routes()]):
            return all([self.is_valid_network_route(route) for service_id, route in self.schedule_routes()])
        return False

    def calculate_route_to_crow_fly_ratio(self, route: schedule_elements.Route):
        route_dist = self.route_distance(route.route)
        crowfly_dist = route.crowfly_distance()
        if crowfly_dist:
            return route_dist / crowfly_dist
        else:
            return 'Division by zero'

    def is_valid_network_route(self, route: schedule_elements.Route):
        def modal_condition(modes_list):
            return set(modes_list) & {route.mode}

        if self.has_links(route.route):
            valid_link_chain = self.has_valid_link_chain(route.route)
            links_have_correct_modes = self.has_links(route.route, {'modes': modal_condition})
            if not links_have_correct_modes:
                logging.info(f'Some link ids in Route: {route.id} don\'t accept the route\'s mode: {route.mode}')
            return valid_link_chain and links_have_correct_modes
        logging.info(f'Not all link ids in Route: {route.id} are in the graph.')
        return False

    def invalid_network_routes(self):
        return [(service_id, route.id) for service_id, route in self.schedule.routes() if not route.has_network_route()
                or not self.is_valid_network_route(route)]

    def generate_validation_report(self, link_length_threshold=1000):
        """
        Generates a dictionary with keys: 'graph', 'schedule' and 'routing' describing validity of the Network's
        underlying graph, the schedule services and then the intersection of the two which is the routing of schedule
        services onto the graph.
        :param link_length_threshold: in meters defaults to 1000, i.e. 1km
        :return:
        """
        logging.info('Checking validity of the Network')
        logging.info('Checking validity of the Network graph')
        report = {}
        # decribe network connectivity
        modes = ['car', 'walk', 'bike']
        report['graph'] = {'graph_connectivity': {}}
        for mode in modes:
            logging.info(f'Checking network connectivity for mode: {mode}')
            # subgraph for the mode to be tested
            G_mode = self.modal_subgraph(mode)
            # calculate how many connected subgraphs there are
            report['graph']['graph_connectivity'][mode] = network_validation.describe_graph_connectivity(G_mode)

        def links_over_threshold_length(value):
            return value >= link_length_threshold

        report['graph']['links_over_1km_length'] = graph_operations.extract_links_on_edge_attributes(
            self,
            conditions={'length': links_over_threshold_length}
        )

        if self.schedule:
            report['schedule'] = self.schedule.generate_validation_report()

            route_to_crow_fly_ratio = {}
            for service_id, route in self.schedule_routes():
                service_level_invalid_stages = report['schedule']['service_level'][service_id]['invalid_stages']
                if 'not_has_uniquely_indexed_routes' in service_level_invalid_stages:
                    if service_id in route_to_crow_fly_ratio:
                        route_id = len(route_to_crow_fly_ratio[service_id])
                    else:
                        route_id = 0
                else:
                    route_id = route.id
                if service_id in route_to_crow_fly_ratio:
                    route_to_crow_fly_ratio[service_id][route_id] = self.calculate_route_to_crow_fly_ratio(route)
                else:
                    route_to_crow_fly_ratio[service_id] = {route_id: self.calculate_route_to_crow_fly_ratio(route)}

            report['routing'] = {
                'services_have_routes_in_the_graph': self.has_schedule_with_valid_network_routes(),
                'service_routes_with_invalid_network_route': self.invalid_network_routes(),
                'route_to_crow_fly_ratio': route_to_crow_fly_ratio
            }
        return report

    def read_osm(self, osm_file_path, osm_read_config, num_processes: int = 1):
        """
        Reads OSM data into a graph of the Network object
        :param osm_file_path: path to .osm or .osm.pbf file
        :param osm_read_config: config file (see configs folder in genet for examples) which informs for example which
        highway types to read (in case of road network) and what modes to assign to them
        :param num_processes: number of processes to split parallelisable operations across
        :return:
        """
        config = osm_reader.Config(osm_read_config)
        nodes, edges = osm_reader.generate_osm_graph_edges_from_file(
            osm_file_path, config, num_processes)

        nodes_and_attributes = parallel.multiprocess_wrap(
            data=nodes,
            split=parallel.split_dict,
            apply=osm_reader.generate_graph_nodes,
            combine=parallel.combine_dict,
            epsg=self.epsg
        )
<<<<<<< HEAD
        reindexing_dict, nodes_and_attributes = self.add_nodes(nodes_and_attributes, silent=False)
=======
        reindexing_dict, nodes_and_attributes = self.add_nodes(nodes_and_attributes)
>>>>>>> 7857156c

        edges_attributes = parallel.multiprocess_wrap(
            data=edges,
            split=parallel.split_list,
            apply=osm_reader.generate_graph_edges,
            combine=parallel.combine_list,
            reindexing_dict=reindexing_dict,
            nodes_and_attributes=nodes_and_attributes,
            config_path=osm_read_config
        )
<<<<<<< HEAD
        self.add_edges(edges_attributes, silent=False)
=======
        self.add_edges(edges_attributes)
>>>>>>> 7857156c

        logging.info('Deleting isolated nodes which have no edges.')
        self.remove_nodes(list(nx.isolates(self.graph)))

    def read_matsim_network(self, path):
        self.graph, self.link_id_mapping, duplicated_nodes, duplicated_links = \
            matsim_reader.read_network(path, self.transformer)
        self.graph.graph['name'] = 'Network graph'
        self.graph.graph['crs'] = {'init': self.epsg}

        for node_id, duplicated_node_attribs in duplicated_nodes.items():
            for duplicated_node_attrib in duplicated_node_attribs:
                self.change_log.remove(
                    object_type='node',
                    object_id=node_id,
                    object_attributes=duplicated_node_attrib
                )
        for link_id, reindexed_duplicated_links in duplicated_links.items():
            for duplicated_link in reindexed_duplicated_links:
                self.change_log.modify(
                    object_type='link',
                    old_id=link_id,
                    old_attributes=self.link(duplicated_link),
                    new_id=duplicated_link,
                    new_attributes=self.link(duplicated_link)
                )

    def read_matsim_schedule(self, path):
        self.schedule.read_matsim_schedule(path)

    def write_to_matsim(self, output_dir):
        persistence.ensure_dir(output_dir)
        matsim_xml_writer.write_matsim_network(output_dir, self)
        if self.schedule:
            self.schedule.write_to_matsim(output_dir)
        self.change_log.export(os.path.join(output_dir, 'change_log.csv'))
        geojson.save_nodes_and_links_geojson(self.graph, output_dir)<|MERGE_RESOLUTION|>--- conflicted
+++ resolved
@@ -262,11 +262,7 @@
             logging.info(f'Added Node with index `{node}` and data={attribs}')
         return node
 
-<<<<<<< HEAD
-    def add_nodes(self, nodes_and_attribs: dict, silent: bool = False):
-=======
     def add_nodes(self, nodes_and_attribs: dict):
->>>>>>> 7857156c
         # check for clashing nodes
         clashing_node_ids = set(dict(self.nodes()).keys()) & set(nodes_and_attribs.keys())
 
@@ -280,11 +276,7 @@
         if clashing_node_ids:
             reindexing_dict = dict(
                 zip(clashing_node_ids, self.generate_indices_for_n_nodes(
-<<<<<<< HEAD
-                    len(nodes_and_attribs), avoid_keys=set(nodes_and_attribs.keys()), silent=silent)))
-=======
                     len(nodes_and_attribs), avoid_keys=set(nodes_and_attribs.keys()))))
->>>>>>> 7857156c
             clashing_mask = df_nodes['id'].isin(reindexing_dict.keys())
             df_nodes.loc[clashing_mask, 'id'] = df_nodes.loc[clashing_mask, 'id'].map(reindexing_dict)
         df_nodes = df_nodes.set_index('id', drop=False)
@@ -294,13 +286,7 @@
         self.graph.add_nodes_from([(node_id, attribs) for node_id, attribs in nodes_and_attribs_to_add.items()])
         self.change_log.add_bunch(object_type='node', id_bunch=list(nodes_and_attribs_to_add.keys()),
                                   attributes_bunch=list(nodes_and_attribs_to_add.values()))
-<<<<<<< HEAD
-        if not silent:
-            logging.info(f'Added {len(nodes_and_attribs)} nodes')
-=======
-
         logging.info(f'Added {len(nodes_and_attribs)} nodes')
->>>>>>> 7857156c
         return reindexing_dict, nodes_and_attribs_to_add
 
     def add_edge(self, u: Union[str, int], v: Union[str, int], multi_edge_idx: int = None, attribs: dict = None,
@@ -322,19 +308,11 @@
             logging.info(f'Added edge from `{u}` to `{v}` with link_id `{link_id}`')
         return link_id
 
-<<<<<<< HEAD
-    def add_edges(self, edges_attributes: List[dict], silent: bool = False):
-=======
     def add_edges(self, edges_attributes: List[dict]):
->>>>>>> 7857156c
         """
         Adds multiple edges, generates their unique link ids
         :param edges_attributes: List of edges, each item in list is a dictionary defining the edge attributes,
         contains at least 'from': node_id and 'to': node_id entries,
-<<<<<<< HEAD
-        :param silent: whether to mute stdout logging messages
-=======
->>>>>>> 7857156c
         :return:
         """
         # check for compulsory attribs
@@ -344,17 +322,10 @@
         if ('to' not in df_edges.columns) or (df_edges['to'].isnull().any()):
             raise RuntimeError('You are trying to add edges which are missing `to` (destination) nodes')
 
-<<<<<<< HEAD
-        df_edges['id'] = self.generate_indices_for_n_edges(len(df_edges), silent=silent)
-        df_edges = df_edges.set_index('id', drop=False)
-
-        return self.add_links(df_edges.T.to_dict(), silent=silent)
-=======
         df_edges['id'] = self.generate_indices_for_n_edges(len(df_edges))
         df_edges = df_edges.set_index('id', drop=False)
 
         return self.add_links(df_edges.T.to_dict())
->>>>>>> 7857156c
 
     def add_link(self, link_id: Union[str, int], u: Union[str, int], v: Union[str, int], multi_edge_idx: int = None,
                  attribs: dict = None, silent: bool = False):
@@ -398,19 +369,11 @@
                          f'multi-index:{multi_edge_idx}, and data={attribs}')
         return link_id
 
-<<<<<<< HEAD
-    def add_links(self, links_and_attributes: Dict[str, dict], silent: bool = False):
-=======
     def add_links(self, links_and_attributes: Dict[str, dict]):
->>>>>>> 7857156c
         """
         Adds multiple edges, generates their unique link ids
         :param links_and_attributes: Dictionary of link ids and corresponding edge attributes, each edge attributes
         contains at least 'from': node_id and 'to': node_id entries,
-<<<<<<< HEAD
-        :param silent: whether to mute stdout logging messages
-=======
->>>>>>> 7857156c
         :return:
         """
         # check for compulsory attribs
@@ -455,12 +418,7 @@
             reindexing_dict = dict(
                 zip(clashing_link_ids, self.generate_indices_for_n_edges(
                     len(clashing_link_ids),
-<<<<<<< HEAD
-                    avoid_keys=set(links_and_attributes.keys()),
-                    silent=silent)))
-=======
                     avoid_keys=set(links_and_attributes.keys()))))
->>>>>>> 7857156c
             clashing_mask = df_links['id'].isin(reindexing_dict.keys())
             df_links.loc[clashing_mask, 'id'] = df_links.loc[clashing_mask, 'id'].map(reindexing_dict)
             df_links = df_links.set_index('id', drop=False)
@@ -480,12 +438,7 @@
              in links_and_attributes.items()])
         self.change_log.add_bunch(object_type='link', id_bunch=list(links_and_attributes.keys()),
                                   attributes_bunch=list(links_and_attributes.values()))
-<<<<<<< HEAD
-        if not silent:
-            logging.info(f'Added {len(links_and_attributes)} links')
-=======
         logging.info(f'Added {len(links_and_attributes)} links')
->>>>>>> 7857156c
         return reindexing_dict, links_and_attributes
 
     def reindex_node(self, node_id, new_node_id, silent: bool = False):
@@ -617,14 +570,6 @@
         nodes = list(new_attributes.keys())
         old_attribs = [deepcopy(self.node(node)) for node in nodes]
         new_attribs = [{**self.node(node), **new_attributes[node]} for node in nodes]
-<<<<<<< HEAD
-
-        self.change_log.modify_bunch('node', nodes, old_attribs, nodes, new_attribs)
-
-        nx.set_node_attributes(self.graph, dict(zip(nodes, new_attribs)))
-        logging.info(f'Changed Node attributes for {len(nodes)} nodes')
-=======
->>>>>>> 7857156c
 
         self.change_log.modify_bunch('node', nodes, old_attribs, nodes, new_attribs)
 
@@ -694,11 +639,6 @@
         :param how: graph_operations.Filter how
         :return:
         """
-<<<<<<< HEAD
-        # TODO optimise
-        [self.apply_attributes_to_edge(u, v, new_attribs, conditions, how, silent)
-         for (u, v), new_attribs in new_attributes.items()]
-=======
         filter = graph_operations.Filter(conditions=conditions, how=how)
 
         old_attribs = []
@@ -725,7 +665,6 @@
             dict(zip(edge_tuples, new_attribs)))
 
         logging.info(f'Changed Edge attributes for {len(edge_tuples)} edges')
->>>>>>> 7857156c
 
     def apply_attributes_to_link(self, link_id, new_attributes, silent: bool = False):
         """
@@ -807,34 +746,18 @@
         self.change_log.remove(object_type='node', object_id=node_id, object_attributes=self.node(node_id))
         self.graph.remove_node(node_id)
         if not silent:
-<<<<<<< HEAD
             logging.info(f'Removed Node under index: {node_id}')
-=======
-            logging.info(f'Removed node under index: {node_id}')
->>>>>>> 7857156c
 
     def remove_nodes(self, nodes):
         """
         Removes several nodes and all adjacent edges
-<<<<<<< HEAD
         :param nodes: list or set
-        :param silent: whether to mute stdout logging messages, useful for big batches
-        :return:
-        """
-        self.change_log.remove_bunch(object_type='node', id_bunch=list(nodes),
-                                     attributes_bunch=[self.node(node_id) for node_id in nodes])
-        self.graph.remove_nodes_from(nodes)
-        if not silent:
-            logging.info(f'Removed Nodes under indices: {nodes}')
-=======
-        :param nodes:
         :return:
         """
         self.change_log.remove_bunch(object_type='node', id_bunch=nodes,
                                      attributes_bunch=[self.node(node_id) for node_id in nodes])
         self.graph.remove_nodes_from(nodes)
         logging.info(f'Removed {len(nodes)} nodes.')
->>>>>>> 7857156c
 
     def remove_link(self, link_id, silent: bool = False):
         """
@@ -848,37 +771,20 @@
         self.graph.remove_edge(u, v, multi_idx)
         del self.link_id_mapping[link_id]
         if not silent:
-<<<<<<< HEAD
-            logging.info(f'Removed Link under index: {link_id}')
-=======
             logging.info(f'Removed link under index: {link_id}')
->>>>>>> 7857156c
 
     def remove_links(self, links):
         """
         Removes the multi edges pertaining to links given
-<<<<<<< HEAD
         :param links: set or list
-        :param silent: whether to mute stdout logging messages, useful for big batches
-        :return:
-        """
-        self.change_log.remove_bunch(object_type='link', id_bunch=list(links),
-=======
-        :param links:
         :return:
         """
         self.change_log.remove_bunch(object_type='link', id_bunch=links,
->>>>>>> 7857156c
                                      attributes_bunch=[self.link(link_id) for link_id in links])
         self.graph.remove_edges_from([self.edge_tuple_from_link_id(link_id) for link_id in links])
         for link_id in links:
             del self.link_id_mapping[link_id]
-<<<<<<< HEAD
-        if not silent:
-            logging.info(f'Removed Links under indices: {links}')
-=======
         logging.info(f'Removed {len(links)} links')
->>>>>>> 7857156c
 
     def number_of_multi_edges(self, u, v):
         """
@@ -938,11 +844,6 @@
         :return:
         """
         u, v, multi_idx = self.edge_tuple_from_link_id(link_id)
-<<<<<<< HEAD
-        # if u == '5221390668059117485' or v == '5221390668059117485':
-        #     print('Heyoooo')
-=======
->>>>>>> 7857156c
         return dict(self.graph[u][v][multi_idx])
 
     def services(self):
@@ -1070,11 +971,7 @@
             logging.info(f'Generated node id {id}.')
         return str(id)
 
-<<<<<<< HEAD
-    def generate_indices_for_n_nodes(self, n, avoid_keys: Union[list, set] = None, silent: bool = False):
-=======
     def generate_indices_for_n_nodes(self, n, avoid_keys: Union[list, set] = None):
->>>>>>> 7857156c
         existing_keys = set([i for i, attribs in self.nodes()])
         if avoid_keys:
             existing_keys = existing_keys | set(avoid_keys)
@@ -1085,12 +982,7 @@
         if id_set & existing_keys:
             id_set = id_set - existing_keys
             id_set = id_set | set([str(uuid.uuid4()) for i in range(n - len(id_set))])
-<<<<<<< HEAD
-        if not silent:
-            logging.info(f'Generated {len(id_set)} node ids.')
-=======
         logging.info(f'Generated {len(id_set)} node ids.')
->>>>>>> 7857156c
         return id_set
 
     def link_id_exists(self, link_id):
@@ -1113,11 +1005,7 @@
             logging.info(f'Generated link id {id}.')
         return str(id)
 
-<<<<<<< HEAD
-    def generate_indices_for_n_edges(self, n, avoid_keys: Union[list, set] = None, silent: bool = False):
-=======
     def generate_indices_for_n_edges(self, n, avoid_keys: Union[list, set] = None):
->>>>>>> 7857156c
         existing_keys = set(self.link_id_mapping.keys())
         if avoid_keys:
             existing_keys = existing_keys | set(avoid_keys)
@@ -1128,12 +1016,7 @@
         if id_set & existing_keys:
             id_set = id_set - existing_keys
             id_set = id_set | set([str(uuid.uuid4()) for i in range(n - len(id_set))])
-<<<<<<< HEAD
-        if not silent:
-            logging.info(f'Generated {len(id_set)} link ids.')
-=======
         logging.info(f'Generated {len(id_set)} link ids.')
->>>>>>> 7857156c
         return id_set
 
     def index_graph_edges(self):
@@ -1248,11 +1131,7 @@
             combine=parallel.combine_dict,
             epsg=self.epsg
         )
-<<<<<<< HEAD
-        reindexing_dict, nodes_and_attributes = self.add_nodes(nodes_and_attributes, silent=False)
-=======
         reindexing_dict, nodes_and_attributes = self.add_nodes(nodes_and_attributes)
->>>>>>> 7857156c
 
         edges_attributes = parallel.multiprocess_wrap(
             data=edges,
@@ -1263,11 +1142,7 @@
             nodes_and_attributes=nodes_and_attributes,
             config_path=osm_read_config
         )
-<<<<<<< HEAD
-        self.add_edges(edges_attributes, silent=False)
-=======
         self.add_edges(edges_attributes)
->>>>>>> 7857156c
 
         logging.info('Deleting isolated nodes which have no edges.')
         self.remove_nodes(list(nx.isolates(self.graph)))
