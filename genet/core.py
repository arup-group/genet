--- conflicted
+++ resolved
@@ -668,11 +668,6 @@
             logging.warning('This route is invalid: {}'.format(link_ids))
             return 0
 
-<<<<<<< HEAD
-    def read_osm(self, osm_file_path, osm_read_config, output_epsg, num_processes: int = 1):
-        self.initiate_crs_transformer(output_epsg)
-        input_to_output_transformer = Transformer.from_crs('epsg:4326', output_epsg)
-=======
     def generate_index_for_node(self, avoid_keys: Union[list, set] = None, silent: bool = False):
         existing_keys = set([i for i, attribs in self.nodes()])
         if avoid_keys:
@@ -784,8 +779,8 @@
         return report
 
     def read_osm(self, osm_file_path, osm_read_config, num_processes: int = 1):
-        input_to_output_transformer = Transformer.from_crs(self.epsg, 'epsg:4326')
->>>>>>> 9f95a0d1
+        input_to_output_transformer = Transformer.from_crs('epsg:4326', self.epsg)
+
         config = osm_reader.Config(osm_read_config)
         nodes, edges = osm_reader.generate_osm_graph_edges_from_file(
             osm_file_path, config, num_processes)
