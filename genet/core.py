import networkx as nx
import pandas as pd
import uuid
import warnings
import logging
<<<<<<< HEAD
from copy import deepcopy
=======
import os
>>>>>>> ce996711
from typing import Union, List
from pyproj import Proj, Transformer
from genet.inputs_handler import matsim_reader, gtfs_reader
from genet.outputs_handler import matsim_xml_writer
from genet.modify import ChangeLog
from genet.utils import spatial, persistence
from genet.schedule_elements import Service
from genet.utils import persistence


class Network:
    def __init__(self):
        self.graph = nx.MultiDiGraph()
        self.schedule = Schedule()
        self.change_log = ChangeLog()
        self.spatial_tree = spatial.SpatialTree()
        self.modes = []

        self.epsg = ''
        self.transformer = ''
        # link_id_mapping maps between (usually string literal) index per edge to the from and to nodes that are
        # connected by the edge
        self.link_id_mapping = {}

    def __repr__(self):
        return "<{} instance at {}: with \ngraph: {} and \nschedule {}".format(
            self.__class__.__name__,
            id(self),
            nx.info(self.graph),
            self.schedule.info()
        )

    def __str__(self):
        return self.info()

    def print(self):
        return self.info()

    def info(self):
        return "Graph info: {} \nSchedule info: {}".format(
            nx.info(self.graph),
            self.schedule.info()
        )

    def add_node(self, node: Union[str, int], attribs: dict = None):
        if attribs is not None:
            self.graph.add_node(node, **attribs)
        else:
            self.graph.add_node(node)
        self.change_log.add(object_type='node', object_id=node, object_attributes=attribs)

    def add_edge(self, u: Union[str, int], v: Union[str, int], attribs: dict = None):
        link_id = self.generate_index_for_edge()
        self.add_link(link_id, u, v, attribs)
        logging.info('Added edge from {} to {} with link_id {}'.format(u, v, link_id))
        return link_id

    def add_link(self, link_id: Union[str, int], u: Union[str, int], v: Union[str, int], attribs: dict = None):
        if link_id in self.link_id_mapping:
            new_link_id = self.generate_index_for_edge()
            warnings.warn('This link_id={} already exists. Generated a new unique_index: {}'.format(
                link_id, new_link_id))
            link_id = new_link_id

        self.link_id_mapping[link_id] = {'from': u, 'to': v, 'multi_edge_idx': self.number_of_multi_edges(u, v)}
        if attribs is not None:
            self.graph.add_edge(u, v, **attribs)
        else:
            self.graph.add_edge(u, v)
        self.change_log.add(object_type='link', object_id=link_id, object_attributes=attribs)

    def modify_node(self, node_id, new_attributes):
        """
        Adds, or changes if already present, the attributes in new_attributes. Doesn't replace the dictionary
        stored at the node currently so no data is lost, unless it is being overwritten.
        :param node_id: node id to perform the change to
        :param new_attributes: dictionary of data to add/replace if present
        :return:
        """
        old_attributes = deepcopy(self.node(node_id))

        # check if change is to nested part of node data
        if any(isinstance(v, dict) for v in new_attributes.values()):
            new_attributes = persistence.set_nested_value(old_attributes, new_attributes)
        else:
            new_attributes = {**old_attributes, **new_attributes}

        self.change_log.modify(
            object_type='node',
            old_id=node_id,
            new_id=node_id,
            old_attributes=self.node(node_id),
            new_attributes=new_attributes)
        nx.set_node_attributes(self.graph, {node_id: new_attributes})

    def modify_nodes(self, nodes: list, new_attributes: dict):
        """
        Adds, or changes if already present, the attributes in new_attributes. Doesn't replace the dictionary
        stored at the node currently so no data is lost, unless it is being overwritten.
        :param nodes: list of node ids
        :param new_attributes: dictionary of data to add/replace if present
        :return:
        """
        for node in nodes:
            self.modify_node(node, new_attributes)

    def modify_link(self, link_id, new_attributes):
        """
        Adds, or changes if already present, the attributes in new_attributes. Doesn't replace the dictionary
        stored at the link currently so no data is lost, unless it is being overwritten.
        :param link_id: link id to perform the change to
        :param new_attributes: dictionary of data to add/replace if present
        :return:
        """
        u, v = self.link_id_mapping[link_id]['from'], self.link_id_mapping[link_id]['to']
        multi_idx = self.link_id_mapping[link_id]['multi_edge_idx']
        old_attributes = deepcopy(self.link(link_id))

        # check if change is to nested part of node data
        if any(isinstance(v, dict) for v in new_attributes.values()):
            new_attributes = persistence.set_nested_value(old_attributes, new_attributes)
        else:
            new_attributes = {**old_attributes, **new_attributes}

        self.change_log.modify(
            object_type='link',
            old_id=link_id,
            new_id=link_id,
            old_attributes=self.link(link_id),
            new_attributes=new_attributes)

        nx.set_edge_attributes(self.graph, {(u, v, multi_idx): new_attributes})

    def modify_links(self, links: list, new_attributes: dict):
        """
        Adds, or changes if already present, the attributes in new_attributes. Doesn't replace the dictionary
        stored at the link currently so no data is lost, unless it is being overwritten.
        :param links: list of link ids
        :param new_attributes: dictionary of data to add/replace if present
        :return:
        """
        for link in links:
            self.modify_link(link, new_attributes)

    def number_of_multi_edges(self, u, v):
        """
        number of multi edges on edge from u to v
        :param u: from node
        :param v: to node
        :return:
        """
        if self.graph.has_edge(u, v):
            return len(self.graph.edges(u, v))
        else:
            return 0

    def nodes(self):
        """
        :return:  Iterator through each node and its attrib (two-tuple)
        """
        for id, attrib in self.graph.nodes(data=True):
            yield id, attrib

    def node(self, node_id):
        """
        :return:  attribs of the 'node_id'
        """
        return self.graph.nodes[node_id]

    def edges(self):
        """
        :return: Iterator through each edge's from, to nodes and its attrib (three-tuple)
        """
        for u, v, attrib in self.graph.edges(data=True):
            yield u, v, attrib

    def edge(self, u, v):
        """
        :param u: from node of self.graph
        :param v: to node of self.graph
        :return:  attribs of the edge from u to  v
        """
        return dict(self.graph[u][v])

    def links(self):
        """
        :return: Iterator through each link id its attrib (two-tuple)
        """
        for link_id in self.link_id_mapping.keys():
            yield link_id, self.link(link_id)

    def link(self, link_id):
        """
        :param link_id:
        :return:
        """
        u, v = self.link_id_mapping[link_id]['from'], self.link_id_mapping[link_id]['to']
        multi_idx = self.link_id_mapping[link_id]['multi_edge_idx']
        return dict(self.graph[u][v][multi_idx])

    def services(self):
        """
        Iterator returning services
        :return:
        """
        for id, service in self.schedule.services.items():
            yield service

    def initiate_crs_transformer(self, epsg):
        self.epsg = epsg
        self.transformer = Transformer.from_proj(Proj(init=epsg), Proj(init='epsg:4326'))

    def read_matsim_network(self, path, epsg):
        self.initiate_crs_transformer(epsg)
        self.graph, self.link_id_mapping = matsim_reader.read_network(path, self.transformer)

    def read_matsim_schedule(self, path, epsg=None):
        if epsg is None:
            assert self.epsg
            assert self.transformer
        elif self.epsg and (epsg != self.epsg):
            raise RuntimeError('The epsg you have given {} does not match the epsg currently stored for this network '
                               '{}. Make sure you pass files with matching coordinate system.'.format(epsg, self.epsg))
        else:
            self.initiate_crs_transformer(epsg)
        self.schedule.read_matsim_schedule(path, self.epsg)

    def generate_index_for_edge(self):
        try:
            id = max([int(i) for i in self.link_id_mapping.keys()]) + 1
        except ValueError:
            id = len(self.link_id_mapping) + 1
        if (id in self.link_id_mapping) or (str(id) in self.link_id_mapping):
            id = uuid.uuid4()
        return str(id)

    def index_graph_edges(self):
        warnings.warn('This method clears the existing link_id indexing')
        self.link_id_mapping = {}
        i = 0
        for u, v, multi_edge_idx in self.graph.edges:
            self.link_id_mapping[str(i)] = {'from': u, 'to': v, 'multi_edge_idx': multi_edge_idx}
            i += 1

    def write_to_matsim(self, output_dir):
        persistence.ensure_dir(output_dir)
        matsim_xml_writer.write_to_matsim_xmls(output_dir, self)
        self.change_log.export(os.path.join(output_dir, 'change_log.csv'))


class Schedule:
    """
    Takes services and stops_mapping in the correct format and provides method and structure for transit schedules

    Parameters
    ----------
    :param services: list of Service class objects
    :param stops_mapping: {'stop_id' : [service_id, service_id_2, ...]} for extracting services given a stop_id
    :param epsg: 'epsg:12345', projection for the schedule (each stop has its own epsg)
    """

    def __init__(self, services: List[Service] = None, epsg=''):
        super().__init__()
        if services is None:
            self.services = {}
            self.stops_mapping = pd.DataFrame(columns=['stop_id', 'stop', 'service_id', 'service'])
        else:
            assert epsg != '', 'You need to specify the coordinate system for the schedule'
            self.services = {}
            for service in services:
                self.services[service.id] = service
            self.build_stops_mapping()
        self.epsg = epsg
        self.transformer = ''
        self.minimal_transfer_times = {}

    def __nonzero__(self):
        return self.services

    def __getitem__(self, service_id):
        return self.services[service_id]

    def __contains__(self, service_id):
        return service_id in self.services

    def __repr__(self):
        return "<{} instance at {}: with {} services>".format(
            self.__class__.__name__,
            id(self),
            len(self))

    def __str__(self):
        return self.info()

    def __len__(self):
        return len(self.services)

    def __add__(self, other):
        """
        takes the services dictionary and adds them to the current
        services stored in the Schedule. Have to be separable!
        I.e. the keys in services cannot overlap with the ones already
        existing (TODO: add merging complicated schedules, parallels to the merging gtfs work)
        :param services: (see tests for the dict schema)
        :return:
        """
        if not self.is_separable_from(other):
            raise NotImplementedError('This method only supports adding non overlapping services.')
        elif self.epsg != other.epsg:
            raise RuntimeError('You are merging two schedules with different coordinate systems.')
        else:
            return self.__class__(
                services=list(self.services.values()) + list(other.services.values()),
                epsg=self.epsg)

    def is_separable_from(self, other):
        return set(other.services.keys()) & set(self.services.keys()) == set()

    def print(self):
        return self.info()

    def info(self):
        return 'Number of services: {}\nNumber of unique routes: {}'.format(self.__len__(), self.number_of_routes())

    def service_ids(self):
        return list(self.services.keys())

    def routes(self):
        """
        Iterator for routes in the schedule, returns service_id and a route
        """
        for service_id, service in self.services.items():
            for route in service.routes:
                yield service_id, route

    def number_of_routes(self):
        return len([r for id, r in self.routes()])

    def stops(self):
        """
        Iterator for stops_mapping in the schedule, returns two-tuple: stop_id and the Stop object
        """
        all_stops = set()
        for service in self.services.values():
            all_stops = all_stops | set(service.stops())
        for stop in all_stops:
            yield stop.id, stop

    def build_stops_mapping(self):
        service_to_stops = {}
        for service_id, service in self.services.items():
            service_to_stops[service_id] = [stop.id for stop in service.stops()]

        # ze old switcheroo
        self.stops_mapping = {}
        for key, value in service_to_stops.items():
            for item in value:
                if item in self.stops_mapping:
                    self.stops_mapping[item].append(key)
                else:
                    self.stops_mapping[item] = [key]

    def initiate_crs_transformer(self, epsg):
        self.epsg = epsg
        self.transformer = Transformer.from_proj(Proj(init=epsg), Proj(init='epsg:4326'))

    def read_matsim_schedule(self, path, epsg):
        self.initiate_crs_transformer(epsg)
        services, self.minimal_transfer_times = matsim_reader.read_schedule(path, epsg)
        for service in services:
            self.services[service.id] = service
        self.build_stops_mapping()

    def read_gtfs_schedule(self, path, day):
        """
        Reads from GTFS. The resulting services will not have route lists. Assumes to be in lat lon epsg:4326
        :param path: to GTFS folder or a zip file
        :param day: 'YYYYMMDD' to use form the gtfs
        :return:
        """
        self.initiate_crs_transformer(epsg='epsg:4326')
        services = gtfs_reader.read_to_list_of_service_objects(path, day)
        for service in services:
            self.services[service.id] = service
        self.build_stops_mapping()

    def write_to_matsim(self, output_dir):
        persistence.ensure_dir(output_dir)
        vehicles = matsim_xml_writer.write_matsim_schedule(output_dir, self)
        matsim_xml_writer.write_vehicles(output_dir, vehicles)<|MERGE_RESOLUTION|>--- conflicted
+++ resolved
@@ -3,11 +3,8 @@
 import uuid
 import warnings
 import logging
-<<<<<<< HEAD
+import os
 from copy import deepcopy
-=======
-import os
->>>>>>> ce996711
 from typing import Union, List
 from pyproj import Proj, Transformer
 from genet.inputs_handler import matsim_reader, gtfs_reader
