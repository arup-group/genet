--- conflicted
+++ resolved
@@ -1014,7 +1014,6 @@
             G = self.modal_subgraph(modes)
         components = network_validation.find_connected_subgraphs(G)
 
-<<<<<<< HEAD
         if len(components) == 1:
             logging.warning('This Graph has only one strongly connected component. No links will be added.')
         else:
@@ -1057,60 +1056,14 @@
                 links_data['to'] = u
                 links_to_add.append(links_data.to_dict())
 
+            print(links_data)
+
             if links_to_add:
                 links_to_add = dict(zip(self.generate_indices_for_n_edges(len(links_to_add)), links_to_add))
                 self.add_links(links_to_add)
                 return links_to_add
             else:
                 logging.warning('No links are being added')
-=======
-        gdfs = self.to_geodataframe()
-        gdf = gdfs['nodes'].to_crs('epsg:4326')
-        components_gdfs = [gdf[gdf['id'].isin(component_nodes)] for component_nodes, len in components]
-
-        if geojson:
-            # subset the dataframes
-            pass
-
-        closest_nodes = [spatial.nearest_neighbor(components_gdfs[i], components_gdfs[j], return_dist=True) for i, j in
-                         itertools.combinations(range(len(components_gdfs)), 2)]
-        closest_nodes_idx = [df['distance'].idxmin() for df in closest_nodes]
-        closest_nodes = [(idx, df.loc[idx, 'id'], df.loc[idx, 'distance']) for idx, df in
-                         zip(closest_nodes_idx, closest_nodes)]
-
-        # TODO instead of deleting the last largest distance connection, check that it isnt too far off the others
-        # some graphs may not be arranged in line or they could overlap
-        closest_nodes = sorted(closest_nodes, key=lambda tup: tup[2])[:-1]
-
-        # add links
-        gdf_links = gdfs['links']
-        links_to_add = []
-        for u, v, dist in closest_nodes:
-            links_df = gdf_links.loc[
-                (gdf_links['from'].isin({u, v}) | gdf_links['to'].isin({u, v})), set(gdf_links.columns) & {'freespeed',
-                                                                                                           'capacity',
-                                                                                                           'modes'}]
-            links_data = links_df.mean()
-            links_data = links_data * weight
-            links_data['modes'] = set().union(*links_df['modes'].tolist())
-            links_data['permlanes'] = 1
-            links_data['length'] = dist
-            links_data['from'] = u
-            links_data['to'] = v
-            
-            print(links_data)
-            links_to_add.append(links_data.to_dict())
-
-            links_data['from'] = v
-            links_data['to'] = u
-            
-            print(links_data)
-            links_to_add.append(links_data.to_dict())
-
-        links_to_add = dict(zip(self.generate_indices_for_n_edges(len(links_to_add)), links_to_add))
-        self.add_links(links_to_add)
-        return links_to_add
->>>>>>> e5f42ed2
 
     def number_of_multi_edges(self, u, v):
         """
