import networkx as nx
import pandas as pd
import uuid
import logging
import os
from copy import deepcopy
from typing import Union, List, Dict
from pyproj import Transformer
import genet.inputs_handler.matsim_reader as matsim_reader
import genet.inputs_handler.osm_reader as osm_reader
import genet.outputs_handler.matsim_xml_writer as matsim_xml_writer
import genet.outputs_handler.geojson as geojson
import genet.modify.change_log as change_log
import genet.modify.graph as modify_graph
import genet.utils.spatial as spatial
import genet.utils.persistence as persistence
import genet.utils.graph_operations as graph_operations
import genet.utils.parallel as parallel
import genet.utils.dict_support as dict_support
import genet.utils.plot as plot
import genet.utils.simplification as simplification
import genet.schedule_elements as schedule_elements
import genet.validate.network_validation as network_validation

logging.basicConfig(format='%(asctime)s - %(message)s', level=logging.INFO)


class Network:
    def __init__(self, epsg):
        self.epsg = epsg
        self.transformer = Transformer.from_crs(epsg, 'epsg:4326')
        self.graph = nx.MultiDiGraph(name='Network graph', crs={'init': self.epsg})
        self.schedule = schedule_elements.Schedule(epsg)
        self.change_log = change_log.ChangeLog()
        self.spatial_tree = spatial.SpatialTree()
        # link_id_mapping maps between (usually string literal) index per edge to the from and to nodes that are
        # connected by the edge
        self.link_id_mapping = {}

    def __repr__(self):
        return "<{} instance at {}: with \ngraph: {} and \nschedule {}".format(
            self.__class__.__name__,
            id(self),
            nx.info(self.graph),
            self.schedule.info()
        )

    def __str__(self):
        return self.info()

    def add(self, other):
        """
        This is deliberately not a magic function to discourage `new_network = network_1 + network_2` (and memory
        goes out the window)
        :param other:
        :return:
        """
        # consolidate coordinate systems
        if other.epsg != self.epsg:
            logging.info('Attempting to merge two networks in different coordinate systems. '
                         'Reprojecting from {} to {}'.format(other.epsg, self.epsg))
            other.reproject(other.epsg)
        # consolidate node ids
        other = graph_operations.consolidate_node_indices(self, other)
        # consolidate link ids
        other = graph_operations.consolidate_link_indices(self, other)

        # finally, once the node and link ids have been sorted, combine the graphs
        # nx.compose(left, right) overwrites data in left with data in right under matching ids
        self.graph = nx.compose(other.graph, self.graph)
        # finally, combine link_id_mappings
        self.link_id_mapping = {**other.link_id_mapping, **self.link_id_mapping}

        # combine schedules
        self.schedule.add(other.schedule)

        # merge change_log DataFrames
        self.change_log.log = self.change_log.log.append(other.change_log.log)
        self.change_log.log = self.change_log.log.sort_values(by='timestamp').reset_index(drop=True)

    def print(self):
        print(self.info())

    def info(self):
        return "Graph info: {} \nSchedule info: {}".format(
            nx.info(self.graph),
            self.schedule.info()
        )

    def plot(self, show=True, save=False, output_dir=''):
        """
        Plots the network graph and schedule
        :param show: whether to display the plot
        :param save: whether to save the plot
        :param output_dir: output directory for the image
        :return:
        """
        return plot.plot_graph_routes(self.graph, self.schedule_routes_nodes(), 'network_route_graph', show=show,
                                      save=save, output_dir=output_dir)

    def plot_graph(self, show=True, save=False, output_dir=''):
        """
        Plots the network graph only
        :param show: whether to display the plot
        :param save: whether to save the plot
        :param output_dir: output directory for the image
        :return:
        """
        return plot.plot_graph(self.graph, 'network_graph', show=show, save=save, output_dir=output_dir)

    def plot_schedule(self, show=True, save=False, output_dir=''):
        """
        Plots original stop connections in the network's schedule over the network graph
        :param show: whether to display the plot
        :param save: whether to save the plot
        :param output_dir: output directory for the image
        :return:
        """
        fig, ax = self.plot_graph(show=False)
        return plot.plot_non_routed_schedule_graph(
            nx.MultiDiGraph(self.schedule.graph()),
            'network_schedule.png',
            ax=ax,
            show=show,
            save=save,
            output_dir=output_dir
        )

    def reproject(self, new_epsg, processes=1):
        """
        Changes projection of the network to new_epsg
        :param new_epsg: 'epsg:1234'
        :param processes: max number of process to split computation across
        :return:
        """
        nodes_attribs = dict(self.nodes())
        new_nodes_attribs = parallel.multiprocess_wrap(
            data=nodes_attribs, split=parallel.split_dict, apply=modify_graph.reproj, combine=parallel.combine_dict,
            processes=processes, from_proj=self.epsg, to_proj=new_epsg)

        node_keys = list(nodes_attribs.keys())
        self.change_log.modify_bunch('node', node_keys, [nodes_attribs[node] for node in node_keys], node_keys,
                                     [{**nodes_attribs[node], **new_nodes_attribs[node]} for node in node_keys])
        nx.set_node_attributes(self.graph, new_nodes_attribs)

        if self.schedule:
            self.schedule.reproject(new_epsg, processes)
        self.initiate_crs_transformer(new_epsg)

    def initiate_crs_transformer(self, epsg):
        self.epsg = epsg
        if epsg != 'epsg:4326':
            self.transformer = Transformer.from_crs(epsg, 'epsg:4326')
        else:
            self.transformer = None

    def simplify(self, no_processes=1):
        simplification.simplify_graph(self, no_processes)

    def node_attribute_summary(self, data=False):
        """
        Is expensive. Parses through data stored on nodes and gives a summary tree of the data stored on the nodes.
        If data is True, shows also up to 5 unique values stored under such keys.
        :param data: bool, False by default
        :return:
        """
        root = graph_operations.get_attribute_schema(self.nodes(), data=data)
        graph_operations.render_tree(root, data)

    def node_attribute_data_under_key(self, key):
        """
        Generates a pandas.Series object index by node ids, with data stored on the nodes under `key`
        :param key: either a string e.g. 'x', or if accessing nested information, a dictionary
            e.g. {'attributes': {'osm:way:name': 'text'}}
        :return: pandas.Series
        """
        return pd.Series(graph_operations.get_attribute_data_under_key(self.nodes(), key))

    def node_attribute_data_under_keys(self, keys: list, index_name=None):
        """
        Generates a pandas.DataFrame object index by link ids, with data stored on the nodes under `key`
        :param keys: list of either a string e.g. 'x', or if accessing nested information, a dictionary
            e.g. {'attributes': {'osm:way:name': 'text'}}
        :param index_name: optional, gives the index_name to dataframes index
        :return: pandas.DataFrame
        """
        df = None
        for key in keys:
            if isinstance(key, dict):
                # consolidate nestedness to get a name for the column
                name = str(key)
                name = name.replace('{', '').replace('}', '').replace("'", '').replace(' ', ':')
            else:
                name = key

            col_series = self.node_attribute_data_under_key(key)
            col_series.name = name

            if df is not None:
                df = df.merge(pd.DataFrame(col_series), left_index=True, right_index=True, how='outer')
            else:
                df = pd.DataFrame(col_series)
        if index_name:
            df.index = df.index.set_names([index_name])
        return df

    def link_attribute_summary(self, data=False):
        """
        Is expensive. Parses through data stored on links and gives a summary tree of the data stored on the links.
        If data is True, shows also up to 5 unique values stored under such keys.
        :param data: bool, False by default
        :return:
        """
        root = graph_operations.get_attribute_schema(self.links(), data=data)
        graph_operations.render_tree(root, data)

    def link_attribute_data_under_key(self, key: Union[str, dict]):
        """
        Generates a pandas.Series object index by link ids, with data stored on the links under `key`
        :param key: either a string e.g. 'modes', or if accessing nested information, a dictionary
            e.g. {'attributes': {'osm:way:name': 'text'}}
        :return: pandas.Series
        """
        return pd.Series(graph_operations.get_attribute_data_under_key(self.links(), key))

    def link_attribute_data_under_keys(self, keys: list, index_name=None):
        """
        Generates a pandas.DataFrame object index by link ids, with data stored on the links under `key`
        :param keys: list of either a string e.g. 'modes', or if accessing nested information, a dictionary
            e.g. {'attributes': {'osm:way:name': 'text'}}
        :param index_name: optional, gives the index_name to dataframes index
        :return: pandas.DataFrame
        """
        df = None
        for key in keys:
            if isinstance(key, dict):
                # consolidate nestedness to get a name for the column
                name = str(key)
                name = name.replace('{', '').replace('}', '').replace("'", '').replace(' ', ':')
            else:
                name = key

            col_series = self.link_attribute_data_under_key(key)
            col_series.name = name

            if df is not None:
                df = df.merge(pd.DataFrame(col_series), left_index=True, right_index=True, how='outer')
            else:
                df = pd.DataFrame(col_series)
        if index_name:
            df.index = df.index.set_names([index_name])
        return df

    def add_node(self, node: Union[str, int], attribs: dict = None, silent: bool = False):
        """
        Adds a node.
        :param node:
        :param attribs: should include spatial information x,y in epsg cosistent with the network or lat lon in
        epsg:4326
        :param silent: whether to mute stdout logging messages, useful for big batches
        :return:
        """
        if attribs is not None:
            self.graph.add_node(node, **attribs)
        else:
            self.graph.add_node(node)
        self.change_log.add(object_type='node', object_id=node, object_attributes=attribs)
        if not silent:
            logging.info('Added Node with index `{}` and data={}'.format(node, attribs))
        return node

    def add_nodes(self, nodes_and_attribs: dict, silent: bool = False):
        # check for clashing nodes
        clashing_node_ids = set(dict(self.nodes()).keys()) & set(nodes_and_attribs.keys())

        df_nodes = pd.DataFrame(nodes_and_attribs).T
        reindexing_dict = {}
        if df_nodes.empty:
            df_nodes = pd.DataFrame({'id': list(nodes_and_attribs.keys())})
        elif ('id' not in df_nodes.columns) or (df_nodes['id'].isnull().any()):
            df_nodes['id'] = df_nodes.index

        if clashing_node_ids:
            reindexing_dict = dict(
                zip(clashing_node_ids, self.generate_indices_for_n_nodes(
                    len(nodes_and_attribs), avoid_keys=set(nodes_and_attribs.keys()), silent=silent)))
            clashing_mask = df_nodes['id'].isin(reindexing_dict.keys())
            df_nodes.loc[clashing_mask, 'id'] = df_nodes.loc[clashing_mask, 'id'].map(reindexing_dict)
        df_nodes = df_nodes.set_index('id', drop=False)

        nodes_and_attribs_to_add = df_nodes.T.to_dict()

        self.graph.add_nodes_from([(node_id, attribs) for node_id, attribs in nodes_and_attribs_to_add.items()])
        self.change_log.add_bunch(object_type='node', id_bunch=list(nodes_and_attribs_to_add.keys()),
                                  attributes_bunch=list(nodes_and_attribs_to_add.values()))
        if not silent:
            logging.info(f'Added {len(nodes_and_attribs)} nodes')
        return reindexing_dict, nodes_and_attribs_to_add

    def add_edge(self, u: Union[str, int], v: Union[str, int], multi_edge_idx: int = None, attribs: dict = None,
                 silent: bool = False):
        """
        Adds an edge between u and v. If an edge between u and v already exists, adds an additional one. Generates
        link id. If you already have a link id, use the method to add_link.
        :param u: node in the graph
        :param v: node in the graph
        :param multi_edge_idx: you can specify which multi index to use if there are other edges between u and v.
        Will generate new index if already used.
        :param attribs:
        :param silent: whether to mute stdout logging messages
        :return:
        """
        link_id = self.generate_index_for_edge(silent=silent)
        self.add_link(link_id, u, v, multi_edge_idx, attribs, silent)
        if not silent:
            logging.info('Added edge from `{}` to `{}` with link_id `{}`'.format(u, v, link_id))
        return link_id

    def add_edges(self, edges_attributes: List[dict], silent: bool = False):
        """
        Adds multiple edges, generates their unique link ids
        :param edges_attributes: List of edges, each item in list is a dictionary defining the edge attributes,
        contains at least 'from': node_id and 'to': node_id entries,
        :param silent: whether to mute stdout logging messages
        :return:
        """
        # check for compulsory attribs
        df_edges = pd.DataFrame(edges_attributes)
        if ('from' not in df_edges.columns) or (df_edges['from'].isnull().any()):
            raise RuntimeError('You are trying to add edges which are missing `from` (origin) nodes')
        if ('to' not in df_edges.columns) or (df_edges['to'].isnull().any()):
            raise RuntimeError('You are trying to add edges which are missing `to` (destination) nodes')

        df_edges['id'] = self.generate_indices_for_n_edges(len(df_edges), silent=silent)
        df_edges = df_edges.set_index('id', drop=False)

        return self.add_links(df_edges.T.to_dict(), silent=silent)

    def add_link(self, link_id: Union[str, int], u: Union[str, int], v: Union[str, int], multi_edge_idx: int = None,
                 attribs: dict = None, silent: bool = False):
        """
        Adds an link between u and v with id link_id, if available. If a link between u and v already exists,
        adds an additional one.
        :param link_id:
        :param u: node in the graph
        :param v: node in the graph
        :param multi_edge_idx: you can specify which multi index to use if there are other edges between u and v.
        Will generate new index if already used.
        :param attribs:
        :param silent: whether to mute stdout logging messages
        :return:
        """
        if link_id in self.link_id_mapping:
            new_link_id = self.generate_index_for_edge(silent=silent)
            logging.warning('This link_id=`{}` already exists. Generated a new unique_index: `{}`'.format(
                link_id, new_link_id))
            link_id = new_link_id

        if multi_edge_idx is None:
            multi_edge_idx = self.graph.new_edge_key(u, v)
        if self.graph.has_edge(u, v, multi_edge_idx):
            old_idx = multi_edge_idx
            multi_edge_idx = self.graph.new_edge_key(u, v)
            logging.warning('Changing passed multi_edge_idx: `{}` as there already exists an edge stored under that '
                            'index. New multi_edge_idx: `{}`'.format(old_idx, multi_edge_idx))
        if not isinstance(multi_edge_idx, int):
            raise RuntimeError('Multi index key needs to be an integer')

        self.link_id_mapping[link_id] = {'from': u, 'to': v, 'multi_edge_idx': multi_edge_idx}
        compulsory_attribs = {'from': u, 'to': v, 'id': link_id}
        if attribs is None:
            attribs = compulsory_attribs
        else:
            attribs = {**attribs, **compulsory_attribs}
        self.graph.add_edge(u, v, key=multi_edge_idx, **attribs)
        self.change_log.add(object_type='link', object_id=link_id, object_attributes=attribs)
        if not silent:
            logging.info('Added Link with index {}, from node:{} to node:{}, under multi-index:{}, and data={}'.format(
                link_id, u, v, multi_edge_idx, attribs))
        return link_id

    def add_links(self, links_and_attributes: Dict[str, dict], silent: bool = False):
        """
        Adds multiple edges, generates their unique link ids
        :param links_and_attributes: Dictionary of link ids and corresponding edge attributes, each edge attributes
        contains at least 'from': node_id and 'to': node_id entries,
        :param silent: whether to mute stdout logging messages
        :return:
        """
        # check for compulsory attribs
        df_links = pd.DataFrame(links_and_attributes).T
        if ('from' not in df_links.columns) or (df_links['from'].isnull().any()):
            raise RuntimeError('You are trying to add links which are missing `from` (origin) nodes')
        if ('to' not in df_links.columns) or (df_links['to'].isnull().any()):
            raise RuntimeError('You are trying to add links which are missing `to` (destination) nodes')

        if ('id' not in df_links.columns) or (df_links['id'].isnull().any()):
            df_links['id'] = df_links.index

        # generate initial multi_edge_idxes for the links to be added
        if 'multi_edge_idx' not in df_links.columns:
            df_links['multi_edge_idx'] = 0
            while df_links[['from', 'to', 'multi_edge_idx']].duplicated().any():
                df_links.loc[df_links[['from', 'to', 'multi_edge_idx']].duplicated(), 'multi_edge_idx'] += 1

        df_link_id_mapping = pd.DataFrame(self.link_id_mapping).T
        df_link_id_mapping['id'] = df_link_id_mapping.index
        if not df_link_id_mapping.empty:
            _df = pd.merge(df_links, df_link_id_mapping, how='left', on=('from', 'to', 'multi_edge_idx'),
                           suffixes=('_to_add', '_in_graph'))

            # generate new multi_edge_idx where it clashes with existing links
            def generate_unique_multi_idx(group):
                multi_idx_to_avoid = df_link_id_mapping[
                    (df_link_id_mapping['from'] == group.name[0]) & (df_link_id_mapping['to'] == group.name[1])][
                    'multi_edge_idx']
                while group['multi_edge_idx'].isin(multi_idx_to_avoid).any() \
                        | group['multi_edge_idx'].duplicated().any():
                    group.loc[(group['multi_edge_idx'].isin(multi_idx_to_avoid)) | (
                        group['multi_edge_idx'].duplicated()), 'multi_edge_idx'] += 1
                return group

            clashing_multi_idxs = _df[_df['id_in_graph'].notna()]['id_to_add']
            df_links.loc[df_links['id'].isin(clashing_multi_idxs)] = df_links[
                df_links['id'].isin(clashing_multi_idxs)].groupby(['from', 'to']).apply(generate_unique_multi_idx)

            # generate unique indices if not
            clashing_link_ids = set(self.link_id_mapping.keys()) & set(links_and_attributes.keys())
            reindexing_dict = dict(
                zip(clashing_link_ids, self.generate_indices_for_n_edges(
                    len(clashing_link_ids),
                    avoid_keys=set(links_and_attributes.keys()),
                    silent=silent)))
            clashing_mask = df_links['id'].isin(reindexing_dict.keys())
            df_links.loc[clashing_mask, 'id'] = df_links.loc[clashing_mask, 'id'].map(reindexing_dict)
            df_links = df_links.set_index('id', drop=False)
        else:
            reindexing_dict = {}

        # end with updated links_and_attributes dict
        add_to_link_id_mapping = df_links[['from', 'to', 'multi_edge_idx']].T.to_dict()
        df_links = df_links.drop('multi_edge_idx', axis=1)
        links_and_attributes = df_links.T.to_dict()

        # update link_id_mapping
        self.link_id_mapping = {**self.link_id_mapping, **add_to_link_id_mapping}

        self.graph.add_edges_from(
            [(attribs['from'], attribs['to'], add_to_link_id_mapping[link]['multi_edge_idx'], attribs) for link, attribs
             in links_and_attributes.items()])
        self.change_log.add_bunch(object_type='link', id_bunch=list(links_and_attributes.keys()),
                                  attributes_bunch=list(links_and_attributes.values()))
        if not silent:
            logging.info(f'Added {len(links_and_attributes)} links')
        return reindexing_dict, links_and_attributes

    def reindex_node(self, node_id, new_node_id, silent: bool = False):
        # check if new id is already occupied
        if self.node_id_exists(new_node_id):
            new_node_id = self.generate_index_for_node()
        # extract link ids which will be affected byt the node relabel and change the from anf to attributes
        from_links = graph_operations.extract_links_on_edge_attributes(self, conditions={'from': node_id})
        self.apply_attributes_to_links({link: {'from': new_node_id} for link in from_links})
        to_links = graph_operations.extract_links_on_edge_attributes(self, conditions={'to': node_id})
        self.apply_attributes_to_links({link: {'to': new_node_id} for link in to_links})
        # update link_id_mapping
        for k in from_links:
            self.link_id_mapping[k]['from'] = new_node_id
        for k in to_links:
            self.link_id_mapping[k]['to'] = new_node_id

        new_attribs = deepcopy(self.node(node_id))
        new_attribs['id'] = new_node_id
        self.change_log.modify(object_type='node', old_id=node_id, new_id=new_node_id,
                               old_attributes=self.node(node_id), new_attributes=new_attribs)
        self.apply_attributes_to_node(node_id, new_attribs)
        self.graph = nx.relabel_nodes(self.graph, {node_id: new_node_id})
        if not silent:
            logging.info('Changed Node index from {} to {}'.format(node_id, new_node_id))

    def reindex_link(self, link_id, new_link_id, silent: bool = False):
        # check if new id is already occupied
        if self.link_id_exists(new_link_id):
            new_link_id = self.generate_index_for_edge()
        new_attribs = deepcopy(self.link(link_id))
        new_attribs['id'] = new_link_id
        self.change_log.modify(object_type='link', old_id=link_id, new_id=new_link_id,
                               old_attributes=self.link(link_id), new_attributes=new_attribs)
        self.apply_attributes_to_link(link_id, new_attribs)
        self.link_id_mapping[new_link_id] = self.link_id_mapping[link_id]
        del self.link_id_mapping[link_id]
        if not silent:
            logging.info('Changed Link index from {} to {}'.format(link_id, new_link_id))

    def subgraph_on_link_conditions(self, conditions):
        """
        Gives a subgraph of network.graph based on matching conditions defined in conditions
        :param conditions as describen in graph_operations.extract_links_on_edge_attributes
        :return:
        """
        links = graph_operations.extract_links_on_edge_attributes(self, conditions)
        edges_for_sub = [
            (self.link_id_mapping[link]['from'],
             self.link_id_mapping[link]['to'],
             self.link_id_mapping[link]['multi_edge_idx'])
            for link in links]
        return nx.MultiDiGraph(nx.edge_subgraph(self.graph, edges_for_sub))

    def modal_subgraph(self, modes: Union[str, list]):
        if isinstance(modes, str):
            modes = {modes}
        else:
            modes = set(modes)

        def modal_condition(modes_list):
            return set(modes_list) & modes

        return self.subgraph_on_link_conditions(conditions={'modes': modal_condition})

    def find_shortest_path(self, from_node, to_node, modes: Union[str, list] = None, subgraph: nx.MultiDiGraph = None,
                           return_nodes=False):
        """
        Finds shortest path between from and to nodes in the graph. If modes specified, finds shortest path in the
        modal subgraph (using links which have given modes stored under 'modes' key in link attributes). If computing
        a large number of routes on the same modal subgraph, it is best to find the subgraph using the `modal_subgraph`
        method and pass it under subgraph to avoid re-computing the subgraph every time.
        :param from_node: node id in the graph
        :param to_node: node id in the graph
        :param modes: string e.g. 'car' or list ['car', 'bike']
        :param subgraph: nx.MultiDiGraph, preferably the result of `modal_subgraph`
        :param return_nodes: If True, returns list of node ids defining a route (reminder: there can be more than one
        link between two nodes, by default this method will return a list of link ids that results in shortest journey)
        :return: list of link ids defining a route
        """
        if subgraph is not None:
            g = subgraph
        elif modes:
            g = self.modal_subgraph(modes)
        else:
            g = self.graph
        route = nx.shortest_path(g, source=from_node, target=to_node, weight='length')

        if return_nodes:
            return route
        else:
            return [graph_operations.find_shortest_path_link(dict(g[u][v]), modes=modes)
                    for u, v in zip(route[:-1], route[1:])]

    def apply_attributes_to_node(self, node_id, new_attributes, silent: bool = False):
        """
        Adds, or changes if already present, the attributes in new_attributes. Doesn't replace the dictionary
        stored at the node currently so no data is lost, unless it is being overwritten.
        :param node_id: node id to perform the change to
        :param new_attributes: dictionary of data to add/replace if present
        :param silent: whether to mute stdout logging messages, useful for big batches
        :return:
        """
        old_attributes = deepcopy(self.node(node_id))

        # check if change is to nested part of node data
        if any(isinstance(v, dict) for v in new_attributes.values()):
            new_attributes = dict_support.set_nested_value(old_attributes, new_attributes)
        else:
            new_attributes = {**old_attributes, **new_attributes}

        self.change_log.modify(
            object_type='node',
            old_id=node_id,
            new_id=node_id,
            old_attributes=self.node(node_id),
            new_attributes=new_attributes)
        nx.set_node_attributes(self.graph, {node_id: new_attributes})
        if not silent:
            logging.info('Changed Node attributes under index: {}'.format(node_id))

    def apply_attributes_to_nodes(self, new_attributes: dict, silent: bool = False):
        """
        Adds, or changes if already present, the attributes in new_attributes. Doesn't replace the dictionary
        stored at the node currently so no data is lost, unless it is being overwritten.
        :param new_attributes: keys are node ids and values are dictionaries of data to add/replace if present
        :param silent: whether to mute stdout logging messages, useful for big batches
        :return:
        """
        nodes = list(new_attributes.keys())
        old_attribs = [deepcopy(self.node(node)) for node in nodes]
        new_attribs = [{**self.node(node), **new_attributes[node]} for node in nodes]

        self.change_log.modify_bunch('node', nodes, old_attribs, nodes, new_attribs)

        nx.set_node_attributes(self.graph, dict(zip(nodes, new_attribs)))
        logging.info(f'Changed Node attributes for {len(nodes)} nodes')

    def apply_function_to_nodes(self, function, location: str, silent: bool = False):
        """
        Applies function to node attributes dictionary
        :param function: function of node attributes dictionary returning a value that should be stored
        under `location`
        :param location: where to save the results: string defining the key in the nodes attributes dictionary
        :param silent: whether to mute stdout logging messages, useful for big batches
        :return:
        """
        new_node_attribs = {}
        for node, node_attribs in self.nodes():
            try:
                new_node_attribs[node] = {location: function(node_attribs)}
            except KeyError:
                # Not all nodes/edges are required to have all the same attributes stored. Fail silently and only apply
                # to relevant nodes/edges
                pass
        self.apply_attributes_to_nodes(new_node_attribs, silent=silent)

    def apply_attributes_to_edge(self, u, v, new_attributes, conditions=None, how=any, silent: bool = False):
        """
        Applies attributes to edges (which optionally match certain criteria)
        :param u: from node
        :param v: to node
        :param new_attributes: attributes data to be applied
        :param conditions: graph_operations.Filter conditions
        :param how: graph_operations.Filter how
        :param silent:
        :return:
        """
        filter = graph_operations.Filter(conditions=conditions, how=how)

        for multi_idx, edge_atrribs in self.edge(u, v).items():
            if filter.satisfies_conditions(edge_atrribs):
                old_attributes = deepcopy(edge_atrribs)

                # check if change is to nested part of node data
                if any(isinstance(v, dict) for v in new_attributes.values()):
                    new_attribs = dict_support.set_nested_value(old_attributes, new_attributes)
                else:
                    new_attribs = {**old_attributes, **new_attributes}

                edge = '({}, {}, {})'.format(u, v, multi_idx)

                self.change_log.modify(
                    object_type='edge',
                    old_id=edge,
                    new_id=edge,
                    old_attributes=edge_atrribs,
                    new_attributes=new_attribs)

                nx.set_edge_attributes(self.graph, {(u, v, multi_idx): new_attribs})
                if not silent:
                    logging.info('Changed Link attributes under index: {}'.format(edge))

    def apply_attributes_to_edges(self, new_attributes: dict, conditions=None, how=any, silent: bool = False):
        """
        Applies new attributes for edges (optionally satisfying certain criteria)
        :param new_attributes: dictionary where keys are two tuples (u, v) where u is the from node and v is the to
        node. The value at the key are the new attributes to be applied to links on edge (u,v)
        :param conditions: graph_operations.Filter conditions
        :param how: graph_operations.Filter how
        :param silent:
        :return:
        """
        # TODO optimise
        [self.apply_attributes_to_edge(u, v, new_attribs, conditions, how, silent)
         for (u, v), new_attribs in new_attributes.items()]

    def apply_attributes_to_link(self, link_id, new_attributes, silent: bool = False):
        """
        Adds, or changes if already present, the attributes in new_attributes. Doesn't replace the dictionary
        stored at the link currently so no data is lost, unless it is being overwritten.
        :param link_id: link id to perform the change to
        :param new_attributes: dictionary of data to add/replace if present
        :param silent: whether to mute stdout logging messages, useful for big batches
        :return:
        """
        u, v = self.link_id_mapping[link_id]['from'], self.link_id_mapping[link_id]['to']
        multi_idx = self.link_id_mapping[link_id]['multi_edge_idx']
        old_attributes = deepcopy(self.link(link_id))

        # check if change is to nested part of node data
        if any(isinstance(v, dict) for v in new_attributes.values()):
            new_attributes = dict_support.set_nested_value(old_attributes, new_attributes)
        else:
            new_attributes = {**old_attributes, **new_attributes}

        self.change_log.modify(
            object_type='link',
            old_id=link_id,
            new_id=link_id,
            old_attributes=self.link(link_id),
            new_attributes=new_attributes)

        nx.set_edge_attributes(self.graph, {(u, v, multi_idx): new_attributes})
        if not silent:
            logging.info('Changed Link attributes under index: {}'.format(link_id))

    def apply_attributes_to_links(self, new_attributes: dict):
        """
        Adds, or changes if already present, the attributes in new_attributes. Doesn't replace the dictionary
        stored at the link currently so no data is lost, unless it is being overwritten.
        :param new_attributes: keys are link ids and values are dictionaries of data to add/replace if present
        :param silent: whether to mute stdout logging messages, useful for big batches
        :return:
        """
        links = list(new_attributes.keys())
        old_attribs = [deepcopy(self.link(link)) for link in links]
        new_attribs = [dict_support.set_nested_value(self.link(link), new_attributes[link]) for link in links]
        edge_tuples = [self.edge_tuple_from_link_id(link) for link in links]

        self.change_log.modify_bunch('link', links, old_attribs, links, new_attribs)
        nx.set_edge_attributes(
            self.graph,
            dict(zip(edge_tuples, new_attribs)))
        logging.info(f'Changed Link attributes for {len(links)} links')

    def apply_function_to_links(self, function, location: str):
        """
        Applies function to node attributes dictionary
        :param function: function of node attributes dictionary returning a value that should be stored
        under `location`
        :param location: where to save the results: string defining the key in the nodes attributes dictionary
        :return:
        """
        new_link_attribs = {}
        for link_id, link_attribs in self.links():
            try:
                new_link_attribs[link_id] = {location: function(link_attribs)}
            except KeyError:
                # Not all nodes/edges are required to have all the same attributes stored. Fail silently and only apply
                # to relevant nodes/edges
                pass
        number_of_links_not_affected = len(self.link_id_mapping) - len(new_link_attribs)
        if number_of_links_not_affected != 0:
            logging.info(f'{number_of_links_not_affected} out of {len(self.link_id_mapping)} links have not been '
                         f'affected by the function. Links affected: {list(new_link_attribs.keys())}')
        self.apply_attributes_to_links(new_link_attribs)

    def remove_node(self, node_id, silent: bool = False):
        """
        Removes the node n and all adjacent edges
        :param node_id:
        :param silent: whether to mute stdout logging messages, useful for big batches
        :return:
        """
        self.change_log.remove(object_type='node', object_id=node_id, object_attributes=self.node(node_id))
        self.graph.remove_node(node_id)
        if not silent:
            logging.info(f'Removed Node under index: {node_id}')

    def remove_nodes(self, nodes, silent: bool = False):
        """
        Removes several nodes and all adjacent edges
        :param nodes: list or set
        :param silent: whether to mute stdout logging messages, useful for big batches
        :return:
        """
        self.change_log.remove_bunch(object_type='node', id_bunch=list(nodes),
                                     attributes_bunch=[self.node(node_id) for node_id in nodes])
        self.graph.remove_nodes_from(nodes)
        if not silent:
            logging.info(f'Removed Nodes under indices: {nodes}')

    def remove_link(self, link_id, silent: bool = False):
        """
        Removes the multi edge pertaining to link given
        :param link_id:
        :param silent: whether to mute stdout logging messages, useful for big batches
        :return:
        """
        self.change_log.remove(object_type='link', object_id=link_id, object_attributes=self.link(link_id))
        u, v, multi_idx = self.edge_tuple_from_link_id(link_id)
        self.graph.remove_edge(u, v, multi_idx)
        del self.link_id_mapping[link_id]
        if not silent:
            logging.info(f'Removed Link under index: {link_id}')

    def remove_links(self, links, silent: bool = False):
        """
        Removes the multi edges pertaining to links given
        :param links: set or list
        :param silent: whether to mute stdout logging messages, useful for big batches
        :return:
        """
        self.change_log.remove_bunch(object_type='link', id_bunch=list(links),
                                     attributes_bunch=[self.link(link_id) for link_id in links])
        self.graph.remove_edges_from([self.edge_tuple_from_link_id(link_id) for link_id in links])
        for link_id in links:
            del self.link_id_mapping[link_id]
        if not silent:
            logging.info(f'Removed Links under indices: {links}')

    def number_of_multi_edges(self, u, v):
        """
        number of multi edges on edge from u to v
        :param u: from node
        :param v: to node
        :return:
        """
        if self.graph.has_edge(u, v):
            return len(self.graph.edges(u, v))
        else:
            return 0

    def nodes(self):
        """
        :return:  Iterator through each node and its attrib (two-tuple)
        """
        for id, attrib in self.graph.nodes(data=True):
            yield id, attrib

    def node(self, node_id):
        """
        :return:  attribs of the 'node_id'
        """
        return self.graph.nodes[node_id]

    def edges(self):
        """
        :return: Iterator through each edge's from, to nodes and its attrib (three-tuple)
        """
        for u, v in self.graph.edges():
            yield u, v, self.edge(u, v)

    def edge(self, u, v):
        """
        :param u: from node of self.graph
        :param v: to node of self.graph
        :return:  attribs of the edge from u to  v
        """
        return dict(self.graph[u][v])

    def links(self):
        """
        :return: Iterator through each link id its attrib (two-tuple)
        """
        for link_id in self.link_id_mapping.keys():
            yield link_id, self.link(link_id)

    def edge_tuple_from_link_id(self, link):
        u, v = self.link_id_mapping[link]['from'], self.link_id_mapping[link]['to']
        multi_idx = self.link_id_mapping[link]['multi_edge_idx']
        return u, v, multi_idx

    def link(self, link_id):
        """
        :param link_id:
        :return:
        """
        u, v, multi_idx = self.edge_tuple_from_link_id(link_id)
        # if u == '5221390668059117485' or v == '5221390668059117485':
        #     print('Heyoooo')
        return dict(self.graph[u][v][multi_idx])

    def services(self):
        """
        Iterator returning services
        :return:
        """
        for id, service in self.schedule.services.items():
            yield service

    def schedule_routes(self):
        """
        Iterator returning service_id and a route within that service
        :return:
        """
        for service_id, route in self.schedule.routes():
            yield service_id, route

    def schedule_routes_nodes(self):
        routes = []
        for service_id, _route in self.schedule_routes():
            if _route.route:
                route_nodes = graph_operations.convert_list_of_link_ids_to_network_nodes(self, _route.route)
                if len(route_nodes) != 1:
                    logging.warning('The route: {} within service {}, is disconnected. Consists of {} chunks.'
                                    ''.format(_route.id, service_id, len(route_nodes)))
                    routes.extend(route_nodes)
                else:
                    routes.append(route_nodes[0])
        return routes

    def schedule_routes_links(self):
        routes = []
        for service_id, _route in self.schedule_routes():
            if _route.route:
                routes.append(_route.route)
        return routes

    def node_id_exists(self, node_id):
        if node_id in [i for i, attribs in self.nodes()]:
            logging.warning('This node_id={} already exists.'.format(node_id))
            return True
        return False

    def has_node(self, node_id):
        return self.graph.has_node(node_id)

    def has_nodes(self, node_id: list):
        return all([self.has_node(node_id) for node_id in node_id])

    def has_edge(self, u, v):
        return self.graph.has_edge(u, v)

    def has_link(self, link_id: str):
        if link_id in self.link_id_mapping:
            link_edge = self.link_id_mapping[link_id]
            u, v, multi_idx = link_edge['from'], link_edge['to'], link_edge['multi_edge_idx']
            if self.graph.has_edge(u, v, multi_idx):
                return True
            else:
                logging.info('Link with id {} is declared in the network with from_node: {}, to_node: {} and '
                             'multi_index: {} but this edge is not in the graph.'.format(link_id, u, v, multi_idx))
                return False
        else:
            logging.info('Link with id {} is not in the network.'.format(link_id))
            return False

    def has_links(self, link_ids: list, conditions: Union[list, dict] = None):
        """
        Whether the Network contains the links given in the link_ids list. If attribs is specified, checks whether the
        Network contains the links specified and those links match the attributes in the attribs dict.
        :param link_ids: list of link ids e.g. ['1', '102']
        :param conditions: confer graph_operations.Filter conditions
        :return:
        """
        has_all_links = all([self.has_link(link_id) for link_id in link_ids])
        if not conditions:
            return has_all_links
        elif has_all_links:
            filter = graph_operations.Filter(conditions, how=any)
            links_satisfy = [link_id for link_id in link_ids if filter.satisfies_conditions(self.link(link_id))]
            return set(links_satisfy) == set(link_ids)
        else:
            return False

    def has_valid_link_chain(self, link_ids: List[str]):
        for prev_link_id, next_link_id in zip(link_ids[:-1], link_ids[1:]):
            prev_link_id_to_node = self.link_id_mapping[prev_link_id]['to']
            next_link_id_from_node = self.link_id_mapping[next_link_id]['from']
            if prev_link_id_to_node != next_link_id_from_node:
                logging.info('Links {} and {} are not connected'.format(prev_link_id, next_link_id))
                return False
        if not link_ids:
            logging.info('Links chain is empty')
            return False
        return True

    def route_distance(self, link_ids):
        if self.has_valid_link_chain(link_ids):
            distance = 0
            for link_id in link_ids:
                link_attribs = self.link(link_id)
                if 'length' in link_attribs:
                    distance += link_attribs['length']
                else:
                    length = spatial.distance_between_s2cellids(link_attribs['from'], link_attribs['to'])
                    link_attribs['length'] = length
                    distance += length
            return distance
        else:
            logging.warning('This route is invalid: {}'.format(link_ids))
            return 0

    def generate_index_for_node(self, avoid_keys: Union[list, set] = None, silent: bool = False):
        existing_keys = set([i for i, attribs in self.nodes()])
        if avoid_keys:
            existing_keys = existing_keys | set(avoid_keys)
        try:
            id = max([int(i) for i in existing_keys]) + 1
        except ValueError:
            id = len(existing_keys) + 1
        if (id in existing_keys) or (str(id) in existing_keys):
            id = uuid.uuid4()
        if not silent:
            logging.info('Generated node id {}.'.format(id))
        return str(id)

    def generate_indices_for_n_nodes(self, n, avoid_keys: Union[list, set] = None, silent: bool = False):
        existing_keys = set([i for i, attribs in self.nodes()])
        if avoid_keys:
            existing_keys = existing_keys | set(avoid_keys)
        try:
            id_set = set([str(max([int(i) for i in existing_keys]) + j) for j in range(1, n + 1)])
        except ValueError:
            id_set = set([str(len(existing_keys) + j) for j in range(1, n + 1)])
        if id_set & existing_keys:
            id_set = id_set - existing_keys
            id_set = id_set | set([str(uuid.uuid4()) for i in range(n - len(id_set))])
        if not silent:
            logging.info(f'Generated {len(id_set)} node ids.')
        return id_set

    def link_id_exists(self, link_id):
        if link_id in self.link_id_mapping:
            logging.warning('This link_id={} already exists.'.format(link_id))
            return True
        return False

    def generate_index_for_edge(self, avoid_keys: Union[list, set] = None, silent: bool = False):
        existing_keys = set(self.link_id_mapping.keys())
        if avoid_keys:
            existing_keys = existing_keys | set(avoid_keys)
        try:
            id = max([int(i) for i in existing_keys]) + 1
        except ValueError:
            id = len(existing_keys) + 1
        if (id in existing_keys) or (str(id) in existing_keys):
            id = uuid.uuid4()
        if not silent:
            logging.info('Generated link id {}.'.format(id))
        return str(id)

    def generate_indices_for_n_edges(self, n, avoid_keys: Union[list, set] = None, silent: bool = False):
        existing_keys = set(self.link_id_mapping.keys())
        if avoid_keys:
            existing_keys = existing_keys | set(avoid_keys)
        try:
            id_set = set([str(max([int(i) for i in existing_keys]) + j) for j in range(1, n + 1)])
        except ValueError:
            id_set = set([str(len(existing_keys) + j) for j in range(1, n + 1)])
        if id_set & existing_keys:
            id_set = id_set - existing_keys
            id_set = id_set | set([str(uuid.uuid4()) for i in range(n - len(id_set))])
        if not silent:
            logging.info(f'Generated {len(id_set)} link ids.')
        return id_set

    def index_graph_edges(self):
        logging.warning('This method clears the existing link_id indexing')
        self.link_id_mapping = {}
        i = 0
        for u, v, multi_edge_idx in self.graph.edges:
            self.link_id_mapping[str(i)] = {'from': u, 'to': v, 'multi_edge_idx': multi_edge_idx}
            i += 1

    def has_schedule_with_valid_network_routes(self):
        if all([route.has_network_route() for service_id, route in self.schedule_routes()]):
            return all([self.is_valid_network_route(route) for service_id, route in self.schedule_routes()])
        return False

    def calculate_route_to_crow_fly_ratio(self, route: schedule_elements.Route):
        route_dist = self.route_distance(route.route)
        crowfly_dist = route.crowfly_distance()
        if crowfly_dist:
            return route_dist / crowfly_dist
        else:
            return 'Division by zero'

    def is_valid_network_route(self, route: schedule_elements.Route):
        def modal_condition(modes_list):
            return set(modes_list) & {route.mode}

        if self.has_links(route.route):
            valid_link_chain = self.has_valid_link_chain(route.route)
            links_have_correct_modes = self.has_links(route.route, {'modes': modal_condition})
            if not links_have_correct_modes:
                logging.info('Some link ids in Route: {} don\'t accept the route\'s mode: {}'.format(
                    route.id, route.mode))
            return valid_link_chain and links_have_correct_modes
        logging.info('Not all link ids in Route: {} are in the graph.'.format(route.id))
        return False

    def invalid_network_routes(self):
        return [(service_id, route.id) for service_id, route in self.schedule.routes() if not route.has_network_route()
                or not self.is_valid_network_route(route)]

    def generate_validation_report(self, link_length_threshold=1000):
        """
        Generates a dictionary with keys: 'graph', 'schedule' and 'routing' describing validity of the Network's
        underlying graph, the schedule services and then the intersection of the two which is the routing of schedule
        services onto the graph.
        :param link_length_threshold: in meters defaults to 1000, i.e. 1km
        :return:
        """
        logging.info('Checking validity of the Network')
        logging.info('Checking validity of the Network graph')
        report = {}
        # decribe network connectivity
        modes = ['car', 'walk', 'bike']
        report['graph'] = {'graph_connectivity': {}}
        for mode in modes:
            logging.info('Checking network connectivity for mode: {}'.format(mode))
            # subgraph for the mode to be tested
            G_mode = self.modal_subgraph(mode)
            # calculate how many connected subgraphs there are
            report['graph']['graph_connectivity'][mode] = network_validation.describe_graph_connectivity(G_mode)

        def links_over_threshold_length(value):
            return value >= link_length_threshold

        report['graph']['links_over_1km_length'] = graph_operations.extract_links_on_edge_attributes(
            self,
            conditions={'length': links_over_threshold_length}
        )

        if self.schedule:
            report['schedule'] = self.schedule.generate_validation_report()

            route_to_crow_fly_ratio = {}
            for service_id, route in self.schedule_routes():
                service_level_invalid_stages = report['schedule']['service_level'][service_id]['invalid_stages']
                if 'not_has_uniquely_indexed_routes' in service_level_invalid_stages:
                    if service_id in route_to_crow_fly_ratio:
                        route_id = len(route_to_crow_fly_ratio[service_id])
                    else:
                        route_id = 0
                else:
                    route_id = route.id
                if service_id in route_to_crow_fly_ratio:
                    route_to_crow_fly_ratio[service_id][route_id] = self.calculate_route_to_crow_fly_ratio(route)
                else:
                    route_to_crow_fly_ratio[service_id] = {route_id: self.calculate_route_to_crow_fly_ratio(route)}

            report['routing'] = {
                'services_have_routes_in_the_graph': self.has_schedule_with_valid_network_routes(),
                'service_routes_with_invalid_network_route': self.invalid_network_routes(),
                'route_to_crow_fly_ratio': route_to_crow_fly_ratio
            }
        return report

    def read_osm(self, osm_file_path, osm_read_config, num_processes: int = 1):
        """
        Reads OSM data into a graph of the Network object
        :param osm_file_path: path to .osm or .osm.pbf file
        :param osm_read_config: config file (see configs folder in genet for examples) which informs for example which
        highway types to read (in case of road network) and what modes to assign to them
        :param num_processes: number of processes to split parallelisable operations across
        :return:
        """
        config = osm_reader.Config(osm_read_config)
        nodes, edges = osm_reader.generate_osm_graph_edges_from_file(
            osm_file_path, config, num_processes)
<<<<<<< HEAD

        nodes_and_attributes = parallel.multiprocess_wrap(
            data=nodes,
            split=parallel.split_dict,
            apply=osm_reader.generate_graph_nodes,
            combine=parallel.combine_dict,
            epsg=self.epsg
        )
        reindexing_dict, nodes_and_attributes = self.add_nodes(nodes_and_attributes, silent=False)

        edges_attributes = parallel.multiprocess_wrap(
            data=edges,
            split=parallel.split_list,
            apply=osm_reader.generate_graph_edges,
            combine=parallel.combine_list,
            reindexing_dict=reindexing_dict,
            nodes_and_attributes=nodes_and_attributes,
            config_path=osm_read_config
        )
        self.add_edges(edges_attributes, silent=False)
=======
        for node_id, attribs in nodes.items():
            x, y = spatial.change_proj(attribs['x'], attribs['y'], input_to_output_transformer)
            self.add_node(str(node_id), {
                'id': str(node_id),
                'x': x,
                'y': y,
                'lat': attribs['x'],
                'lon': attribs['y'],
                's2_id': attribs['s2id']
            }, silent=True)

        for edge, attribs in edges:
            u, v = str(edge[0]), str(edge[1])
            link_attributes = osm_reader.find_matsim_link_values(attribs, config).copy()
            if 'lanes' in attribs:
                # overwrite the default matsim josm values
                link_attributes['permlanes'] = float(attribs['lanes'])
            # compute link-wide capacity
            link_attributes['capacity'] = link_attributes['permlanes'] * link_attributes['capacity']

            link_attributes['oneway'] = '1'
            link_attributes['modes'] = attribs['modes']
            link_attributes['from'] = self.node(u)['id']
            link_attributes['to'] = self.node(v)['id']
            link_attributes['s2_from'] = self.node(u)['s2_id']
            link_attributes['s2_to'] = self.node(v)['s2_id']
            link_attributes['length'] = spatial.distance_between_s2cellids(
                link_attributes['s2_from'], link_attributes['s2_to'])

            # the rest of the keys are osm attributes
            link_attributes['attributes'] = {}
            for key, val in attribs.items():
                if key not in link_attributes:
                    link_attributes['attributes']['osm:way:{}'.format(key)] = {
                        'name': 'osm:way:{}'.format(key),
                        'class': 'java.lang.String',
                        'text': str(val),
                    }

            self.add_edge(u, v, attribs=link_attributes, silent=True)
>>>>>>> 9cd619f9

        logging.info('Deleting isolated nodes which have no edges.')
        self.remove_nodes(list(nx.isolates(self.graph)), silent=True)

    def read_matsim_network(self, path):
        self.graph, self.link_id_mapping, duplicated_nodes, duplicated_links = \
            matsim_reader.read_network(path, self.transformer)
        self.graph.graph['name'] = 'Network graph'
        self.graph.graph['crs'] = {'init': self.epsg}

        for node_id, duplicated_node_attribs in duplicated_nodes.items():
            for duplicated_node_attrib in duplicated_node_attribs:
                self.change_log.remove(
                    object_type='node',
                    object_id=node_id,
                    object_attributes=duplicated_node_attrib
                )
        for link_id, reindexed_duplicated_links in duplicated_links.items():
            for duplicated_link in reindexed_duplicated_links:
                self.change_log.modify(
                    object_type='link',
                    old_id=link_id,
                    old_attributes=self.link(duplicated_link),
                    new_id=duplicated_link,
                    new_attributes=self.link(duplicated_link)
                )

    def read_matsim_schedule(self, path):
        self.schedule.read_matsim_schedule(path)

    def write_to_matsim(self, output_dir):
        persistence.ensure_dir(output_dir)
        matsim_xml_writer.write_matsim_network(output_dir, self)
        if self.schedule:
            self.schedule.write_to_matsim(output_dir)
        self.change_log.export(os.path.join(output_dir, 'change_log.csv'))
        geojson.save_nodes_and_links_geojson(self.graph, output_dir)<|MERGE_RESOLUTION|>--- conflicted
+++ resolved
@@ -1126,7 +1126,6 @@
         config = osm_reader.Config(osm_read_config)
         nodes, edges = osm_reader.generate_osm_graph_edges_from_file(
             osm_file_path, config, num_processes)
-<<<<<<< HEAD
 
         nodes_and_attributes = parallel.multiprocess_wrap(
             data=nodes,
@@ -1147,48 +1146,6 @@
             config_path=osm_read_config
         )
         self.add_edges(edges_attributes, silent=False)
-=======
-        for node_id, attribs in nodes.items():
-            x, y = spatial.change_proj(attribs['x'], attribs['y'], input_to_output_transformer)
-            self.add_node(str(node_id), {
-                'id': str(node_id),
-                'x': x,
-                'y': y,
-                'lat': attribs['x'],
-                'lon': attribs['y'],
-                's2_id': attribs['s2id']
-            }, silent=True)
-
-        for edge, attribs in edges:
-            u, v = str(edge[0]), str(edge[1])
-            link_attributes = osm_reader.find_matsim_link_values(attribs, config).copy()
-            if 'lanes' in attribs:
-                # overwrite the default matsim josm values
-                link_attributes['permlanes'] = float(attribs['lanes'])
-            # compute link-wide capacity
-            link_attributes['capacity'] = link_attributes['permlanes'] * link_attributes['capacity']
-
-            link_attributes['oneway'] = '1'
-            link_attributes['modes'] = attribs['modes']
-            link_attributes['from'] = self.node(u)['id']
-            link_attributes['to'] = self.node(v)['id']
-            link_attributes['s2_from'] = self.node(u)['s2_id']
-            link_attributes['s2_to'] = self.node(v)['s2_id']
-            link_attributes['length'] = spatial.distance_between_s2cellids(
-                link_attributes['s2_from'], link_attributes['s2_to'])
-
-            # the rest of the keys are osm attributes
-            link_attributes['attributes'] = {}
-            for key, val in attribs.items():
-                if key not in link_attributes:
-                    link_attributes['attributes']['osm:way:{}'.format(key)] = {
-                        'name': 'osm:way:{}'.format(key),
-                        'class': 'java.lang.String',
-                        'text': str(val),
-                    }
-
-            self.add_edge(u, v, attribs=link_attributes, silent=True)
->>>>>>> 9cd619f9
 
         logging.info('Deleting isolated nodes which have no edges.')
         self.remove_nodes(list(nx.isolates(self.graph)), silent=True)
