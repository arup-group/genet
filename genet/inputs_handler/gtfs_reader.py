--- conflicted
+++ resolved
@@ -70,61 +70,26 @@
 
         if "stop_times" in file:
             logging.info("Reading stop times")
-<<<<<<< HEAD
-            with open(file, mode='r', encoding="utf-8-sig") as infile:
-                reader = csv.DictReader(infile)
-                for row in reader:
-                    row['trip_id'] = sanitise_id(row['trip_id'])
-                    row['stop_id'] = sanitise_id(row['stop_id'])
-                    stop_times.append(dict(row))
-                    if row['trip_id'] in stop_times_db:
-                        stop_times_db[row['trip_id']].append(dict(row))
-                    else:
-                        stop_times_db[row['trip_id']] = [dict(row)]
-
-        elif "stops" in file:
-            logging.info("Reading stops")
-            with open(file, mode='r', encoding="utf-8-sig") as infile:
-                reader = csv.DictReader(infile)
-                for row in reader:
-                    _id = sanitise_id(row['stop_id'])
-                    row['stop_id'] = _id
-                    stops_db[_id] = dict(row)
-
-        elif "trips" in file:
-            logging.info("Reading trips")
-            with open(file, mode='r', encoding="utf-8-sig") as infile:
-                reader = csv.DictReader(infile)
-                for row in reader:
-                    _id = sanitise_id(row['trip_id'])
-                    row['trip_id'] = _id
-                    row['route_id'] = sanitise_id(row['route_id'])
-                    row['service_id'] = sanitise_id(row['service_id'])
-                    trips_db[row['trip_id']] = dict(row)
-
-        elif "routes" in file:
-            logging.info("Reading routes")
-            with open(file, mode='r', encoding="utf-8-sig") as infile:
-                reader = csv.DictReader(infile)
-                for row in reader:
-                    _id = sanitise_id(row['route_id'])
-                    row['route_id'] = _id
-                    routes_db[row['route_id']] = dict(row)
-=======
             stop_times_db = pd.read_csv(file, dtype={'trip_id': str, 'stop_id': str}, low_memory=False)
+            stop_times_db['trip_id'] = stop_times_db['trip_id'].apply(lambda x: sanitise_id(x))
+            stop_times_db['stop_id'] = stop_times_db['stop_id'].apply(lambda x: sanitise_id(x))
 
         elif "stops" in file:
             logging.info("Reading stops")
             stops_db = pd.read_csv(file, dtype={'stop_id': str})
+            stops_db['stop_id'] = stops_db['stop_id'].apply(lambda x: sanitise_id(x))
 
         elif "trips" in file:
             logging.info("Reading trips")
             trips_db = pd.read_csv(file, dtype={'route_id': str, 'service_id': str, 'trip_id': str})
+            trips_db['trip_id'] = trips_db['trip_id'].apply(lambda x: sanitise_id(x))
+            trips_db['route_id'] = trips_db['route_id'].apply(lambda x: sanitise_id(x))
+            trips_db['service_id'] = trips_db['service_id'].apply(lambda x: sanitise_id(x))
 
         elif "routes" in file:
             logging.info("Reading routes")
             routes_db = pd.read_csv(file, dtype={'route_id': str})
->>>>>>> d5c29ed9
+            routes_db['route_id'] = routes_db['route_id'].apply(lambda x: sanitise_id(x))
 
     return stop_times_db, stops_db, trips_db, routes_db
 
@@ -154,90 +119,20 @@
         else:
             return datetime.strptime(time, '%H:%M:%S')
 
-<<<<<<< HEAD
-    def get_the_route(route_id, stops):
-        for i in range(len(schedule[route_id])):
-            route = schedule[route_id][i]
-            stops_already_in_schedule = route['stops']
-            if stops == stops_already_in_schedule:
-                return i
-        return None
-
-    def update_route_info(route_id, departure_time, i):
-        # assuming all trips sharing the same route have the same time offsets
-        schedule[route_id][i]['stops'] = stops
-        schedule[route_id][i]['s2_stops'] = s2_stops
-
-        for stop_time in stop_times:
-            stop_arrival = get_time(stop_time['arrival_time'])
-            stop_departure = get_time(stop_time['departure_time'])
-            schedule[route_id][i]['arrival_offsets'].append(str(stop_arrival - departure_time))
-            schedule[route_id][i]['departure_offsets'].append(str(stop_departure - departure_time))
-
-    schedule = {}
-
-    v_id = 0  # generating some ids for vehicles
-    for trip_id, trip_val in trips_db.items():
-        route_id = trip_val['route_id']
-        if trip_val['service_id'] in services:
-            if route_id not in schedule:
-                schedule[route_id] = []
-            route_val = route_db[route_id]
-            init_stop_times = stop_times_db[trip_id]
-            stop_times = [init_stop_times[0]] + [init_stop_times[i] for i in range(1, len(init_stop_times)) if
-                                                 init_stop_times[i - 1]['stop_id'] != init_stop_times[i]['stop_id']]
-            stops = [stop_time['stop_id'] for stop_time in stop_times]
-            if len(stop_times) != len(init_stop_times):
-                logging.warning(
-                    'Your GTFS has a looooop edge! A zero link between a node and itself, edge affected'
-                    '\nThis edge will not be considered for computation, the stop will be deleted and the'
-                    ' schedule will be changed.')
-            s2_stops = [spatial.generate_index_s2(
-                lat=float(stops_db[stop]['stop_lat']), lng=float(stops_db[stop]['stop_lon'])) for stop in stops]
-            mode = get_mode(route_val['route_type'])
-
-            if len(stops) > 1:
-                # get the route
-                i = get_the_route(route_id, stops)
-                vehicle_id = 'veh_{}_{}'.format(v_id, mode)
-                if i is not None:
-                    # add this trip and it's departure time to already existing route
-                    schedule[route_id][i]['trips']['trip_id'].append(trip_id)
-                    schedule[route_id][i]['trips']['trip_departure_time'].append(stop_times[0]['arrival_time'])
-                    schedule[route_id][i]['trips']['vehicle_id'].append(vehicle_id)
-                if i is None:
-                    # fresh route
-                    schedule[route_id].append({
-                        # route info
-                        'route_short_name': route_val['route_short_name'],
-                        'route_long_name': route_val['route_long_name'],
-                        'mode': mode,
-                        # 'route_color': '#{}'.format(route_val['route_color']),
-                        # trip ids, their own departure times and vehicles
-                        'trips': {
-                            'trip_id': [trip_id],
-                            'trip_departure_time': [stop_times[0]['arrival_time']],
-                            'vehicle_id': [vehicle_id]},
-                        # stops and time offsets for each stop along the route
-                        'stops': [],
-                        'arrival_offsets': [],
-                        'departure_offsets': []
-                    })
-                    departure_time = get_time(stop_times[0]['arrival_time'])
-                    update_route_info(route_id, departure_time, len(schedule[route_id]) - 1)
-                v_id += 1
-            elif len(schedule[route_id]) == 0:
-                del schedule[route_id]
-
-    return schedule
-
-
-def read_to_dict_schedule_and_stopd_db(path: str, day: str):
-=======
     def timedelta_to_hms(td):
         return str(td).split('days')[-1].strip(' ')
 
     def generate_stop_sequence(group):
+        # TODO
+        # init_stop_times = stop_times_db[trip_id]
+        # stop_times = [init_stop_times[0]] + [init_stop_times[i] for i in range(1, len(init_stop_times)) if
+        #                                      init_stop_times[i - 1]['stop_id'] != init_stop_times[i]['stop_id']]
+        # stops = [stop_time['stop_id'] for stop_time in stop_times]
+        # if len(stop_times) != len(init_stop_times):
+        #     logging.warning(
+        #         'Your GTFS has a looooop edge! A zero link between a node and itself, edge affected'
+        #         '\nThis edge will not be considered for computation, the stop will be deleted and the'
+        #         ' schedule will be changed.')
         group = group.sort_values(by='stop_sequence')
         # remove stops that are loopy (consecutively duplicated)
         unique_stops_mask = group['stop_id'].shift() != group['stop_id']
@@ -345,7 +240,6 @@
 
 
 def read_gtfs_to_schedule_graph(path: str, day: str):
->>>>>>> d5c29ed9
     if persistence.is_zip(path):
         gtfs_path = os.path.join(os.getcwd(), 'tmp')
         if not os.path.exists(gtfs_path):
