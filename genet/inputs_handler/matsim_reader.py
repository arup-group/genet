--- conflicted
+++ resolved
@@ -136,18 +136,6 @@
     for event, elem in ET.iterparse(network_path, events=('start', 'end')):
         if event == 'start':
             if elem.tag == 'node':
-<<<<<<< HEAD
-                attribs = elem.attrib
-                attribs['x'], attribs['y'] = float(attribs['x']), float(attribs['y'])
-                lat, lon = spatial.change_proj(attribs['x'], attribs['y'], TRANSFORMER)
-                # ideally we would check if the transformer was created with always_xy=True and swap
-                # lat and long values if so, but there is no obvious way to interrogate the transformer
-                attribs['lon'], attribs['lat'] = lon, lat
-                node_id = spatial.grab_index_s2(lat, lon)
-                attribs['s2_id'] = node_id
-                node_id_mapping[attribs['id']] = node_id
-                g.add_node(attribs['id'], **attribs)
-=======
                 g, duplicated_node_id = read_node(elem, g, node_id_mapping, transformer)
                 if duplicated_node_id:
                     for key, val in duplicated_node_id.items():
@@ -155,7 +143,6 @@
                             duplicated_node_ids[key].append(val)
                         else:
                             duplicated_node_ids[key] = [val]
->>>>>>> 57672cd4
             elif elem.tag == 'link':
                 g, u, v, link_id_mapping, duplicated_link_id = read_link(
                     elem, g, u, v, node_id_mapping, link_id_mapping, link_attribs)
