--- conflicted
+++ resolved
@@ -4,16 +4,11 @@
 import numpy as np
 import logging
 import os
-<<<<<<< HEAD
 import io
 import yaml
 import pkgutil
 from datetime import datetime
 from pandas import DataFrame, Series
-=======
-from datetime import datetime
-from pandas import DataFrame
->>>>>>> 95bec2c3
 from copy import deepcopy
 import dictdiffer
 from s2sphere import CellId
@@ -32,12 +27,8 @@
 import genet.validate.schedule_validation as schedule_validation
 import genet.outputs_handler.geojson as gngeojson
 from genet.exceptions import ScheduleElementGraphSchemaError, RouteInitialisationError, ServiceInitialisationError, \
-<<<<<<< HEAD
     UndefinedCoordinateSystemError, ServiceIndexError, RouteIndexError, StopIndexError, ConflictingStopData, \
     InconsistentVehicleModeError
-=======
-    UndefinedCoordinateSystemError, ServiceIndexError, RouteIndexError, StopIndexError, ConflictingStopData
->>>>>>> 95bec2c3
 
 # number of decimal places to consider when comparing lat lons
 SPATIAL_TOLERANCE = 8
@@ -77,17 +68,10 @@
 
     def _route_ids_in_graph(self, route_ids: List[str]):
         return set(route_ids).issubset(set(self._graph.graph['routes'].keys()))
-<<<<<<< HEAD
 
     def _service_ids_in_graph(self, service_ids: List[str]):
         return set(service_ids).issubset(set(self._graph.graph['services'].keys()))
 
-=======
-
-    def _service_ids_in_graph(self, service_ids: List[str]):
-        return set(service_ids).issubset(set(self._graph.graph['services'].keys()))
-
->>>>>>> 95bec2c3
     def change_log(self):
         return self._graph.graph['change_log']
 
@@ -308,15 +292,11 @@
     ----------
     :param route_short_name: route's short name
     :param mode: mode
-<<<<<<< HEAD
     :param trips: dictionary with keys: 'trip_id', 'trip_departure_time', 'vehicle_id'. Each value is a list
         e.g. : {'trip_id': ['trip_1', 'trip_2'],  - IDs of trips, unique within the Route
                 'trip_departure_time': ['HH:MM:SS', 'HH:MM:SS'],  - departure time from first stop for each trip_id
                 'vehicle_id': [veh_1, veh_2]} - vehicle IDs for each trip_id, don't need to be unique
                     (i.e. vehicles can be shared between trips, but it's up to you to make this physically possible)
-=======
-    :param trips: dictionary {'trip_id' : 'HH:MM:SS' - departure time from first stop}
->>>>>>> 95bec2c3
     :param arrival_offsets: list of 'HH:MM:SS' temporal offsets for each of the stops_mapping
     :param departure_offsets: list of 'HH:MM:SS' temporal offsets for each of the stops_mapping
 
@@ -331,11 +311,7 @@
     :param kwargs: additional attributes
     """
 
-<<<<<<< HEAD
     def __init__(self, route_short_name: str, mode: str, trips: Dict[str, List[str]], arrival_offsets: List[str],
-=======
-    def __init__(self, route_short_name: str, mode: str, trips: Dict[str, str], arrival_offsets: List[str],
->>>>>>> 95bec2c3
                  departure_offsets: List[str], route: list = None, route_long_name: str = '', id: str = '',
                  await_departure: list = None, stops: List[Union[Stop, str]] = None, **kwargs):
         self.route_short_name = route_short_name
@@ -909,7 +885,6 @@
     :param epsg: 'epsg:12345', projection for the schedule (each stop has its own epsg)
     :param services: list of Service class objects
     :param _graph: Schedule graph, used for re-instantiating the object, passed without `services`
-<<<<<<< HEAD
     :param vehicles: dictionary of vehicle IDs from Route objects, mapping them to vehicle types in vehicle_types.
         Looks like this: {veh_id : {'type': 'bus'}}
         Defaults to None and generates itself from the vehicles IDs in Routes, maps to the mode of the Route.
@@ -935,12 +910,6 @@
             self.vehicle_types = vehicle_types
         else:
             self.vehicle_types = read_vehicle_types(vehicle_types)
-
-=======
-    """
-
-    def __init__(self, epsg: str = '', services: List[Service] = None, _graph: nx.DiGraph = None):
->>>>>>> 95bec2c3
         if _graph is not None:
             # check graph type and schema
             verify_graph_schema(_graph)
@@ -981,14 +950,11 @@
         self.init_epsg = epsg
         self.transformer = Transformer.from_crs(epsg, 'epsg:4326')
         self.minimal_transfer_times = {}
-<<<<<<< HEAD
         if vehicles is None:
             self.vehicles = self.generate_vehicles()
         else:
             self.vehicles = vehicles
         self.validate_vehicle_definitions()
-=======
->>>>>>> 95bec2c3
         super().__init__()
 
     def __nonzero__(self):
@@ -1044,7 +1010,6 @@
         schedule_graph.graph['services'] = graph_services
         return schedule_graph
 
-<<<<<<< HEAD
     def generate_vehicles(self):
         """
         Generate vehicles for the Schedule. Returns dictionary of vehicle IDs from Route objects, mapping them to
@@ -1166,8 +1131,6 @@
                             f"{df_vehicles[df_vehicles['type'].isin(missing_vehicle_types)].T.to_dict()}")
         return False
 
-=======
->>>>>>> 95bec2c3
     def reference_nodes(self):
         return set(self._graph.nodes())
 
@@ -1183,14 +1146,11 @@
         Adds another Schedule. They have to be separable! I.e. the keys in services cannot overlap with the ones
         already present (TODO: add merging complicated schedules, parallels to the merging gtfs work)
         :param other: the other Schedule object to add
-<<<<<<< HEAD
         :param overwrite: defaults to True
             If True: overwrites overlapping vehicle types data currently in the Schedule, adds vehicles as they are,
                 overwriting in case of clash
             If False: adds vehicles and vehicle types from other that do not clash with those already stored in the
             Schedule
-=======
->>>>>>> 95bec2c3
         :return:
         """
         if not self.is_separable_from(other):
@@ -1213,12 +1173,9 @@
 
         # merge change_log DataFrames
         self._graph.graph['change_log'] = self.change_log().merge_logs(other.change_log())
-<<<<<<< HEAD
 
         # merge vehicles
         self.update_vehicles(other.vehicles, other.vehicle_types, overwrite=overwrite)
-=======
->>>>>>> 95bec2c3
 
     def is_separable_from(self, other):
         unique_service_ids = set(other.service_ids()) & set(self.service_ids()) == set()
@@ -1292,7 +1249,6 @@
         # expand the frame on all the trips each route makes
         trips = np.concatenate(
             df['trips'].apply(
-<<<<<<< HEAD
                 lambda x: [(trip_id, use_schedule.sanitise_time(trip_dep_time, gtfs_day), veh_id) for
                            trip_id, trip_dep_time, veh_id in
                            zip(x['trip_id'], x['trip_departure_time'], x['vehicle_id'])]).values)
@@ -1302,14 +1258,6 @@
         ).assign(trip=trips[:, 0],
                  trip_dep_time=trips[:, 1],
                  vehicle_id=trips[:, 2]).sort_values(by=['route', 'trip', 'departure_time']).reset_index(drop=True)
-=======
-                lambda x: [(k, use_schedule.sanitise_time(time, gtfs_day)) for k, time in x.items()]).values)
-        df = DataFrame({
-            col: np.repeat(df[col].values, df['trips'].str.len())
-            for col in set(df.columns) - {'trips'}}
-        ).assign(trip=trips[:, 0],
-                 trip_dep_time=trips[:, 1]).sort_values(by=['route', 'trip', 'departure_time']).reset_index(drop=True)
->>>>>>> 95bec2c3
 
         df['departure_time'] = df['trip_dep_time'] + df['departure_time']
         df['arrival_time'] = df['trip_dep_time'] + df['arrival_time']
@@ -2092,13 +2040,8 @@
 
     def write_to_matsim(self, output_dir):
         persistence.ensure_dir(output_dir)
-<<<<<<< HEAD
         matsim_xml_writer.write_matsim_schedule(output_dir, self)
         matsim_xml_writer.write_vehicles(output_dir, self.vehicles, self.vehicle_types)
-=======
-        vehicles = matsim_xml_writer.write_matsim_schedule(output_dir, self)
-        matsim_xml_writer.write_vehicles(output_dir, vehicles)
->>>>>>> 95bec2c3
         self.change_log().export(os.path.join(output_dir, 'schedule_change_log.csv'))
 
 
@@ -2134,7 +2077,6 @@
             if not required_service_attributes.issubset(set(service_dict.keys())):
                 missing_attribs = required_service_attributes - set(service_dict.keys())
                 raise ScheduleElementGraphSchemaError(f'Service {service_id} is missing the following attributes: '
-<<<<<<< HEAD
                                                       f'{missing_attribs}')
 
 
@@ -2146,7 +2088,4 @@
     """
     if persistence.is_yml(yml):
         yml = io.open(yml, mode='r')
-    return yaml.load(yml, Loader=yaml.FullLoader)['VEHICLE_TYPES']
-=======
-                                                      f'{missing_attribs}')
->>>>>>> 95bec2c3
+    return yaml.load(yml, Loader=yaml.FullLoader)['VEHICLE_TYPES']