from typing import Union, Dict, List
from pyproj import Proj, Transformer
from genet.utils import spatial

# number of decimal places to consider when comparing lat lons
SPATIAL_TOLERANCE = 8


class Stop:
    """
    A transit stop that features in a Route object

    Parameters
    ----------
    :param id: unique identifier
    :param x: x coordinate or lon if using 'epsg:4326'
    :param y: y coordinate or lat if using 'epsg:4326'
    :param epsg: 'epsg:12345'
    :param transformer: optional but makes things MUCH faster if you're reading through a lot of stops in the same
            projection
    """

    def __init__(self, id: Union[str, int], x: Union[str, int, float], y: Union[str, int, float], epsg: str,
                 transformer: Transformer = None):
        self.id = id
        self.x = float(x)
        self.y = float(y)
        self.epsg = epsg
<<<<<<< HEAD
        self.transformer = Transformer.from_proj(Proj(init=epsg), Proj(init='epsg:4326'))
        self.lon, self.lat = spatial.change_proj(x, y, self.transformer)
        self.additional_attributes = []
=======
        if transformer is None:
            self.transformer = Transformer.from_proj(Proj(init=epsg), Proj(init='epsg:4326'))
        else:
            self.transformer = transformer

        if self.epsg == 'epsg:4326':
            self.lon, self.lat = float(x), float(y)
        else:
            self.lon, self.lat = spatial.change_proj(x, y, self.transformer)
>>>>>>> d77c02bb

    def __eq__(self, other):
        return (round(self.lat, SPATIAL_TOLERANCE) == round(other.lat, SPATIAL_TOLERANCE)) \
               and (round(self.lon, SPATIAL_TOLERANCE) == round(other.lon, SPATIAL_TOLERANCE))

    def __hash__(self):
        return hash((self.id, round(self.lat, SPATIAL_TOLERANCE), round(self.lon, SPATIAL_TOLERANCE)))

    def add_additional_attributes(self, attribs: dict):
        """
        adds attributes defined by keys of the attribs dictionary with values of the corresponding values
        ignores keys: 'id', 'x', 'y'
        :param attribs:
        :return:
        """
        for k, v in attribs.items():
            if k not in self.__dict__:
                setattr(self, k, v)
                self.additional_attributes.append(k)

    def iter_through_additional_attributes(self):
        for attr, value in self.__dict__.items():
            if attr in self.additional_attributes:
                yield attr, value

    def is_exact(self, other):
        same_id = self.id == other.id
        same_lat = (round(self.lat, SPATIAL_TOLERANCE) == round(other.lat, SPATIAL_TOLERANCE))
        same_lon = (round(self.lon, SPATIAL_TOLERANCE) == round(other.lon, SPATIAL_TOLERANCE))
        return same_id and same_lat and same_lon

    def isin_exact(self, stops: list):
        for other in stops:
            if self.is_exact(other):
                return True
        return False


class Route:
    """
    A Route is an object which contains information about the trips, times and offsets, mode and name of the route which
    forms a part of a Service.

    Parameters
    ----------
    :param route_short_name: route's short name
    :param mode: mode
    :param stops: list of Stop class objects
    :param trips: dictionary {'trip_id' : 'HH:MM:SS' - departure time from first stop}
    :param arrival_offsets: list of 'HH:MM:SS' temporal offsets for each of the stops_mapping
    :param departure_offsets: list of 'HH:MM:SS' temporal offsets for each of the stops_mapping
    :param route: optional, network link_ids traversed by the vehicles in this Route instance
    :param route_long_name: optional, verbose name for the route if exists
    :param id: optional, unique identifier for the route if available, if not given, at the time of writing outputs to
        matsim network files, an id will be generated from the service id the route belongs to and the index of the
        route in the list of routes of that service.
    :param await_departure: optional, list of bools of length stops param, whether to await departure at each stop
    """

    def __init__(self, route_short_name: str, mode: str, stops: List[Stop], trips: Dict[str, str],
                 arrival_offsets: List[str], departure_offsets: List[str], route: list = None,
                 route_long_name: str = '', id: str = '', await_departure: list = None):
        self.route_short_name = route_short_name
        self.mode = mode.lower()
        self.stops = stops
        self.trips = trips
        self.arrival_offsets = arrival_offsets
        self.departure_offsets = departure_offsets
        self.route_long_name = route_long_name
        self.id = id
        if route is None:
            self.route = []
        else:
            self.route = route
        if await_departure is None:
            self.await_departure = []
        else:
            self.await_departure = await_departure

    def __eq__(self, other):
        same_route_name = self.route_short_name == other.route_short_name
        same_mode = self.mode.lower() == other.mode.lower()
        same_stops = self.stops == other.stops
        return same_route_name and same_mode and same_stops

    def is_exact(self, other):
        same_route_name = self.route_short_name == other.route_short_name
        same_mode = self.mode.lower() == other.mode.lower()
        same_stops = self.stops == other.stops
        same_trips = self.trips == other.trips
        same_arrival_offsets = self.arrival_offsets == other.arrival_offsets
        same_departure_offsets = self.departure_offsets == other.departure_offsets

        statement = same_route_name and same_mode and same_stops and same_trips and same_arrival_offsets \
            and same_departure_offsets
        return statement

    def isin_exact(self, routes: list):
        for other in routes:
            if self.is_exact(other):
                return True
        return False


class Service:
    """
    A Service is an object containing unique routes pertaining to the same public transit service

    Parameters
    ----------
    :param services: dictionary of Service class objects {'service_id' : Service}
    :param stops_mapping: dictionary of Stop class objects {'stop_id': Stop} which pertain to the Services
    :param epsg: 'epsg:12345'
    """

    def __init__(self, id: str, routes: List[Route]):
        self.id = id
        self.routes = routes
        # a service inherits a name from the first route in the list (all route names are still accessible via each
        # route object
        if routes[0].route_short_name:
            name = routes[0].route_short_name
        else:
            name = routes[0].route_long_name
        self.name = str(name)

    def __eq__(self, other):
        return self.id == other.id

    def is_exact(self, other):
        return (self.id == other.id) and (self.routes == other.routes)

    def isin_exact(self, services: list):
        for other in services:
            if self.is_exact(other):
                return True
        return False

    def stops(self):
        """
        Iterable returns unique stops for all routes within the service
        :return:
        """
        all_stops = set()
        for route in self.routes:
            all_stops = all_stops | set(route.stops)
        for stop in all_stops:
            yield stop<|MERGE_RESOLUTION|>--- conflicted
+++ resolved
@@ -26,11 +26,6 @@
         self.x = float(x)
         self.y = float(y)
         self.epsg = epsg
-<<<<<<< HEAD
-        self.transformer = Transformer.from_proj(Proj(init=epsg), Proj(init='epsg:4326'))
-        self.lon, self.lat = spatial.change_proj(x, y, self.transformer)
-        self.additional_attributes = []
-=======
         if transformer is None:
             self.transformer = Transformer.from_proj(Proj(init=epsg), Proj(init='epsg:4326'))
         else:
@@ -40,7 +35,8 @@
             self.lon, self.lat = float(x), float(y)
         else:
             self.lon, self.lat = spatial.change_proj(x, y, self.transformer)
->>>>>>> d77c02bb
+
+        self.additional_attributes = []
 
     def __eq__(self, other):
         return (round(self.lat, SPATIAL_TOLERANCE) == round(other.lat, SPATIAL_TOLERANCE)) \
@@ -135,7 +131,7 @@
         same_departure_offsets = self.departure_offsets == other.departure_offsets
 
         statement = same_route_name and same_mode and same_stops and same_trips and same_arrival_offsets \
-            and same_departure_offsets
+                    and same_departure_offsets
         return statement
 
     def isin_exact(self, routes: list):
