--- conflicted
+++ resolved
@@ -261,7 +261,6 @@
         return None
 
     @abstractmethod
-<<<<<<< HEAD
     def service_attribute_data(self, keys: Union[list, str], index_name: str = None):
         pass
 
@@ -343,8 +342,6 @@
         return df.groupby('route_id')['speed'].mean().to_dict()
 
     @abstractmethod
-=======
->>>>>>> c611e809
     def trips_to_dataframe(self, gtfs_day='19700101'):
         pass
 
