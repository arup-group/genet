import io
import itertools
import json
import logging
import os
import pkgutil
from abc import abstractmethod
from collections import defaultdict
from copy import deepcopy
from datetime import datetime
<<<<<<< HEAD
from typing import Union, Dict, List, Set, Tuple
=======
from typing import Union, Dict, List
>>>>>>> fbf4a3a3

import dictdiffer
import networkx as nx
import numpy as np
import yaml
from pandas import DataFrame, Series
from pyproj import Transformer, Geod
from s2sphere import CellId

import genet.modify.change_log as change_log
import genet.modify.schedule as mod_schedule
import genet.outputs_handler.geojson as gngeojson
import genet.outputs_handler.matsim_xml_writer as matsim_xml_writer
<<<<<<< HEAD
import genet.use.schedule as use_schedule
import genet.utils.dict_support as dict_support
import genet.outputs_handler.sanitiser as sanitiser
=======

import genet.use.schedule as use_schedule
import genet.utils.dict_support as dict_support
import genet.outputs_handler.sanitiser as sanitiser

>>>>>>> fbf4a3a3
import genet.utils.graph_operations as graph_operations
import genet.utils.parallel as parallel
import genet.utils.persistence as persistence
import genet.utils.plot as plot
import genet.utils.spatial as spatial
import genet.validate.schedule_validation as schedule_validation
from genet.exceptions import ScheduleElementGraphSchemaError, RouteInitialisationError, ServiceInitialisationError, \
    UndefinedCoordinateSystemError, ServiceIndexError, RouteIndexError, StopIndexError, ConflictingStopData, \
    InconsistentVehicleModeError

# number of decimal places to consider when comparing lat lons
SPATIAL_TOLERANCE = 8


class ScheduleElement:
    """
    Base class for Route, Service and Schedule
    """

    def __init__(self):
        # check if in graph first
        if 'crs' in self._graph.graph:
            self.epsg = self._graph.graph['crs']
        else:
            self.epsg = self.find_epsg()
            self._graph.graph['crs'] = self.epsg

    def _surrender_to_graph(self):
        d = deepcopy(self.__dict__)
        return d

    def _get_service_from_graph(self, service_id):
        if service_id in self._graph.graph['services']:
            return Service(_graph=self._graph, **self._graph.graph['services'][service_id])
        else:
            raise ServiceIndexError(f'Service with index {service_id} not found')

    def _get_route_from_graph(self, route_id):
        if route_id in self._graph.graph['routes']:
            return Route(_graph=self._graph, **self._graph.graph['routes'][route_id])
        else:
            raise RouteIndexError(f'Route with index {route_id} not found')

    def _stop_ids_in_graph(self, stop_ids: List[str]):
        return set(stop_ids).issubset(set(self._graph.nodes))

    def _route_ids_in_graph(self, route_ids: List[str]):
        return set(route_ids).issubset(set(self._graph.graph['routes'].keys()))

    def _service_ids_in_graph(self, service_ids: List[str]):
        return set(service_ids).issubset(set(self._graph.graph['services'].keys()))

    def change_log(self):
        return self._graph.graph['change_log']

    @abstractmethod
    def reference_nodes(self):
        pass

    def route_reference_nodes(self, route_id):
        """
        Method to extract nodes for a route straight from the graph, equivalent to route_object.reference_nodes() but
        faster if used from a higher order object like Service or Schedule
        :return: graph nodes for the route with ID: route_id - not ordered
        """
        return {node for node, node_routes in self._graph.nodes(data='routes') if route_id in node_routes}

    def service_reference_nodes(self, service_id):
        """
        Method to extract nodes for a service straight from the graph, equivalent to service_object.reference_nodes()
        but faster if used from a higher order object: Schedule
        :return: graph nodes for the service with ID: service_id - not ordered
        """
        return {node for node, node_services in self._graph.nodes(data='services') if service_id in node_services}

    @abstractmethod
    def reference_edges(self):
        pass

    def route_reference_edges(self, route_id):
        """
        Method to extract edges for a route straight from the graph, equivalent to route_object.reference_edges() but
        faster if used from a higher order object like Service or Schedule
        :return: graph edges for the route with ID: route_id
        """
        return {(u, v) for u, v, edge_routes in self._graph.edges(data='routes') if route_id in edge_routes}

    def service_reference_edges(self, service_id):
        """
        Method to extract nodes for a service straight from the graph, equivalent to service_object.reference_edges()
        but faster if used from a higher order object: Schedule
        :return: graph edges for the service with ID: service_id
        """
        return {(u, v) for u, v, edge_services in self._graph.edges(data='services') if service_id in edge_services}

    def _remove_routes_from_nodes(self, nodes: Set[str], route_ids: Set[str]):
        for node in nodes:
            self._graph.nodes[node]['routes'] = self._graph.nodes[node]['routes'] - route_ids

    def _remove_routes_from_edges(self, edges: Set[Tuple[str, str]], route_ids: Set[str]):
        for u, v in edges:
            self._graph[u][v]['routes'] = self._graph[u][v]['routes'] - route_ids

    def _add_routes_to_nodes(self, nodes: Set[str], route_ids: Set[str]):
        for node in nodes:
            self._graph.nodes[node]['routes'] = self._graph.nodes[node]['routes'] | route_ids

    def _add_routes_to_edges(self, edges: Set[Tuple[str, str]], route_ids: Set[str]):
        for u, v in edges:
            self._graph[u][v]['routes'] = self._graph[u][v]['routes'] | route_ids

    def _remove_services_from_nodes(self, nodes: Set[str], service_ids: Set[str]):
        for node in nodes:
            self._graph.nodes[node]['services'] = self._graph.nodes[node]['services'] - service_ids

    def _remove_services_from_edges(self, edges: Set[Tuple[str, str]], service_ids: Set[str]):
        for u, v in edges:
            self._graph[u][v]['services'] = self._graph[u][v]['services'] - service_ids

    def _add_services_to_nodes(self, nodes: Set[str], service_ids: Set[str]):
        for node in nodes:
            self._graph.nodes[node]['services'] = self._graph.nodes[node]['services'] | service_ids

    def _add_services_to_edges(self, edges: Set[Tuple[str, str]], service_ids: Set[str]):
        for u, v in edges:
            self._graph[u][v]['services'] = self._graph[u][v]['services'] | service_ids

    def _generate_services_on_nodes(self, nodes: Set[str]):
        for node in nodes:
            self._graph.nodes[node]['services'] = {self._graph.graph['route_to_service_map'][r_id] for r_id in
                                                   self._graph.nodes[node]['routes']}

    def _generate_services_on_edges(self, edges: Set[Tuple[str, str]]):
        for u, v in edges:
            self._graph[u][v]['services'] = {self._graph.graph['route_to_service_map'][r_id] for r_id in
                                             self._graph[u][v]['routes']}

    def stop(self, stop_id):
        stop_data = {k: v for k, v in dict(self._graph.nodes[stop_id]).items() if k not in {'routes', 'services'}}
        return Stop(**stop_data)

    def stops(self):
        """
        Iterable returns stops in the Schedule Element
        :return:
        """
        for s in self.reference_nodes():
            yield self.stop(s)

    @abstractmethod
    def routes(self):
        pass

    @abstractmethod
    def modes(self):
        pass

    def mode_graph_map(self):
        mode_map = {mode: set() for mode in self.modes()}
        for route in self.routes():
            mode_map[route.mode] = mode_map[route.mode] | {(u, v) for u, v in route.reference_edges()}
        return mode_map

    def graph(self):
        return nx.DiGraph(nx.edge_subgraph(self._graph, self.reference_edges()))

    def subgraph(self, edges):
        return nx.DiGraph(nx.edge_subgraph(self.graph(), edges))

    def stop_to_service_ids_map(self):
        return dict(self.graph().nodes(data='services'))

    def stop_to_route_ids_map(self):
        return dict(self.graph().nodes(data='routes'))

    def reproject(self, new_epsg, processes=1):
        """
        Changes projection of the element to new_epsg
        :param new_epsg: 'epsg:1234'
        :return:
        """
        if self.epsg != new_epsg:
            g = self.graph()

            reprojected_node_attribs = parallel.multiprocess_wrap(
                data=dict(g.nodes(data=True)),
                split=parallel.split_dict,
                apply=mod_schedule.reproj_stops,
                combine=parallel.combine_dict,
                processes=processes,
                new_epsg=new_epsg
            )
            nx.set_node_attributes(self._graph, reprojected_node_attribs)
            self.epsg = new_epsg

    def find_epsg(self):
        if 'crs' in self._graph.graph:
            return self._graph.graph['crs']
        else:
            epsg = list({d for k, d in dict(self._graph.nodes(data='epsg', default='')).items()} - {''})
            if epsg:
                if len(epsg) == 1:
                    return epsg[0]
                else:
                    return epsg
        return None

    def to_geodataframe(self):
        """
        Generates GeoDataFrames of the Schedule graph in Schedule's crs
        :return: dict with keys 'nodes' and 'links', values are the GeoDataFrames corresponding to nodes and edges
        """
        return gngeojson.generate_geodataframes(self.graph())

    def kepler_map(self, output_dir='', file_name='kepler_map', data=False):
        gdf = self.to_geodataframe()
        if data is not True:
            gdf['links'] = sanitiser._subset_plot_gdf(data, gdf['links'], base_keys={'u', 'v', 'geometry'})
            gdf['nodes'] = sanitiser._subset_plot_gdf(data, gdf['nodes'], base_keys={'id', 'lat', 'lon'})

        m = plot.plot_geodataframes_on_kepler_map(
            {'schedule_links': sanitiser.sanitise_geodataframe(gdf['links']),
             'schedule_stops': sanitiser.sanitise_geodataframe(gdf['nodes'])
             },
            kepler_config='schedule'
        )
        if output_dir:
            persistence.ensure_dir(output_dir)
            m.save_to_html(file_name=os.path.join(output_dir, f'{file_name}.html'))
        return m


class Stop:
    """
    A transit stop that features in a Route object

    Required Parameters
    ----------
    :param id: unique identifier
    :param x: x coordinate or lat if using 'epsg:4326'
    :param y: y coordinate or lon if using 'epsg:4326'
    :param epsg: 'epsg:12345'

    Optional Parameters
    ----------
    :param transformer: pyproj.Transformer.from_crs(epsg, 'epsg:4326', always_xy=True) optional but makes things MUCH
    faster if you're reading through a lot of stops in the same projection, all stops are mapped back to 'epsg:4326'
    and indexed with s2sphere
    :param name: human readable name for the stop
    :param kwargs: additional attributes
    """

    def __init__(self, id: Union[str, int], x: Union[str, int, float], y: Union[str, int, float], epsg: str,
                 transformer: Transformer = None, name: str = '', **kwargs):
        self.id = id
        self.x = float(x)
        self.y = float(y)
        self.epsg = epsg
        self.name = name

        if ('lat' in kwargs) and ('lon' in kwargs):
            self.lat, self.lon = kwargs['lat'], kwargs['lon']
        else:
            if self.epsg == 'epsg:4326':
                self.lon, self.lat = float(x), float(y)
            else:
                if transformer is None:
                    transformer = Transformer.from_crs(self.epsg, 'epsg:4326', always_xy=True)
                self.lon, self.lat = spatial.change_proj(x, y, transformer)
        if 's2_id' in kwargs:
            self.s2_id = kwargs['s2_id']
        else:
            self.s2_id = spatial.generate_index_s2(lat=self.lat, lng=self.lon)

        if kwargs:
            self.add_additional_attributes(kwargs)

    def __eq__(self, other):
        return (self._round_lat() == other._round_lat()) and (self._round_lon() == other._round_lon())

    def __hash__(self):
        return hash((self.id, self._round_lat(), self._round_lon()))

    def __repr__(self):
        return "<{} instance at {}: in {}>".format(
            self.__class__.__name__,
            id(self),
            self.epsg)

    def __str__(self):
        return self.info()

    def _round_lat(self):
        return round(self.lat, SPATIAL_TOLERANCE)

    def _round_lon(self):
        return round(self.lon, SPATIAL_TOLERANCE)

    def print(self):
        print(self.info())

    def info(self):
        if self.has_linkRefId():
            return '{} ID: {}\nProjection: {}\nLat, Lon: {}, {}\nlinkRefId: {}'.format(
                self.__class__.__name__, self.id, self.epsg, self._round_lat(), self._round_lon(), self.linkRefId)
        else:
            return '{} ID: {}\nProjection: {}\nLat, Lon: {}, {}'.format(
                self.__class__.__name__, self.id, self.epsg, self._round_lat(), self._round_lon())

    def reproject(self, new_epsg, transformer: Transformer = None):
        """
        Changes projection of a stop. If doing many stops, it's much quicker to pass the transformer as well as epsg.
        :param new_epsg: 'epsg:12345'
        :param transformer:
        :return:
        """
        if transformer is None:
            transformer = Transformer.from_crs(self.epsg, new_epsg, always_xy=True)
        self.x, self.y = spatial.change_proj(self.x, self.y, transformer)
        self.epsg = new_epsg

    def add_additional_attributes(self, attribs: dict):
        """
        adds attributes defined by keys of the attribs dictionary with values of the corresponding values
        ignores keys: 'id', 'x', 'y'
        :param attribs: the additional attributes {attrribute_name: attribute_value}
        :return:
        """
        for k, v in attribs.items():
            if k not in self.__dict__ or (not self.__dict__[k]):
                setattr(self, k, v)

    def additional_attribute(self, attrib_name):
        return self.__dict__[attrib_name]

    def is_exact(self, other):
        same_id = self.id == other.id
        same_lat = (round(self.lat, SPATIAL_TOLERANCE) == round(other.lat, SPATIAL_TOLERANCE))
        same_lon = (round(self.lon, SPATIAL_TOLERANCE) == round(other.lon, SPATIAL_TOLERANCE))
        return same_id and same_lat and same_lon

    def isin_exact(self, stops: list):
        for other in stops:
            if self.is_exact(other):
                return True
        return False

    def has_linkRefId(self):
        return 'linkRefId' in self.__dict__

    def has_attrib(self, attrib_name):
        return attrib_name in self.__dict__

    def has_id(self):
        return self.id


class Route(ScheduleElement):
    """
    A Route is an object which contains information about the trips, times and offsets, mode and name of the route which
    forms a part of a Service.

    Required Parameters
    ----------
    :param route_short_name: route's short name
    :param mode: mode
    :param trips: dictionary with keys: 'trip_id', 'trip_departure_time', 'vehicle_id'. Each value is a list
        e.g. : {'trip_id': ['trip_1', 'trip_2'],  - IDs of trips, unique within the Route
                'trip_departure_time': ['HH:MM:SS', 'HH:MM:SS'],  - departure time from first stop for each trip_id
                'vehicle_id': [veh_1, veh_2]} - vehicle IDs for each trip_id, don't need to be unique
                    (i.e. vehicles can be shared between trips, but it's up to you to make this physically possible)
    :param arrival_offsets: list of 'HH:MM:SS' temporal offsets for each of the stops_mapping
    :param departure_offsets: list of 'HH:MM:SS' temporal offsets for each of the stops_mapping

    Optional Parameters (note, not providing some of the parameters may result in the object failing validation)
    ----------
    :param stops: ordered list of Stop class objects or Stop IDs already present in a Schedule, if generating a Route
        to add
    :param route_long_name: optional, verbose name for the route if exists
    :param route: optional, network link_ids traversed by the vehicles in this Route instance
    :param id: optional, unique identifier for the route if available, if not given, will be generated
    :param await_departure: optional, list of bools of length stops param, whether to await departure at each stop
    :param kwargs: additional attributes
    """

    def __init__(self, route_short_name: str, mode: str, trips: Dict[str, List[str]], arrival_offsets: List[str],
                 departure_offsets: List[str], route: list = None, route_long_name: str = '', id: str = '',
                 await_departure: list = None, stops: List[Union[Stop, str]] = None, **kwargs):
        self.route_short_name = route_short_name
        self.mode = mode
        self.trips = trips
        self.arrival_offsets = arrival_offsets
        self.departure_offsets = departure_offsets
        self.route_long_name = route_long_name
        self.id = id
        ordered_stops = None
        _graph = None
        if route is None:
            self.route = []
        else:
            self.route = route
        if await_departure is None:
            self.await_departure = []
        else:
            self.await_departure = await_departure
        if kwargs:
            if 'ordered_stops' in kwargs:
                ordered_stops = kwargs.pop('ordered_stops')
            if '_graph' in kwargs:
                _graph = kwargs.pop('_graph')
            self.add_additional_attributes(kwargs)

        if ordered_stops is not None:
            if _graph is not None:
                # check graph type and schema
                verify_graph_schema(_graph)
                self._graph = _graph
            else:
                raise RouteInitialisationError('When passing `ordered_stops` you are expected to pass `_graph` too. '
                                               'You may prefer to pass a list of Stop objects to `stops` instead')
            # check all stops in _graph
            if not self._stop_ids_in_graph(ordered_stops):
                raise RouteInitialisationError('Some stop IDs passed in `ordered_stops` are missing from the _graph '
                                               'object passed')
            self.ordered_stops = ordered_stops
        elif stops is not None:
            try:
                self.ordered_stops = [stop.id for stop in stops]
            except AttributeError:
                self.ordered_stops = stops
            self._graph = self._build_graph(stops=stops)
        else:
            raise RouteInitialisationError('You need to either pass `ordered_stops` with a valid `_graph` or '
                                           'a list of Stop objects to `stops`')
        super().__init__()

    def __eq__(self, other):
        same_route_name = self.route_short_name == other.route_short_name
        same_mode = self.mode.lower() == other.mode.lower()
        same_stops = list(self.stops()) == list(other.stops())
        return same_route_name and same_mode and same_stops

    def __repr__(self):
        return "<{} instance at {}: with {} stops and {} trips>".format(
            self.__class__.__name__,
            id(self),
            len(self.ordered_stops),
            len(self.trips['trip_id']))

    def __str__(self):
        return self.info()

    def _build_graph(self, stops: List[Stop]):
        route_graph = nx.DiGraph(name='Route graph')
        try:
            route_nodes = [(stop.id, stop.__dict__) for stop in stops]
            stop_edges = [(from_stop.id, to_stop.id) for from_stop, to_stop in zip(stops[:-1], stops[1:])]
        except AttributeError:
            route_nodes = [(stop, {}) for stop in stops]
            stop_edges = [(from_stop, to_stop) for from_stop, to_stop in zip(stops[:-1], stops[1:])]
        route_graph.add_nodes_from(route_nodes, routes={self.id})
        route_graph.add_edges_from(stop_edges, routes={self.id})
        route_graph.graph['routes'] = {self.id: self._surrender_to_graph()}
        route_graph.graph['services'] = {}
        route_graph.graph['change_log'] = change_log.ChangeLog()
        return route_graph

    def add_additional_attributes(self, attribs: dict):
        """
        adds attributes defined by keys of the attribs dictionary with values of the corresponding values
        :param attribs: the additional attributes {attribute_name: attribute_value}
        :return:
        """
        for k, v in attribs.items():
            if k not in self.__dict__:
                setattr(self, k, v)

    def reference_nodes(self):
        return self.route_reference_nodes(self.id)

    def reference_edges(self):
        return self.route_reference_edges(self.id)

    def modes(self):
        return {self.mode}

    def vehicles(self):
        return set(self.trips['vehicle_id'])

    def _index_unique(self, idx):
        return idx not in self._graph.graph['routes']

    def reindex(self, new_id):
        """
        Changes the current index of the object to `new_id`
        :param new_id: desired value of the new index
        :return:
        """
        if not self._index_unique(new_id):
            raise RouteIndexError(f'Route of index {new_id} already exists')
        if self.id != new_id:
            # change data on graph
            nodes = self.reference_nodes()
            self._remove_routes_from_nodes(nodes=nodes, route_ids={self.id})
            self._add_routes_to_nodes(nodes=nodes, route_ids={new_id})
            edges = self.reference_edges()
            self._remove_routes_from_edges(edges=edges, route_ids={self.id})
            self._add_routes_to_edges(edges=edges, route_ids={new_id})
            self._graph.graph['routes'][new_id] = self._graph.graph['routes'][self.id]
            self._graph.graph['routes'][new_id]['id'] = new_id
            del self._graph.graph['routes'][self.id]

            if 'route_to_service_map' in self._graph.graph:
                # if route is tied to a service, update the indexing
                corresponding_service_id = self._graph.graph['route_to_service_map'][self.id]
                self._graph.graph['service_to_route_map'][corresponding_service_id] = list(
                    set(self._graph.graph['service_to_route_map'][corresponding_service_id]) - {self.id} | {new_id})
                self._graph.graph['route_to_service_map'][new_id] = corresponding_service_id
                del self._graph.graph['route_to_service_map'][self.id]

            self._graph.graph['change_log'].modify(
                object_type='route', old_id=self.id, new_id=new_id,
                old_attributes={'id': self.id}, new_attributes={'id': new_id}
            )
            logging.info(f'Reindexed Route from {self.id} to {new_id}')
            self.id = new_id

    def print(self):
        print(self.info())

    def info(self):
        return '{} ID: {}\nName: {}\nNumber of stops: {}\nNumber of trips: {}'.format(
            self.__class__.__name__, self.id, self.route_short_name, len(self.ordered_stops),
            len(self.trips['trip_id']))

    def plot(self, output_dir='', data=False):
        """
        Plots the route on kepler map.
        Ensure all prerequisites are installed https://docs.kepler.gl/docs/keplergl-jupyter#install
        :param output_dir: output directory for the image, if passed, will save plot to html
        :param data: Defaults to False, only the geometry and ID will be visible.
            True will visualise all data on the map (not suitable for large networks)
            A set of keys e.g. {'name'}
        :return:
        """
        return self.kepler_map(output_dir, f'route_{self.id}_map', data=data)

    def stops(self):
        """
        Iterable returns Stop objects in the Route in order of travel
        :return:
        """
        for s in self.ordered_stops:
            yield self.stop(s)

    def route(self, route_id):
        """
        Attempting to extract route from route given an id should yield itself unless index doesnt match
        :param route_id:
        :return:
        """
        if route_id == self.id:
            return self
        else:
            raise IndexError(f"{route_id} does not match Route's id: {self.id}")

    def routes(self):
        """
        This iterator is on the same level as the object and yields itself
        """
        yield self

    def route_trips_with_stops_to_dataframe(self, gtfs_day='19700101'):
        """
        Generates a DataFrame holding all the trips, their movements from stop to stop (in datetime with given GTFS day,
        if specified in `gtfs_day`) and vehicle IDs, next to the route ID and service ID.
        :param gtfs_day: day used for GTFS when creating the network in YYYYMMDD format defaults to 19700101
        :return:
        """
        df = None
        _df = DataFrame({
            'departure_time':
                [use_schedule.get_offset(self.departure_offsets[i]) for i in range(len(self.ordered_stops) - 1)],
            'arrival_time':
                [use_schedule.get_offset(self.arrival_offsets[i]) for i in range(1, len(self.ordered_stops))],
            'from_stop': self.ordered_stops[:-1],
            'to_stop': self.ordered_stops[1:]
        })
        for trip_id, trip_dep_time, veh_id in zip(self.trips['trip_id'], self.trips['trip_departure_time'],
                                                  self.trips['vehicle_id']):
            trip_df = _df.copy()
            trip_df['trip'] = trip_id
            trip_df['vehicle_id'] = veh_id
            trip_dep_time = use_schedule.sanitise_time(trip_dep_time, gtfs_day=gtfs_day)
            trip_df['departure_time'] = trip_dep_time + trip_df['departure_time']
            trip_df['arrival_time'] = trip_dep_time + trip_df['arrival_time']
            if df is None:
                df = trip_df
            else:
                df = df.append(trip_df)
        df['route'] = self.id
        df['route_name'] = self.route_short_name.replace("\\", "_").replace("/", "_")
        df['mode'] = self.mode
        df['from_stop_name'] = df['from_stop'].apply(lambda x: self.stop(x).name.replace("\\", "_").replace("/", "_"))
        df['to_stop_name'] = df['to_stop'].apply(lambda x: self.stop(x).name.replace("\\", "_").replace("/", "_"))
        df = df.reset_index(drop=True)
        return df

    def is_exact(self, other):
        same_route_name = self.route_short_name == other.route_short_name
        same_mode = self.mode.lower() == other.mode.lower()
        same_stops = list(self.stops()) == list(other.stops())
        same_trips = self.trips == other.trips
        same_arrival_offsets = self.arrival_offsets == other.arrival_offsets
        same_departure_offsets = self.departure_offsets == other.departure_offsets

        statement = same_route_name and same_mode and same_stops and same_trips and same_arrival_offsets \
                    and same_departure_offsets  # noqa: E127
        return statement

    def isin_exact(self, routes: list):
        for other in routes:
            if self.is_exact(other):
                return True
        return False

    def crowfly_distance(self):
        distance = 0
        for prev_stop, next_stop in zip(self.ordered_stops[:-1], self.ordered_stops[1:]):
            # todo replace by accessing graph nodes
            distance += spatial.distance_between_s2cellids(self.stop(prev_stop).s2_id, self.stop(next_stop).s2_id)
        return distance

    def is_strongly_connected(self):
        if nx.number_strongly_connected_components(self.graph()) == 1:
            return True
        return False

    def has_self_loops(self):
        """
        means that there are two consecutive stops that are the same
        :return:
        """
        return list(nx.nodes_with_selfloops(self.graph()))

    def has_more_than_one_stop(self):
        if len(self.ordered_stops) > 1:
            return True
        return False

    def has_network_route(self):
        return self.route

    def has_correctly_ordered_route(self):
        if self.has_network_route():
            # todo replace by accessing graph nodes
            stops_linkrefids = [stop.linkRefId for stop in self.stops() if stop.has_linkRefId()]
            if len(stops_linkrefids) != len(self.ordered_stops):
                logging.warning('Not all stops reference network link ids.')
                return False
            # consecutive stops can snap to the same link but it only needs to be mentioned once
            stops_linkrefids = [stops_linkrefids[0]] + [stops_linkrefids[i] for i in range(1, len(stops_linkrefids)) if
                                                        stops_linkrefids[i - 1] != stops_linkrefids[i]]
            for link_id in self.route:
                if link_id == stops_linkrefids[0]:
                    stops_linkrefids = stops_linkrefids[1:]
            if not stops_linkrefids:
                return True
        return False

    def has_valid_offsets(self):
        if not self.arrival_offsets or not self.departure_offsets:
            return False
        elif len(self.arrival_offsets) != len(self.ordered_stops) or len(self.departure_offsets) != len(
                self.ordered_stops):
            return False
        for arr_offset, dep_offset in zip(self.arrival_offsets, self.departure_offsets):
            dt_arr_offset = datetime.strptime(arr_offset, '%H:%M:%S')
            dt_dep_offset = datetime.strptime(dep_offset, '%H:%M:%S')
            if dt_arr_offset > dt_dep_offset:
                return False
        for next_arr_offset, prev_dep_offset in zip(self.arrival_offsets[1:], self.departure_offsets[:-1]):
            dt_next_arr_offset = datetime.strptime(next_arr_offset, '%H:%M:%S')
            dt_prev_dep_offset = datetime.strptime(prev_dep_offset, '%H:%M:%S')
            if dt_next_arr_offset < dt_prev_dep_offset:
                return False
        return True

    def has_id(self):
        return self.id

    def is_valid_route(self, return_reason=False):
        invalid_stages = []
        valid = True

        if not self.has_more_than_one_stop():
            valid = False
            invalid_stages.append('not_has_more_than_one_stop')

        if not bool(self.has_correctly_ordered_route()):
            valid = False
            invalid_stages.append('not_has_correctly_ordered_route')

        if not bool(self.has_valid_offsets()):
            valid = False
            invalid_stages.append('not_has_valid_offsets')

        if bool(self.has_self_loops()):
            valid = False
            invalid_stages.append('has_self_loops')

        if return_reason:
            return valid, invalid_stages
        return valid


class Service(ScheduleElement):
    """
    A Service is an object containing unique routes pertaining to the same public transit service

    Required Parameters
    ----------
    :param id: unique identifier for the service

    Optional Parameters (note, not providing some of the parameters may result in the object failing validation)
    ----------
    :param routes: list of Route objects, if the Routes are not uniquely indexed, they will be re-indexed
    :param name: string, name for the service, if not provided, will inherit the first non-trivial name from routes
    :param kwargs: additional attributes
    """

    def __init__(self, id: str, routes: List[Route] = None, name: str = '', **kwargs):
        self.id = id
        # a service inherits a name from the first route in the list (all route names are still accessible via each
        # route object
        self.name = str(name)
        _graph = None
        if not self.name and routes:
            for route in routes:
                if route.route_short_name:
                    self.name = str(route.route_short_name)
                    break
        if kwargs:
            if '_graph' in kwargs:
                _graph = kwargs.pop('_graph')
            self.add_additional_attributes(kwargs)

        if _graph is not None:
            # check graph type and schema
            verify_graph_schema(_graph)
            self._graph = _graph
        elif routes is not None:
            # re-index if not unique ids
            self._graph = self._build_graph(self._ensure_unique_routes(routes))
        else:
            raise ServiceInitialisationError('You need to pass either a valid `_graph` or a list of Route objects to '
                                             '`routes`')
        super().__init__()

    def __eq__(self, other):
        return self.id == other.id

    def __repr__(self):
        return "<{} instance at {}: with {} routes>".format(
            self.__class__.__name__,
            id(self),
            len(self))

    def __getitem__(self, route_id):
        return self._get_route_from_graph(route_id)

    def __str__(self):
        return self.info()

    def __len__(self):
        return len(list(self.route_ids()))

    def _build_graph(self, routes):
        _id = self.id
        nodes = {}
        edges = {}
        graph_routes = {}
        service_graph = nx.DiGraph(name='Service graph')
        service_graph.graph['change_log'] = change_log.ChangeLog()
        for route in routes:
            g = route.graph()
            nodes = dict_support.merge_complex_dictionaries(dict(g.nodes(data=True)), nodes)
            edges = dict_support.combine_edge_data_lists(list(g.edges(data=True)), edges)
            graph_routes = dict_support.merge_complex_dictionaries(g.graph['routes'], graph_routes)
            service_graph.graph['change_log'] = service_graph.graph['change_log'].merge_logs(
                g.graph['change_log']
            )

        service_graph.add_nodes_from(nodes, services={_id})
        service_graph.add_edges_from(edges, services={_id})
        nx.set_node_attributes(service_graph, nodes)
        service_graph.graph['routes'] = deepcopy(graph_routes)
        service_graph.graph['services'] = {_id: self._surrender_to_graph()}
        service_graph.graph['route_to_service_map'] = {route.id: _id for route in routes}
        service_graph.graph['service_to_route_map'] = {_id: [route.id for route in routes]}
        return service_graph

    def add_additional_attributes(self, attribs: dict):
        """
        adds attributes defined by keys of the attribs dictionary with values of the corresponding values
        :param attribs: the additional attributes {attribute_name: attribute_value}
        :return:
        """
        for k, v in attribs.items():
            if k not in self.__dict__:
                setattr(self, k, v)

    def _ensure_unique_routes(self, routes: List[Route]):
        unique_routes = []
        route_ids = []
        for route in routes:
            idx = route.id
            if (not idx) or (idx in route_ids):
                new_id = self.id + f'_{len(unique_routes)}'
                route.reindex(new_id)
                logging.warning(f'Route has been re-indexed from {idx} tp {new_id} due to an ID clash')
                idx = new_id
            route_ids.append(idx)
            unique_routes.append(route)
        return unique_routes

    def reference_nodes(self):
        return self.service_reference_nodes(self.id)

    def reference_edges(self):
        return self.service_reference_edges(self.id)

    def split_by_direction(self):
        """
        Divide the routes of the Service by direction e.g. North- and Southbound. Depending on the mode,
        typically a Service will have either 1 or 2 directions. Some Services will have more, especially ones that
        are loops.
        :return: Dictionary with directions as keys and lists of routes which head in that direction as values. E.g.:
        {
            North-East Bound: ['route_1', 'route_2'],
            South-West Bound: ['route_3', 'route_4']
        }
        """
        geodesic = Geod(ellps='WGS84')
        route_direction_map = {}
        for route_id in self.route_ids():
            ordered_stops = self._graph.graph['routes'][route_id]['ordered_stops']
            start_stop = self.stop(ordered_stops[0])
            end_stop = self.stop(ordered_stops[-1])
            if start_stop == end_stop:
                # just check which way it's heading
                end_stop = self.stop(ordered_stops[1])
            azimuth = geodesic.inv(
                lats1=start_stop.lat,
                lons1=start_stop.lon,
                lats2=end_stop.lat,
                lons2=end_stop.lon)[0]
            route_direction_map[route_id] = spatial.map_azimuth_to_name(azimuth)
        res = defaultdict(list)
        for key, val in sorted(route_direction_map.items()):
            res[val].append(key)
        return dict(res)

    def split_graph(self):
        """
        Divide the routes and the graph of the Service by share of Service's graph. Most services with have one or two
        outputs, but some will have more. The results of this method may vary from `split_by_direction`. The output
        graph edges in the list will be independent of each other (the edges will be independent, but they may share
        nodes), sometimes producing more than two sets.
        The method is not symmetric, if the Routes in a Service are listed in a different order this may lead to some
        graph groups merging (in a desired way).
        :return: tuple (routes, graph_groups) where routes is a list of sets with grouped route IDs and graph_groups
            is a list of the same length as routes, each item is a set of graph edges and corresponds to the item in
            routes list in that same index
        """

        def route_overlap_condition(graph_edge_group):
            edges_in_common = bool(graph_edge_group & route_edges)
            if edges_in_common:
                return edges_in_common
            else:
                from_nodes = {i[0] for i in route_edges}
                to_nodes = {i[1] for i in route_edges}
                shares_from_node = (from_nodes - to_nodes) & {i[0] for i in graph_edge_group}
                shares_to_node = (to_nodes - from_nodes) & {i[1] for i in graph_edge_group}
                return bool(shares_from_node) & bool(shares_to_node)

        def route_overlap_mask():
            return [route_overlap_condition(graph_edge_group) for graph_edge_group in graph_edges]

        def merge_multiple_overlaps():
            merged_route_group = {route_id}
            merged_graph_edges = route_edges
            overlap_routes = list(itertools.compress(routes, overlap_mask))
            overlap_graph_edges = list(itertools.compress(graph_edges, overlap_mask))
            for r, e in zip(overlap_routes, overlap_graph_edges):
                merged_route_group |= r
                merged_graph_edges |= e
                routes.remove(r)
                graph_edges.remove(e)
            routes.append(merged_route_group)
            graph_edges.append(merged_graph_edges)

        routes = []
        graph_edges = []
        for route_id in self.route_ids():
            route_edges = set(self.route_reference_edges(route_id))
            overlap_mask = route_overlap_mask()
            route_overlap = sum(overlap_mask)
            if route_overlap == 0:
                routes.append({route_id})
                graph_edges.append(route_edges)
            elif route_overlap == 1:
                for routes_group, graph_edge_group in zip(list(itertools.compress(routes, overlap_mask)),
                                                          list(itertools.compress(graph_edges, overlap_mask))):
                    routes_group.add(route_id)
                    graph_edge_group |= route_edges
            else:
                logging.warning(f'Graph of route: `{route_id}` overlaps with multiple current graph groups. This will '
                                f'result in merging of those groups. This is usually desirable but check results to '
                                f'ensure expected behaviour.')
                merge_multiple_overlaps()
        return routes, graph_edges

    def modes(self):
        return {r.mode for r in self.routes()}

    def vehicles(self):
        return set().union(*[r_dat['trips']['vehicle_id'] for r_id, r_dat in self.graph().graph['routes'].items()])

    def _index_unique(self, idx):
        return idx not in self._graph.graph['services']

    def reindex(self, new_id):
        """
        Changes the current index of the object to `new_id`
        :param new_id: desired value of the new index
        :return:
        """
        if not self._index_unique(new_id):
            raise ServiceIndexError(f'Service of index {new_id} already exists')
        if self.id != new_id:
            # change data on graph
            nodes = self.reference_nodes()
            self._remove_services_from_nodes(nodes=nodes, service_ids={self.id})
            self._add_services_to_nodes(nodes=nodes, service_ids={new_id})
            edges = self.reference_edges()
            self._remove_services_from_edges(edges=edges, service_ids={self.id})
            self._add_services_to_edges(edges=edges, service_ids={new_id})
            self._graph.graph['services'][new_id] = self._graph.graph['services'][self.id]
            self._graph.graph['services'][new_id]['id'] = new_id
            del self._graph.graph['services'][self.id]

            # if service has routes tied to it, update the indexing
            for r_id in self.route_ids():
                self._graph.graph['route_to_service_map'][r_id] = new_id
            self._graph.graph['service_to_route_map'][new_id] = self._graph.graph['service_to_route_map'][self.id]
            del self._graph.graph['service_to_route_map'][self.id]

            self._graph.graph['change_log'].modify(
                object_type='service', old_id=self.id, new_id=new_id,
                old_attributes={'id': self.id}, new_attributes={'id': new_id}
            )
            logging.info(f'Reindexed Service from {self.id} to {new_id}')
            self.id = new_id

    def print(self):
        print(self.info())

    def info(self):
        return '{} ID: {}\nName: {}\nNumber of routes: {}\nNumber of stops: {}'.format(
            self.__class__.__name__, self.id, self.name, len(self), len(self.reference_nodes()))

    def plot(self, output_dir='', data=False):
        """
        Plots the service on kepler map.
        Ensure all prerequisites are installed https://docs.kepler.gl/docs/keplergl-jupyter#install
        :param output_dir: output directory for the image, if passed, will save plot to html
        :param data: Defaults to False, only the geometry and ID will be visible.
            True will visualise all data on the map (not suitable for large networks)
            A set of keys e.g. {'name'}
        :return:
        """
        return self.kepler_map(output_dir, f'service_{self.id}_map', data=data)

    def route_trips_with_stops_to_dataframe(self, gtfs_day='19700101'):
        """
        Generates a DataFrame holding all the trips, their movements from stop to stop (in datetime with given GTFS day,
        if specified in `gtfs_day`) and vehicle IDs, next to the route ID and service ID.
        :param gtfs_day: day used for GTFS when creating the network in YYYYMMDD format defaults to 19700101
        :return:
        """
        df = None
        for route in self.routes():
            _df = route.route_trips_with_stops_to_dataframe(gtfs_day=gtfs_day)
            if df is None:
                df = _df
            else:
                df = df.append(_df)
        df['service'] = self.id
        df['service_name'] = self.name.replace("\\", "_").replace("/", "_")
        df = df.reset_index(drop=True)
        return df

    def route(self, route_id):
        """
        Extract particular route from a Service given index
        :param route_id:
        :return:
        """
        return self._get_route_from_graph(route_id)

    def route_ids(self):
        """
        Iterator for the Route IDs in the Service
        """
        for route_id in self._graph.graph['service_to_route_map'][self.id]:
            yield route_id

    def routes(self):
        """
        Iterator for the Route objects in the Service
        """
        for route_id in self.route_ids():
            yield self._get_route_from_graph(route_id)

    def is_exact(self, other):
        return (self.id == other.id) and (set(self.route_ids()) == set(other.route_ids()))

    def isin_exact(self, services: list):
        for other in services:
            if self.is_exact(other):
                return True
        return False

    def is_strongly_connected(self):
        if nx.number_strongly_connected_components(self.graph()) == 1:
            return True
        return False

    def has_self_loops(self):
        return list(nx.nodes_with_selfloops(self.graph()))

    def validity_of_routes(self):
        return [route.is_valid_route() for route in self.routes()]

    def has_valid_routes(self):
        return all(self.validity_of_routes())

    def invalid_routes(self):
        return [route for route in self.routes() if not route.is_valid_route()]

    def has_id(self):
        return self.id

    def is_valid_service(self, return_reason=False):
        invalid_stages = []
        valid = True

        if not self.has_valid_routes():
            valid = False
            invalid_stages.append('not_has_valid_routes')

        if return_reason:
            return valid, invalid_stages
        return valid


class Schedule(ScheduleElement):
    """
    Class to provide methods and structure for transit schedules

    Optional Parameters
    ----------
    :param epsg: 'epsg:12345', projection for the schedule (each stop has its own epsg)
    :param services: list of Service class objects
    :param _graph: Schedule graph, used for re-instantiating the object, passed without `services`
    :param minimal_transfer_times: {'stop_id_1': {'stop_id_2': 0.0}} seconds_to_transfer between stop_id_1 and
        stop_id_2
    :param vehicles: dictionary of vehicle IDs from Route objects, mapping them to vehicle types in vehicle_types.
        Looks like this: {veh_id : {'type': 'bus'}}
        Defaults to None and generates itself from the vehicles IDs in Routes, maps to the mode of the Route.
        Checks if those modes are defined in the vehicle_types.
    :param vehicle_types: yml file based on `genet/configs/vehicles/vehicle_definitions.yml` or dictionary of vehicle
        types and their specification. Indexed by the vehicle type that vehicles in the `vehicles` attribute are
         referring to.
            {'bus' : {
                'capacity': {'seats': {'persons': '70'}, 'standingRoom': {'persons': '0'}},
                'length': {'meter': '18.0'},
                'width': {'meter': '2.5'},
                'accessTime': {'secondsPerPerson': '0.5'},
                'egressTime': {'secondsPerPerson': '0.5'},
                'doorOperation': {'mode': 'serial'},
                'passengerCarEquivalents': {'pce': '2.8'}}}
        Defaults to reading `genet/configs/vehicles/vehicle_definitions.yml`
    """

    def __init__(self,
                 epsg: str = '',
                 services: List[Service] = None,
                 _graph: nx.DiGraph = None,
                 minimal_transfer_times: Dict[str, Dict[str, float]] = None,
                 vehicles=None,
                 vehicle_types: Union[str, dict] = pkgutil.get_data(__name__, os.path.join("configs", "vehicles",
                                                                                           "vehicle_definitions.yml"))):
        if isinstance(vehicle_types, dict):
            self.vehicle_types = vehicle_types
        else:
            self.vehicle_types = read_vehicle_types(vehicle_types)

        if _graph is not None:
            # check graph type and schema
            verify_graph_schema(_graph)
            self._graph = _graph
            if epsg == '':
                try:
                    epsg = self._graph.graph['crs']
                except KeyError:
                    raise UndefinedCoordinateSystemError(
                        'You need to specify the coordinate system for the schedule')
        else:
            if epsg == '':
                raise UndefinedCoordinateSystemError('You need to specify the coordinate system for the schedule')
            used_service_indices = []
            used_route_indices = set()
            if services is not None:
                for service in services:
                    idx = service.id
                    route_ids = set(service.route_ids())
                    if idx in used_service_indices:
                        i = 0
                        new_idx = idx
                        while new_idx in used_service_indices:
                            new_idx = f'{idx}_{i}'
                            i += 1
                        service.reindex(new_idx)
                        logging.warning(f'Service has been re-indexed from {idx} to {new_idx} due to an ID clash')
                        idx = new_idx
                    clashing_route_ids = route_ids & used_route_indices
                    for r_id in clashing_route_ids:
                        # Services index their routes uniquely within themselves
                        service.route(r_id).reindex(f'{idx}_{r_id}')
                    used_route_indices |= set(service.route_ids())
                    used_service_indices.append(idx)
            else:
                services = []
            self._graph = self._build_graph(services)
        self.init_epsg = epsg
        self.transformer = Transformer.from_crs(epsg, 'epsg:4326', always_xy=True)
        if minimal_transfer_times is not None:
            self.minimal_transfer_times = minimal_transfer_times
        else:
            self.minimal_transfer_times = {}
        if vehicles is None:
            self.vehicles = {}
            self.generate_vehicles()
        else:
            self.vehicles = vehicles
        self.validate_vehicle_definitions()
        super().__init__()

    def __nonzero__(self):
        return self.services()

    def __getitem__(self, service_id):
        return self._get_service_from_graph(service_id)

    def __contains__(self, service_id):
        return service_id in self._graph.graph['services']

    def __repr__(self):
        return "<{} instance at {}: with {} services>".format(
            self.__class__.__name__,
            id(self),
            len(self))

    def __str__(self):
        return self.info()

    def __len__(self):
        return len(self.service_ids())

    def _build_graph(self, services):
        nodes = {}
        edges = {}
        graph_routes = {}
        graph_services = {}
        schedule_graph = nx.DiGraph(name='Schedule graph')
        schedule_graph.graph['route_to_service_map'] = {}
        schedule_graph.graph['service_to_route_map'] = {}
        schedule_graph.graph['change_log'] = change_log.ChangeLog()

        for service in services:
            g = service.graph()
            nodes = dict_support.merge_complex_dictionaries(dict(g.nodes(data=True)), nodes)
            edges = dict_support.combine_edge_data_lists(list(g.edges(data=True)), edges)
            graph_routes = dict_support.merge_complex_dictionaries(g.graph['routes'], graph_routes)
            graph_services = dict_support.merge_complex_dictionaries(g.graph['services'], graph_services)
            schedule_graph.graph['route_to_service_map'] = {**schedule_graph.graph['route_to_service_map'],
                                                            **g.graph['route_to_service_map']}
            schedule_graph.graph['service_to_route_map'] = {**schedule_graph.graph['service_to_route_map'],
                                                            **g.graph['service_to_route_map']}
            schedule_graph.graph['change_log'] = schedule_graph.graph['change_log'].merge_logs(
                g.graph['change_log']
            )
            # TODO check for clashing stop ids overwriting data

        schedule_graph.add_nodes_from(nodes)
        schedule_graph.add_edges_from(edges)
        nx.set_node_attributes(schedule_graph, nodes)
        schedule_graph.graph['routes'] = graph_routes
        schedule_graph.graph['services'] = graph_services
        return schedule_graph

    def generate_vehicles(self, overwrite=False):
        """
        Generate vehicles for the Schedule. Returns dictionary of vehicle IDs from Route objects, mapping them to
        vehicle types in vehicle_types. Looks like this:
            {veh_id : {'type': 'bus'}}
        Generates itself from the vehicles IDs which exist in Routes, maps to the mode of the Route.
        :param overwrite: False by default. If False, does not overwrite the types of vehicles currently in the schedule
            If True, generates completely new vehicle types for all vehicles in the schedule based on Route modes
        :return:
        """
        if self:
            # generate vehicles using Services and Routes upon init
            df = self.route_trips_to_dataframe()[['route_id', 'vehicle_id']]
            df['type'] = df.apply(
                lambda x: self._graph.graph['routes'][x['route_id']]['mode'], axis=1)
            df = df.drop(columns='route_id')
            # check mode consistency
            vehicles_to_modes = df.groupby('vehicle_id').apply(lambda x: list(x['type'].unique()))
            if (vehicles_to_modes.str.len() > 1).any():
                # there are vehicles which are shared across routes with different modes
                raise InconsistentVehicleModeError('Modal inconsistencies found while generating vehicles for Schedule.'
                                                   ' Vehicles and modes in question: '
                                                   f'{vehicles_to_modes[(vehicles_to_modes.str.len() > 1)].to_dict()}')
            df = df.set_index('vehicle_id')
            if overwrite:
                self.vehicles = df.T.to_dict()
                self.validate_vehicle_definitions()
            else:
                self.vehicles = {**df.T.to_dict(), **self.vehicles}

    def route_trips_to_dataframe(self, gtfs_day='19700101'):
        """
        Generates a DataFrame holding all the trips IDs, their departure times (in datetime with given GTFS day,
        if specified in `gtfs_day`) and vehicle IDs, next to the route ID and service ID.
        Check out also `route_trips_with_stops_to_dataframe` for a more complex version - all trips are expanded
        over all of their stops, giving scheduled timestamps of each trips expected to arrive and leave the stop.
        :param gtfs_day: day used for GTFS when creating the network in YYYYMMDD format defaults to 19700101
        :return:
        """
        df = self.route_attribute_data(
            keys=[{'trips': 'trip_id'}, {'trips': 'trip_departure_time'}, {'trips': 'vehicle_id'}],
            index_name='route_id')
        df = df.reset_index()
        df['service_id'] = df['route_id'].apply(lambda x: self._graph.graph['route_to_service_map'][x])
        df = df.rename(columns={'trips::trip_id': 'trip_id', 'trips::trip_departure_time': 'trip_departure_time',
                                'trips::vehicle_id': 'vehicle_id'})
        df = DataFrame({
            col: np.repeat(df[col].values, df['trip_id'].str.len())
            for col in set(df.columns) - {'trip_id', 'trip_departure_time', 'vehicle_id'}}
        ).assign(trip_id=np.concatenate(df['trip_id'].values),
                 trip_departure_time=np.concatenate(df['trip_departure_time'].values),
                 vehicle_id=np.concatenate(df['vehicle_id'].values))
        df['trip_departure_time'] = df['trip_departure_time'].apply(lambda x: use_schedule.sanitise_time(x, gtfs_day))
        return df

    def unused_vehicles(self):
        """
        A scenario change to the network may result in changes to vehicle assignments, with some vehicles not
        being used anymore. This method checks if any of the vehicles are missing (i.e. exist in Schedule.vehicles,
        but are not used by services) and returns a list of these vehicles' IDs, if there are any.
        It also logs a warning which says whether any unused vehicles have been found.

        self.vehicles = dictionary of vehicle IDs from Route objects, in form {veh_id : {'type': 'bus'}}
        e.g.  {'fun_bus_1': {'type': 'bus'}, 'fun_bus_2': {'type': 'bus'}, 'some_bus_2': {'type': 'bus'}}
        """

        existing_vehicles = set(self.vehicles.keys())
        used_vehicles = self.route_trips_to_dataframe()
        used_vehicles = set(used_vehicles['vehicle_id'].to_list())

        unused_vehicles = existing_vehicles - used_vehicles

        if len(unused_vehicles) == 0:
            logging.info('All vehicles are being used.')
        else:
            logging.warning(str(len(unused_vehicles)) + ' unused vehicles have been found.')

        return unused_vehicles

    def check_vehicle_uniqueness(self):
        """
        In MATSim, trips can share vehicles, but his may or may not be intended, e.g. it could result from a
        scenario change and be undesirable, leading to simulation not working correctly.
        This method checks if a vehicle ID is being used by two or more different trips, and then returns
        a dictionary of vehicle IDs together with trips for which they are being used.
        It also logs a warning which says whether any vehicles are being used for multiple trips.
        """
        trips_df = self.route_trips_to_dataframe()
        trips_df = trips_df[['trip_id', 'vehicle_id']]

        trips_dict = trips_df.set_index('trip_id')['vehicle_id'].to_dict()

        # finding duplicate values from dictionary by flipping keys and values
        flipped = {}
        not_unique_list = []

        for trip_id, vehicle_id in trips_dict.items():
            if vehicle_id not in flipped:
                flipped[vehicle_id] = [trip_id]
            else:
                not_unique_list.append(vehicle_id)
                flipped[vehicle_id].append(trip_id)

        duplicates_dict = {}
        for vehicle_id in not_unique_list:
            trip_ids = flipped[vehicle_id]
            duplicates_dict[vehicle_id] = []
            for id in trip_ids:
                duplicates_dict[vehicle_id].append(id)

        if len(duplicates_dict) == 0:
            logging.info('No vehicles being used for multiple trips have been found.')
        else:
            logging.warning('Vehicles being used for multiple trips: {}'.format(list(duplicates_dict.keys())))

        return duplicates_dict

    def set_route_trips_dataframe(self, df):
        """
        Option to replace trips data currently stored under routes by an updated `route_trips_to_dataframe`.
        Need not be exhaustive in terms of routes. I.e. trips for some of the routes can be omitted if no changes are
        required. Needs to be exhaustive in terms of trips. I.e. if there are changes to a route, all of the trips
        required to be in that trip need to be present, it overwrites route.trips attribute.
        :param df: DataFrame generated by `route_trips_to_dataframe` (or of the same format)
        :return:
        """
        # convert route trips dataframe to apply dictionary shape and give to apply to routes method
        df['trip_departure_time'] = df['trip_departure_time'].dt.strftime('%H:%M:%S')
        df = df.groupby('route_id').apply(
            lambda x: Series({'trips': {k: x[k].to_list() for k in ['trip_id', 'trip_departure_time', 'vehicle_id']}}))
        self.apply_attributes_to_routes(df.T.to_dict())

    def overlapping_vehicle_ids(self, vehicles):
        return set(self.vehicles.keys()) & set(vehicles.keys())

    def overlapping_vehicle_types(self, vehicle_types):
        return set(self.vehicle_types.keys()) & set(vehicle_types.keys())

    def update_vehicles(self, vehicles, vehicle_types, overwrite=True):
        """
        Updates vehicles and vehicle types
        :param vehicles: vehicles to add
        :param vehicle_types: vehicle types to add
        :param overwrite: defaults to True
            If True: overwrites overlapping vehicle types data currently in the Schedule, adds vehicles as they are,
                overwriting in case of clash
            If False: adds vehicles and vehicle types that do not clash with those already stored in the Schedule
        :return:
        """
        # check for vehicle ID overlap
        clashing_vehicles = self.overlapping_vehicle_ids(vehicles=vehicles)
        if clashing_vehicles:
            logging.warning(f'The following vehicles clash: {clashing_vehicles}')
            if overwrite:
                logging.warning('Overwrite is on. Vehicles listed above will be overwritten.')
            else:
                logging.warning('Overwrite is off. Clashing vehicles will remain as they are. '
                                'All others will be added.')
        # check for vehicle type overlap
        clashing_vehicle_types = self.overlapping_vehicle_types(vehicle_types=vehicle_types)
        if clashing_vehicle_types:
            logging.warning(f'The following vehicle types clash: {clashing_vehicle_types}')
            if overwrite:
                logging.warning('Overwrite is on. Vehicle types listed above will be overwritten.')
            else:
                logging.warning('Overwrite is off. Clashing vehicle types will remain as they are. '
                                'All others will be added.')

        if overwrite:
            self.vehicles = {**self.vehicles, **vehicles}
            self.vehicle_types = {**self.vehicle_types, **vehicle_types}
        else:
            self.vehicles = {**vehicles, **self.vehicles}
            self.vehicle_types = {**vehicle_types, **self.vehicle_types}

        self.validate_vehicle_definitions()
        return clashing_vehicles, clashing_vehicle_types

    def validate_vehicle_definitions(self):
        """
        Checks if modes mapped to vehicle IDs in vehicles attribute of Schedule are defined in the vehicle_types.
        :return: returns True if the vehicle types in the `vehicles` attribute exist in the `vehicle_types` attribute.
            But useful even just for the logging messages.
        """

        missing_vehicle_information = self.get_missing_vehicle_information()
        missing_vehicles = len(missing_vehicle_information["missing_vehicle_types"])

        if missing_vehicles == 0:
            return True
        else:
            logging.warning(
                'The following vehicle types are missing from the `vehicle_types` ' +
                ' attribute: 'f'{missing_vehicle_information["missing_vehicle_types"]}')
            logging.warning('Vehicles affected by missing vehicle'
                            ' types: 'f"{missing_vehicle_information['vehicles_affected']}")
            return False

    def get_missing_vehicle_information(self):
        df_vehicles = graph_operations.build_attribute_dataframe(iterator=self.vehicles.items(), keys=['type'])
        missing_vehicle_types = set(df_vehicles['type']) - set(self.vehicle_types.keys())
        vehicles_affected = df_vehicles[df_vehicles['type'].isin(missing_vehicle_types)].T.to_dict()

        missing = {}
        missing['missing_vehicle_types'] = missing_vehicle_types
        missing['vehicles_affected'] = vehicles_affected

        return missing

    def reference_nodes(self):
        return set(self._graph.nodes())

    def reference_edges(self):
        return set(self._graph.edges())

    def modes(self):
        return set(self.route_attribute_data(keys='mode')['mode'].unique())

    def mode_to_routes_map(self):
        df = self.route_attribute_data(keys=['mode'], index_name='route_id').reset_index()
        return df.groupby('mode')['route_id'].apply(list).to_dict()

    def mode_graph_map(self):
        mode_map = {}
        mode_to_routes_map = self.mode_to_routes_map()
        for mode, route_ids in mode_to_routes_map.items():
            mode_map[mode] = set(graph_operations.extract_on_attributes(
                iterator=[((u, v), data) for u, v, data in self._graph.edges(data=True)],
                conditions={'routes': route_ids}))
        return mode_map

    def reindex(self, new_id):
        if isinstance(self, Schedule):
            raise NotImplementedError('Schedule is not currently an indexed object')

    def add(self, other, overwrite=True):
        """
        Adds another Schedule. They have to be separable! I.e. the keys in services cannot overlap with the ones
        already present (TODO: add merging complicated schedules, parallels to the merging gtfs work)
        :param other: the other Schedule object to add
        :param overwrite: defaults to True
            If True: overwrites overlapping vehicle types data currently in the Schedule, adds vehicles as they are,
                overwriting in case of clash
            If False: adds vehicles and vehicle types from other that do not clash with those already stored in the
            Schedule
        :return:
        """
        if not self.is_separable_from(other):
            # have left and right indicies
            raise NotImplementedError('This method only supports adding non overlapping services.')
        elif self.epsg != other.epsg:
            other.reproject(self.epsg)

        self._graph.graph['services'] = dict_support.merge_complex_dictionaries(
            other._graph.graph['services'], self._graph.graph['services'])
        self._graph.graph['routes'] = dict_support.merge_complex_dictionaries(
            other._graph.graph['routes'], self._graph.graph['routes'])
        route_to_service_map = {**self._graph.graph['route_to_service_map'],
                                **other._graph.graph['route_to_service_map']}
        service_to_route_map = {**self._graph.graph['service_to_route_map'],
                                **other._graph.graph['service_to_route_map']}
        self.minimal_transfer_times = dict_support.merge_complex_dictionaries(
            other.minimal_transfer_times, self.minimal_transfer_times)
        # todo assuming separate schedules, with non conflicting ids, nodes and edges
        self._graph.update(other._graph)
        self._graph.graph['route_to_service_map'] = route_to_service_map
        self._graph.graph['service_to_route_map'] = service_to_route_map

        # merge change_log DataFrames
        self._graph.graph['change_log'] = self.change_log().merge_logs(other.change_log())

        # merge vehicles
        self.update_vehicles(other.vehicles, other.vehicle_types, overwrite=overwrite)

    def is_separable_from(self, other):
        unique_service_ids = set(other.service_ids()) & set(self.service_ids()) == set()
        unique_route_ids = set(other.route_ids()) & set(self.route_ids()) == set()
        unique_nodes = other.reference_nodes() & self.reference_nodes() == set()
        unique_edges = other.reference_edges() & self.reference_edges() == set()
        return unique_service_ids and unique_route_ids and unique_nodes and unique_edges

    def print(self):
        print(self.info())

    def info(self):
        return 'Schedule:\nNumber of services: {}\nNumber of routes: {}\nNumber of stops: {}'.format(
            self.__len__(), self.number_of_routes(), len(self.reference_nodes()))

    def graph(self):
        return self._graph

    def reproject(self, new_epsg, processes=1):
        """
        Changes projection of the element to new_epsg
        :param new_epsg: 'epsg:1234'
        :param processes: integer number of processes to split stops data to be processed in parallel
        :return:
        """
        ScheduleElement.reproject(self, new_epsg, processes=processes)
        self._graph.graph['crs'] = new_epsg

    def find_epsg(self):
        return self.init_epsg

    def plot(self, output_dir='', data=False):
        """
        Plots the schedule on kepler map.
        Ensure all prerequisites are installed https://docs.kepler.gl/docs/keplergl-jupyter#install
        :param output_dir: output directory for the image, if passed, will save plot to html
        :param data: Defaults to False, only the geometry and ID will be visible.
            True will visualise all data on the map (not suitable for large networks)
            A set of keys e.g. {'name'}
        :return:
        """
        return self.kepler_map(output_dir, 'schedule_map', data=data)

    def route_trips_with_stops_to_dataframe(self, gtfs_day='19700101'):
        """
        Generates a DataFrame holding all the trips, their movements from stop to stop (in datetime with given GTFS day,
        if specified in `gtfs_day`) and vehicle IDs, next to the route ID and service ID.
        Check out also `route_trips_to_dataframe` for a simplified version (trips, their departure times and vehicles
        only)
        :param gtfs_day: day used for GTFS when creating the network in YYYYMMDD format defaults to 19700101
        :return:
        """
        df = self.route_attribute_data(
            keys=['route_short_name', 'mode', 'trips', 'arrival_offsets', 'departure_offsets', 'ordered_stops', 'id'])
        df = df.rename(columns={'id': 'route', 'route_short_name': 'route_name'})
        df['route_name'] = df['route_name'].apply(lambda x: x.replace("\\", "_").replace("/", "_"))
        df['service'] = df['route'].apply(lambda x: self._graph.graph['route_to_service_map'][x])
        df['service_name'] = df['service'].apply(
            lambda x: self._graph.graph['services'][x]['name'].replace("\\", "_").replace("/", "_"))
        df['ordered_stops'] = df['ordered_stops'].apply(lambda x: list(zip(x[:-1], x[1:])))
        df['departure_offsets'] = df['departure_offsets'].apply(lambda x: list(map(use_schedule.get_offset, x[:-1])))
        df['arrival_offsets'] = df['arrival_offsets'].apply(lambda x: list(map(use_schedule.get_offset, x[1:])))

        # expand the frame stop to stop and extract offsets for arrival and departure from these stops
        stop_cols = np.concatenate(df['ordered_stops'].values)
        dep_offset_cols = np.concatenate(df['departure_offsets'].values)
        arr_offset_cols = np.concatenate(df['arrival_offsets'].values)
        df = DataFrame({
            col: np.repeat(df[col].values, df['ordered_stops'].str.len())
            for col in set(df.columns) - {'ordered_stops', 'arrival_offsets', 'departure_offsets'}}
        ).assign(from_stop=stop_cols[:, 0],
                 to_stop=stop_cols[:, 1],
                 departure_time=dep_offset_cols,
                 arrival_time=arr_offset_cols)

        df['from_stop_name'] = df['from_stop'].apply(
            lambda x: self._graph.nodes[x]['name'].replace("\\", "_").replace("/", "_"))
        df['to_stop_name'] = df['to_stop'].apply(
            lambda x: self._graph.nodes[x]['name'].replace("\\", "_").replace("/", "_"))

        # expand the frame on all the trips each route makes
        trips = np.concatenate(
            df['trips'].apply(
                lambda x: [(trip_id, use_schedule.sanitise_time(trip_dep_time, gtfs_day), veh_id) for
                           trip_id, trip_dep_time, veh_id in
                           zip(x['trip_id'], x['trip_departure_time'], x['vehicle_id'])]).values)
        df = DataFrame({
            col: np.repeat(df[col].values, df['trips'].str['trip_id'].str.len())
            for col in set(df.columns) - {'trips'}}
        ).assign(trip=trips[:, 0],
                 trip_dep_time=trips[:, 1],
                 vehicle_id=trips[:, 2]).sort_values(by=['route', 'trip', 'departure_time']).reset_index(drop=True)

        df['departure_time'] = df['trip_dep_time'] + df['departure_time']
        df['arrival_time'] = df['trip_dep_time'] + df['arrival_time']
        df = df.drop('trip_dep_time', axis=1)
        return df

    def service_to_route_map(self):
        return self._graph.graph['service_to_route_map']

    def route_to_service_map(self):
        return self._graph.graph['route_to_service_map']

    def service_ids(self):
        """
        Returns list of service ids in the Schedule
        """
        return list(self._graph.graph['services'].keys())

    def has_service(self, service_id):
        """
        Returns True if a service with ID `service_id` exists in the Schedule, False otherwise
        """
        return service_id in self.service_ids()

    def services(self):
        """
        Iterator for Service objects in the Services of the Schedule
        """
        for service_id in self.service_ids():
            yield self._get_service_from_graph(service_id)

    def route(self, route_id):
        """
        Gives the Route objects under route_id
        :param route_id: string
        :return:
        """
        return self._get_route_from_graph(route_id)

    def route_ids(self):
        """
        Returns list of route ids in the Schedule
        """
        return list(self._graph.graph['routes'].keys())

    def has_route(self, route_id):
        """
        Returns True if a route with ID `route_id` exists in the Schedule, False otherwise
        """
        return route_id in self._graph.graph['routes'].keys()

    def routes(self):
        """
        Iterator for Route objects in the Services of the Schedule
        """
        for route_id in self.route_ids():
            yield self._get_route_from_graph(route_id)

    def number_of_routes(self):
        return len(self._graph.graph['routes'])

    def has_stop(self, stop_id):
        """
        Returns True if a stop with ID `stop_id` exists in the Schedule, False otherwise
        """
        return self._graph.has_node(stop_id)

    def service_attribute_summary(self, data=False):
        """
        Parses through data stored for Services in the Schedule and gives a summary tree.
        If data is True, shows also up to 5 unique values stored under such keys.
        :param data: bool, False by default
        :return:
        """
        root = graph_operations.get_attribute_schema(self._graph.graph['services'].items(), data=data)
        graph_operations.render_tree(root, data)

    def route_attribute_summary(self, data=False):
        """
        Parses through data stored for Routes in the Schedule and gives a summary tree.
        If data is True, shows also up to 5 unique values stored under such keys.
        :param data: bool, False by default
        :return:
        """
        root = graph_operations.get_attribute_schema(self._graph.graph['routes'].items(), data=data)
        graph_operations.render_tree(root, data)

    def stop_attribute_summary(self, data=False):
        """
        Parses through data stored for Stops in the Schedule and gives a summary tree.
        If data is True, shows also up to 5 unique values stored under such keys.
        :param data: bool, False by default
        :return:
        """
        root = graph_operations.get_attribute_schema(self._graph.nodes(data=True), data=data)
        graph_operations.render_tree(root, data)

    def service_attribute_data(self, keys: Union[list, str], index_name: str = None):
        """
        Generates a pandas.DataFrame object indexed by Service IDs, with attribute data stored for Services under `key`
        :param keys: list of either a string e.g. 'name', or if accessing nested information, a dictionary
            e.g. {'attributes': {'osm:way:name': 'text'}}
        :param index_name: optional, gives the index_name to dataframes index
        :return: pandas.DataFrame
        """
        return graph_operations.build_attribute_dataframe(
            iterator=self._graph.graph['services'].items(), keys=keys, index_name=index_name)

    def route_attribute_data(self, keys: Union[list, str], index_name: str = None):
        """
        Generates a pandas.DataFrame object indexed by Route IDs, with attribute data stored for Routes under `key`
        :param keys: list of either a string e.g. 'mode', or if accessing nested information, a dictionary
            e.g. {'attributes': {'osm:way:name': 'text'}}
        :param index_name: optional, gives the index_name to dataframes index
        :return: pandas.DataFrame
        """
        return graph_operations.build_attribute_dataframe(
            iterator=self._graph.graph['routes'].items(), keys=keys, index_name=index_name)

    def stop_attribute_data(self, keys: Union[list, str], index_name: str = None):
        """
        Generates a pandas.DataFrame object indexed by Stop IDs, with attribute data stored for Stops under `key`
        :param keys: list of either a string e.g. 'x', or if accessing nested information, a dictionary
            e.g. {'attributes': {'osm:way:name': 'text'}}
        :param index_name: optional, gives the index_name to dataframes index
        :return: pandas.DataFrame
        """
        return graph_operations.build_attribute_dataframe(
            iterator=self._graph.nodes(data=True), keys=keys, index_name=index_name)

    def extract_service_ids_on_attributes(self, conditions: Union[list, dict], how=any, mixed_dtypes=True):
        """
        Extracts IDs of Services stored in the Schedule based on values of their attributes.
        Fails silently, assumes not all Services have those attributes. In the case were the attributes stored are
        a list or set, like in the case of a simplified network (there will be a mix of objects that are sets and not)
        an intersection of values satisfying condition(s) is considered in case of iterable value, if not empty, it is
        deemed successful by default. To disable this behaviour set mixed_dtypes to False.
        :param conditions: {'attribute_key': 'target_value'} or nested
        {'attribute_key': {'another_key': {'yet_another_key': 'target_value'}}}, where 'target_value' could be

            - single value, string, int, float, where the edge_data[key] == value
                (if mixed_dtypes==True and in case of set/list edge_data[key], value is in edge_data[key])

            - list or set of single values as above, where edge_data[key] in [value1, value2]
                (if mixed_dtypes==True and in case of set/list edge_data[key],
                set(edge_data[key]) & set([value1, value2]) is non-empty)

            - for int or float values, two-tuple bound (lower_bound, upper_bound) where
              lower_bound <= edge_data[key] <= upper_bound
                (if mixed_dtypes==True and in case of set/list edge_data[key], at least one item in
                edge_data[key] satisfies lower_bound <= item <= upper_bound)

            - function that returns a boolean given the value e.g.

            def below_exclusive_upper_bound(value):
                return value < 100

                (if mixed_dtypes==True and in case of set/list edge_data[key], at least one item in
                edge_data[key] returns True after applying function)

        :param how : {all, any}, default any

        The level of rigour used to match conditions

            * all: means all conditions need to be met
            * any: means at least one condition needs to be met

        :param mixed_dtypes: True by default, used if values under dictionary keys queried are single values or lists of
        values e.g. as in simplified networks.
        :return: list of ids in the schedule satisfying conditions
        """
        return graph_operations.extract_on_attributes(
            self._graph.graph['services'].items(), conditions=conditions, how=how, mixed_dtypes=mixed_dtypes)

    def extract_route_ids_on_attributes(self, conditions: Union[list, dict], how=any, mixed_dtypes=True):
        """
        Extracts IDs of Routes stored in the Schedule based on values of their attributes.
        Fails silently, assumes not all Routes have those attributes. In the case were the attributes stored are
        a list or set, like in the case of a simplified network (there will be a mix of objects that are sets and not)
        an intersection of values satisfying condition(s) is considered in case of iterable value, if not empty, it is
        deemed successful by default. To disable this behaviour set mixed_dtypes to False.
        :param conditions: {'attribute_key': 'target_value'} or nested
        {'attribute_key': {'another_key': {'yet_another_key': 'target_value'}}}, where 'target_value' could be

            - single value, string, int, float, where the edge_data[key] == value
                (if mixed_dtypes==True and in case of set/list edge_data[key], value is in edge_data[key])

            - list or set of single values as above, where edge_data[key] in [value1, value2]
                (if mixed_dtypes==True and in case of set/list edge_data[key],
                set(edge_data[key]) & set([value1, value2]) is non-empty)

            - for int or float values, two-tuple bound (lower_bound, upper_bound) where
              lower_bound <= edge_data[key] <= upper_bound
                (if mixed_dtypes==True and in case of set/list edge_data[key], at least one item in
                edge_data[key] satisfies lower_bound <= item <= upper_bound)

            - function that returns a boolean given the value e.g.

            def below_exclusive_upper_bound(value):
                return value < 100

                (if mixed_dtypes==True and in case of set/list edge_data[key], at least one item in
                edge_data[key] returns True after applying function)

        :param how : {all, any}, default any

        The level of rigour used to match conditions

            * all: means all conditions need to be met
            * any: means at least one condition needs to be met

        :param mixed_dtypes: True by default, used if values under dictionary keys queried are single values or lists of
        values e.g. as in simplified networks.
        :return: list of ids in the schedule satisfying conditions
        """
        return graph_operations.extract_on_attributes(
            self._graph.graph['routes'].items(), conditions=conditions, how=how, mixed_dtypes=mixed_dtypes)

    def extract_stop_ids_on_attributes(self, conditions: Union[list, dict], how=any, mixed_dtypes=True):
        """
        Extracts IDs of Stops stored in the Schedule based on values of their attributes.
        Fails silently, assumes not all Routes have those attributes. In the case were the attributes stored are
        a list or set, like in the case of a simplified network (there will be a mix of objects that are sets and not)
        an intersection of values satisfying condition(s) is considered in case of iterable value, if not empty, it is
        deemed successful by default. To disable this behaviour set mixed_dtypes to False.
        :param conditions: {'attribute_key': 'target_value'} or nested
        {'attribute_key': {'another_key': {'yet_another_key': 'target_value'}}}, where 'target_value' could be

            - single value, string, int, float, where the edge_data[key] == value
                (if mixed_dtypes==True and in case of set/list edge_data[key], value is in edge_data[key])

            - list or set of single values as above, where edge_data[key] in [value1, value2]
                (if mixed_dtypes==True and in case of set/list edge_data[key],
                set(edge_data[key]) & set([value1, value2]) is non-empty)

            - for int or float values, two-tuple bound (lower_bound, upper_bound) where
              lower_bound <= edge_data[key] <= upper_bound
                (if mixed_dtypes==True and in case of set/list edge_data[key], at least one item in
                edge_data[key] satisfies lower_bound <= item <= upper_bound)

            - function that returns a boolean given the value e.g.

            def below_exclusive_upper_bound(value):
                return value < 100

                (if mixed_dtypes==True and in case of set/list edge_data[key], at least one item in
                edge_data[key] returns True after applying function)

        :param how : {all, any}, default any

        The level of rigour used to match conditions

            * all: means all conditions need to be met
            * any: means at least one condition needs to be met

        :param mixed_dtypes: True by default, used if values under dictionary keys queried are single values or lists of
        values e.g. as in simplified networks.
        :return: list of ids in the schedule satisfying conditions
        """
        return graph_operations.extract_on_attributes(
            self._graph.nodes(data=True), conditions=conditions, how=how, mixed_dtypes=mixed_dtypes)

    def services_on_modal_condition(self, modes: Union[str, list]):
        """
        Finds Service IDs which hold Routes with modes or singular mode given in `modes`.
        Note that a Service can have Routes with different modes.
        :param modes: string mode e.g. 'bus' or a list of such modes e.g. ['bus', 'rail']
        :return: list of Service IDs
        """
        route_ids = self.routes_on_modal_condition(modes=modes)
        return list({self._graph.graph['route_to_service_map'][r_id] for r_id in route_ids})

    def routes_on_modal_condition(self, modes: Union[str, list]):
        """
        Finds Route IDs with modes or singular mode given in `modes`
        :param modes: string mode e.g. 'bus' or a list of such modes e.g. ['bus', 'rail']
        :return: list of Route IDs
        """
        conditions = {'mode': modes}
        return self.extract_route_ids_on_attributes(conditions=conditions)

    def stops_on_modal_condition(self, modes: Union[str, list]):
        """
        Finds Stop IDs used by Routes with modes or singular mode given in `modes`
        :param modes: string mode e.g. 'bus' or a list of such modes e.g. ['bus', 'rail']
        :return: list of Stop IDs
        """
        route_ids = self.routes_on_modal_condition(modes=modes)
        return self.extract_stop_ids_on_attributes(conditions={'routes': route_ids})

    def services_on_spatial_condition(self, region_input, how='intersect'):
        """
        Returns Service IDs which intersect region_input, by default, or are contained within region_input if
        how='contain'
        :param region_input:
        :param how:
            - 'intersect' default, will return IDs of the Services whose at least one Stop intersects the
            region_input
            - 'contain' will return IDs of the Services whose all of the Stops are contained within the region_input
        :return: Service IDs
        """
        if how == 'intersect':
            stops_intersecting = self.stops_on_spatial_condition(region_input)
            return list({item for sublist in [self._graph.nodes[x]['services'] for x in stops_intersecting] for item in
                         sublist})
        elif how == 'within':
            routes_contained = set(self.routes_on_spatial_condition(region_input, how='within'))
            return [service_id for service_id, route_ids in self._graph.graph['service_to_route_map'].items() if
                    set(route_ids).issubset(routes_contained)]
        else:
            raise NotImplementedError('Only `intersect` and `within` options for `how` param.')

    def routes_on_spatial_condition(self, region_input, how='intersect'):
        """
        Returns Route IDs which intersect region_input, by default, or are contained within region_input if
        how='contain'
        :param region_input:
            - path to a geojson file, can have multiple features
            - string with comma separated hex tokens of Google's S2 geometry, a region can be covered with cells and
             the tokens string copied using http://s2.sidewalklabs.com/regioncoverer/
             e.g. '89c25985,89c25987,89c2598c,89c25994,89c25999ffc,89c2599b,89c259ec,89c259f4,89c25a1c,89c25a24'
            - shapely.geometry object, e.g. Polygon or a shapely.geometry.GeometryCollection of such objects
        :param how:
            - 'intersect' default, will return IDs of the Routes whose at least one Stop intersects the
            region_input
            - 'contain' will return IDs of the Routes whose all of the Stops are contained within the region_input
        :return: Route IDs
        """
        stops_intersecting = set(self.stops_on_spatial_condition(region_input))
        if how == 'intersect':
            return list(
                {item for sublist in [self._graph.nodes[x]['routes'] for x in stops_intersecting] for item in sublist})
        elif how == 'within':
            return self.extract_route_ids_on_attributes(
                conditions={'ordered_stops': lambda x: set(x).issubset(stops_intersecting)}, mixed_dtypes=False)
        else:
            raise NotImplementedError('Only `intersect` and `within` options for `how` param.')

    def stops_on_spatial_condition(self, region_input):
        """
        Returns Stop IDs which intersect region_input
        :param region_input:
            - path to a geojson file, can have multiple features
            - string with comma separated hex tokens of Google's S2 geometry, a region can be covered with cells and
             the tokens string copied using http://s2.sidewalklabs.com/regioncoverer/
             e.g. '89c25985,89c25987,89c2598c,89c25994,89c25999ffc,89c2599b,89c259ec,89c259f4,89c25a1c,89c25a24'
            - shapely.geometry object, e.g. Polygon or a shapely.geometry.GeometryCollection of such objects
        :return: Stop IDs
        """
        if isinstance(region_input, str):
            if persistence.is_geojson(region_input):
                return self._find_stops_on_geojson(region_input)
            else:
                # is assumed to be hex
                return self._find_stops_on_s2_geometry(region_input)
        else:
            # assumed to be a shapely.geometry input
            return self._find_stops_on_shapely_geometry(region_input)

    def _find_stops_on_geojson(self, geojson_input):
        shapely_input = spatial.read_geojson_to_shapely(geojson_input)
        return self._find_stops_on_shapely_geometry(shapely_input)

    def _find_stops_on_shapely_geometry(self, shapely_input):
        stops_gdf = self.to_geodataframe()['nodes'].to_crs("epsg:4326")
        return list(stops_gdf[stops_gdf.intersects(shapely_input)].index)

    def _find_stops_on_s2_geometry(self, s2_input):
        cell_union = spatial.s2_hex_to_cell_union(s2_input)
        return [_id for _id, s2_id in self._graph.nodes(data='s2_id') if cell_union.intersects(CellId(s2_id))]

    def _verify_no_id_change(self, new_attributes):
        id_changes = [id for id, change_dict in new_attributes.items() if
                      ('id' in change_dict) and (change_dict['id'] != id)]
        if len(id_changes) != 0:
            raise NotImplementedError('Changing id can only be done via the `reindex` method')

    def apply_attributes_to_services(self, new_attributes: dict):
        """
        Adds, or changes if already present, the attributes in new_attributes. Doesn't replace the dictionary
        stored for the Services presently, so no data is lost, unless it is being overwritten. Changing IDs this way
        with result in an error. Use Service's `reindex` method instead.
        :param new_attributes: keys are Service IDs and values are dictionaries of data to add/replace if present
        :return:
        """
        self._verify_no_id_change(new_attributes)
        services = list(new_attributes.keys())
        old_attribs = [deepcopy(self._graph.graph['services'][service]) for service in services]
        new_attribs = [{**self._graph.graph['services'][service], **new_attributes[service]} for service in services]

        self._graph.graph['change_log'] = self.change_log().modify_bunch('service', services, old_attribs, services,
                                                                         new_attribs)

        for service, new_service_attribs in zip(services, new_attribs):
            self._graph.graph['services'][service] = new_service_attribs
        logging.info(f'Changed Service attributes for {len(services)} services')

    def apply_attributes_to_routes(self, new_attributes: dict):
        """
        Adds, or changes if already present, the attributes in new_attributes. Doesn't replace the dictionary
        stored for the Routes presently, so no data is lost, unless it is being overwritten. Changing IDs this way
        with result in an error. Use Route's `reindex` method instead.
        :param new_attributes: keys are Route IDs and values are dictionaries of data to add/replace if present
        :return:
        """
        self._verify_no_id_change(new_attributes)
        # check for stop changes
        stop_changes = {id for id, change_dict in new_attributes.items() if ('ordered_stops' in change_dict) and (
                change_dict['ordered_stops'] != self._graph.graph['routes'][id]['ordered_stops'])}
        if stop_changes:
            logging.warning(f'Stop ID changes detected for Routes: {stop_changes}')
            nodes = {n for id in stop_changes for n in self.route_reference_nodes(id)}
            edges = {e for id in stop_changes for e in self.route_reference_edges(id)}
            self._remove_routes_from_nodes(nodes=nodes, route_ids=stop_changes)
            self._remove_routes_from_edges(edges=edges, route_ids=stop_changes)
            all_new_nodes = set()
            all_new_edges = set()
            for id in stop_changes:
                new_nodes = set(new_attributes[id]['ordered_stops'])
                all_new_nodes |= new_nodes
                new_edges = {(u, v) for u, v in
                             zip(new_attributes[id]['ordered_stops'][:-1], new_attributes[id]['ordered_stops'][1:])}
                all_new_edges |= new_edges
                self._add_routes_to_nodes(nodes=new_nodes, route_ids={id})
                self._add_routes_to_edges(
                    edges=new_edges,
                    route_ids={id})
            self._generate_services_on_nodes(all_new_nodes | nodes)
            self._generate_services_on_edges(all_new_edges | edges)

        routes = list(new_attributes.keys())
        old_attribs = [deepcopy(self._graph.graph['routes'][route]) for route in routes]
        new_attribs = [{**self._graph.graph['routes'][route], **new_attributes[route]} for route in routes]

        self._graph.graph['change_log'] = self.change_log().modify_bunch('route', routes, old_attribs, routes,
                                                                         new_attribs)

        for route, new_route_attribs in zip(routes, new_attribs):
            self._graph.graph['routes'][route] = new_route_attribs
        logging.info(f'Changed Route attributes for {len(routes)} routes')

    def apply_attributes_to_stops(self, new_attributes: dict):
        """
        Adds, or changes if already present, the attributes in new_attributes. Doesn't replace the dictionary
        stored for the Stops presently, so no data is lost, unless it is being overwritten. Changing IDs this way
        with result in an error. Use Stop's `reindex` method instead.
        :param new_attributes: keys are Stop IDs and values are dictionaries of data to add/replace if present
        :return:
        """
        self._verify_no_id_change(new_attributes)
        stops = list(new_attributes.keys())
        old_attribs = [deepcopy(self._graph.nodes[stop]) for stop in stops]
        new_attribs = [{**self._graph.nodes[stop], **new_attributes[stop]} for stop in stops]

        self._graph.graph['change_log'] = self.change_log().modify_bunch('stop', stops, old_attribs, stops, new_attribs)

        nx.set_node_attributes(self._graph, dict(zip(stops, new_attribs)))
        logging.info(f'Changed Stop attributes for {len(stops)} stops')

    def apply_function_to_services(self, function, location: str):
        """
        Applies a function or mapping to Services within the Schedule. Fails silently, if the keys referred to by the
        function are not present, they will not be considered. The function will only be applied where it is possible.
        :param function: function, a callable, of Service attributes dictionary returning a value that should be stored
            under `location` or a dictionary mapping - in the case of a dictionary all values stored under `location`
            will be mapped to new values given by the mapping, if they are present.
        :param location: where to save the results: string defining the key in the Service attributes dictionary
        :return:
        """
        new_attributes = graph_operations.apply_to_attributes(self._graph.graph['services'].items(), function, location)
        self.apply_attributes_to_services(new_attributes)

    def apply_function_to_routes(self, function, location: str):
        """
        Applies a function or mapping to Routes within the Schedule. Fails silently, if the keys referred to by the
        function are not present, they will not be considered. The function will only be applied where it is possible.
        :param function: function, a callable, of Route attributes dictionary returning a value that should be stored
            under `location` or a dictionary mapping - in the case of a dictionary all values stored under `location`
            will be mapped to new values given by the mapping, if they are present.
        :param location: where to save the results: string defining the key in the Route attributes dictionary
        :return:
        """
        new_attributes = graph_operations.apply_to_attributes(self._graph.graph['routes'].items(), function, location)
        self.apply_attributes_to_routes(new_attributes)

    def apply_function_to_stops(self, function, location: str):
        """
        Applies a function or mapping to Stops within the Schedule. Fails silently, if the keys referred to by the
        function are not present, they will not be considered. The function will only be applied where it is possible.
        :param function: function, a callable, of Stop attributes dictionary returning a value that should be stored
            under `location` or a dictionary mapping - in the case of a dictionary all values stored under `location`
            will be mapped to new values given by the mapping, if they are present.
        :param location: where to save the results: string defining the key in the Stop attributes dictionary
        :return:
        """
        new_attributes = graph_operations.apply_to_attributes(self._graph.nodes(data=True), function, location)
        self.apply_attributes_to_stops(new_attributes)

    def _compare_stops_data(self, g):
        stop_data_in_g = {k: {_k: _v for _k, _v in v.items() if _k not in {'routes', 'services'}} for k, v in
                          dict(g.nodes(data=True)).items()}
        stops_without_data = []
        stops_with_conflicting_data = []

        for stop, data in stop_data_in_g.items():
            if stop in self._graph.nodes():
                schedule_stop_data = {_k: _v for _k, _v in dict(self._graph.nodes[stop]).items() if
                                      _k not in {'routes', 'services'}}
                if (not data) and (not schedule_stop_data):
                    stops_without_data.append(stop)
                if data:
                    diff = list(dictdiffer.diff(data, schedule_stop_data))
                    # look for 'change' diffs as that has potential to overwrite/loose data
                    if [event for event in diff if event[0] == 'change']:
                        stops_with_conflicting_data.append(stop)
            elif not data:
                stops_without_data.append(stop)
        return stops_without_data, stops_with_conflicting_data

    def add_service(self, service: Service, force=False):
        """
        Adds a service to Schedule.
        :param service: genet.Service object, must have index unique w.r.t. Services already in the Schedule
        :param force: force the add, even if the stops in the Service have data conflicting with the stops of the same
            IDs that are already in the Schedule. This will force the Service to be added, the stops data of currently
            in the Schedule will persist. If you want to change the data for stops use `apply_attributes_to_stops` or
            `apply_function_to_stops`.
        :return:
        """
        if self.has_service(service.id):
            raise ServiceIndexError(f'Service with ID `{service.id}` already exists in the Schedule.')
        for route in service.routes():
            if self.has_route(route.id):
                logging.warning(f'Route with ID `{route.id}` within this Service `{service.id}` already exists in the '
                                f'Schedule. This Route will be reindexed to `{service.id}_{route.id}`')
                route.reindex(f'{service.id}_{route.id}')

        g = service.graph()
        stops_without_data, stops_with_conflicting_data = self._compare_stops_data(g)
        if stops_without_data:
            logging.warning(f'The following stops are missing data: {stops_without_data}')
        if stops_with_conflicting_data:
            if force:
                logging.warning(f'The following stops will inherit the data currently stored under those Stop IDs in '
                                f'the Schedule: {stops_with_conflicting_data}.')
            else:
                raise ConflictingStopData("The following stops would inherit data currently stored under those "
                                          f"Stop IDs in the Schedule: {stops_with_conflicting_data}. Use `force=True` "
                                          "to continue with this operation in this manner. If you want to change the "
                                          "data for stops use `apply_attributes_to_stops` or "
                                          "`apply_function_to_stops`.")
        nodes = dict_support.merge_complex_dictionaries(
            dict(g.nodes(data=True)), dict(self._graph.nodes(data=True)))
        edges = dict_support.combine_edge_data_lists(
            list(g.edges(data=True)), list(self._graph.edges(data=True)))
        graph_routes = dict_support.merge_complex_dictionaries(
            g.graph['routes'], self._graph.graph['routes'])
        graph_services = dict_support.merge_complex_dictionaries(
            g.graph['services'], self._graph.graph['services'])
        self._graph.graph['route_to_service_map'] = {**self._graph.graph['route_to_service_map'],
                                                     **g.graph['route_to_service_map']}
        self._graph.graph['service_to_route_map'] = {**self._graph.graph['service_to_route_map'],
                                                     **g.graph['service_to_route_map']}

        self._graph.add_nodes_from(nodes)
        self._graph.add_edges_from(edges)
        nx.set_node_attributes(self._graph, nodes)
        self._graph.graph['routes'] = graph_routes
        self._graph.graph['services'] = graph_services

        service_data = self._graph.graph['services'][service.id]
        route_ids = list(service.route_ids())
        self._graph.graph['change_log'].add(object_type='service', object_id=service.id, object_attributes=service_data)
        logging.info(f'Added Service with index `{service.id}`, data={service_data} and Routes: {route_ids}')
        service._graph = self._graph
        self.generate_vehicles(overwrite=False)
        return service

    def remove_service(self, service_id):
        """
        Removes Service under index `service_id`
        :param service_id:
        :return:
        """
        if not self.has_service(service_id):
            raise ServiceIndexError(f'Service with ID `{service_id}` does not exist in the Schedule. '
                                    "Cannot remove a Service that isn't present.")
        service = self[service_id]
        service_data = self._graph.graph['services'][service_id]
        route_ids = set(self._graph.graph['service_to_route_map'][service_id])
        ref_nodes = service.reference_nodes()
        ref_edges = service.reference_edges()
        self._remove_routes_from_nodes(nodes=ref_nodes, route_ids=route_ids)
        self._remove_services_from_nodes(nodes=ref_nodes, service_ids={service_id})
        self._remove_routes_from_edges(edges=ref_edges, route_ids=route_ids)
        self._remove_services_from_edges(edges=ref_edges, service_ids={service_id})

        del self._graph.graph['services'][service_id]
        del self._graph.graph['service_to_route_map'][service_id]
        for r_id in route_ids:
            del self._graph.graph['route_to_service_map'][r_id]
            del self._graph.graph['routes'][r_id]
        self._graph.graph['change_log'].remove(object_type='service', object_id=service_id,
                                               object_attributes=service_data)

        # update vehicles
        old_vehicles = deepcopy(self.vehicles)
        self.vehicles = {}
        self.generate_vehicles()
        self.vehicles = {**self.vehicles, **{k: v for k, v in old_vehicles.items() if k in self.vehicles}}
        logging.info(f'Removed Service with index `{service_id}`, data={service_data} and Routes: {route_ids}')

    def add_route(self, service_id, route: Route, force=False):
        """
        Adds route to a service already in the Schedule.
        :param service_id: service id in the Schedule to add the route to
        :param route: Route object to add
        :param force: force the add, even if the stops in the Route have data conflicting with the stops of the same
            IDs that are already in the Schedule. This will force the Route to be added, the stops data of currently
            in the Schedule will persist. If you want to change the data for stops use `apply_attributes_to_stops` or
            `apply_function_to_stops`.
        :return:
        """
        if not self.has_service(service_id):
            raise ServiceIndexError(f'Service with ID `{service_id}` does not exist in the Schedule. '
                                    'You must add a Route to an existing Service, or add a new Service')
        if self.has_route(route.id):
            service = self[service_id]
            logging.warning(f'Route with ID `{route.id}` within already exists in the Schedule. '
                            f'This Route will be reindexed to `{service_id}_{len(service)+1}`')
            route.reindex(f'{service_id}_{len(service)+1}')

        g = route.graph()
        stops_without_data, stops_with_conflicting_data = self._compare_stops_data(g)
        if stops_without_data:
            logging.warning(f'The following stops are missing data: {stops_without_data}')
        if stops_with_conflicting_data:
            if force:
                logging.warning(f'The following stops will inherit the data currently stored under those Stop IDs in '
                                f'the Schedule: {stops_with_conflicting_data}.')
            else:
                raise ConflictingStopData("The following stops would inherit data currently stored under those "
                                          f"Stop IDs in the Schedule: {stops_with_conflicting_data}. Use `force=True` "
                                          "to continue with this operation in this manner. If you want to change the "
                                          "data for stops use `apply_attributes_to_stops` or "
                                          "`apply_function_to_stops`.")
        nx.set_edge_attributes(g, {edge: {'services': {service_id}} for edge in set(g.edges())})
        nx.set_node_attributes(g, {node: {'services': {service_id}} for node in set(g.nodes())})
        nodes = dict_support.merge_complex_dictionaries(
            dict(g.nodes(data=True)), dict(self._graph.nodes(data=True)))
        edges = dict_support.combine_edge_data_lists(
            list(g.edges(data=True)), list(self._graph.edges(data=True)))
        graph_routes = dict_support.merge_complex_dictionaries(
            g.graph['routes'], self._graph.graph['routes'])
        self._graph.graph['route_to_service_map'][route.id] = service_id
        self._graph.graph['service_to_route_map'][service_id].append(route.id)

        self._graph.add_nodes_from(nodes)
        self._graph.add_edges_from(edges)
        nx.set_node_attributes(self._graph, nodes)
        self._graph.graph['routes'] = graph_routes

        route_data = self._graph.graph['routes'][route.id]
        self._graph.graph['change_log'].add(object_type='route', object_id=route.id, object_attributes=route_data)
        logging.info(f'Added Route with index `{route.id}`, data={route_data} to Service `{service_id}` within the '
                     f'Schedule')
        route._graph = self._graph
        self.generate_vehicles(overwrite=False)
        return route

    def remove_route(self, route_id):
        """
        Removes Route under index `route_id`
        :param route_id:
        :return:
        """
        if not self.has_route(route_id):
            raise RouteIndexError(f'Route with ID `{route_id}` does not exist in the Schedule. '
                                  "Cannot remove a Route that isn't present.")
        route = self.route(route_id)
        route_data = self._graph.graph['routes'][route_id]
        service_id = self._graph.graph['route_to_service_map'][route_id]

        for stop in route.reference_nodes():
            self._graph.nodes[stop]['routes'] = self._graph.nodes[stop]['routes'] - {route_id}
            if (not self._graph.nodes[stop]['routes']) or (
                    self._graph.nodes[stop]['routes'] & set(self._graph.graph['service_to_route_map'])):
                self._graph.nodes[stop]['services'] = self._graph.nodes[stop]['services'] - {service_id}
        for u, v in route.reference_edges():
            self._graph[u][v]['routes'] = self._graph[u][v]['routes'] - {route_id}
            if (not self._graph[u][v]['routes']) or (
                    set(self._graph[u][v]['routes']) & set(self._graph.graph['service_to_route_map'])):
                self._graph[u][v]['services'] = self._graph[u][v]['services'] - {service_id}

        self._graph.graph['service_to_route_map'][service_id].remove(route_id)
        del self._graph.graph['route_to_service_map'][route_id]
        del self._graph.graph['routes'][route_id]
        self._graph.graph['change_log'].remove(object_type='route', object_id=route_id, object_attributes=route_data)

        # update vehicles
        old_vehicles = deepcopy(self.vehicles)
        self.vehicles = {}
        self.generate_vehicles()
        self.vehicles = {**self.vehicles, **{k: v for k, v in old_vehicles.items() if k in self.vehicles}}
        logging.info(f'Removed Route with index `{route_id}`, data={route_data}. '
                     f'It was linked to Service `{service_id}`.')

    def remove_stop(self, stop_id):
        """
        Removes Stop under index `stop_id`
        :param stop_id:
        :return:
        """
        if not self.has_stop(stop_id):
            raise StopIndexError(f'Stop with ID `{stop_id}` does not exist in the Schedule. '
                                 "Cannot remove a Stop that isn't present.")

        stop_data = self._graph.nodes[stop_id]
        routes_affected = stop_data.pop('routes')
        services_affected = stop_data.pop('services')
        self._graph.remove_node(stop_id)
        # remove from minimal transfer times if relevant
        try:
            del self.minimal_transfer_times[stop_id]
        except KeyError:
            pass
        for val in self.minimal_transfer_times.values():
            try:
                del val[stop_id]
            except KeyError:
                pass
        self._graph.graph['change_log'].remove(object_type='stop', object_id=stop_id, object_attributes=stop_data)
        logging.info(f'Removed Stop with index `{stop_id}`, data={stop_data}. '
                     f'Routes affected: {routes_affected}. Services affected: {services_affected}.')

    def remove_unsused_stops(self):
        stops_to_remove = set()
        for stop, data in self._graph.nodes(data='routes'):
            if not data:
                stops_to_remove.add(stop)
        # but leave those stops that have transfers
        stops_to_remove = stops_to_remove - {stop for from_to_tuple in self.minimal_transfer_times.keys() for stop in
                                             from_to_tuple}
        for stop in stops_to_remove:
            self.remove_stop(stop)
        logging.info(f'Removed Stops with indecies `{stops_to_remove}` which were not used by any Routes or part of '
                     f'minimal transfer times.')

    def is_strongly_connected(self):
        if nx.number_strongly_connected_components(self.graph()) == 1:
            return True
        return False

    def has_self_loops(self):
        return list(nx.nodes_with_selfloops(self.graph()))

    def validity_of_services(self):
        return [service.is_valid_service() for service in self.services()]

    def has_valid_services(self):
        return all(self.validity_of_services())

    def invalid_services(self):
        return [service for service in self.services() if not service.is_valid_service()]

    def is_valid_schedule(self, return_reason=False):
        invalid_stages = []
        valid = True

        if not self.has_valid_services():
            valid = False
            invalid_stages.append('not_has_valid_services')

        if return_reason:
            return valid, invalid_stages
        return valid

    def generate_validation_report(self):
        return schedule_validation.generate_validation_report(schedule=self)

    def generate_standard_outputs(self, output_dir, gtfs_day='19700101', include_shp_files=False):
        """
        Generates geojsons that can be used for generating standard kepler visualisations.
        These can also be used for validating network for example inspecting link capacity, freespeed, number of lanes,
        the shape of modal subgraphs.
        :param output_dir: path to folder where to save resulting geojsons
        :param gtfs_day: day in format YYYYMMDD for the network's schedule for consistency in visualisations,
        defaults to 1970/01/01 otherwise
        :return: None
        """
        gngeojson.generate_standard_outputs_for_schedule(self, output_dir, gtfs_day, include_shp_files)
        logging.info('Finished generating standard outputs. Zipping folder.')
        persistence.zip_folder(output_dir)

    def write_to_matsim(self, output_dir):
        persistence.ensure_dir(output_dir)
        matsim_xml_writer.write_matsim_schedule(output_dir, self)
        matsim_xml_writer.write_vehicles(output_dir, self.vehicles, self.vehicle_types)
        self.write_extras(output_dir)

    def write_extras(self, output_dir):
        self.change_log().export(os.path.join(output_dir, 'schedule_change_log.csv'))

    def to_json(self):
        stop_keys = {d.name for d in graph_operations.get_attribute_schema(self._graph.nodes(data=True)).children}
        stop_keys = stop_keys - {'routes', 'services', 'additional_attributes', 'epsg'}
        stops = self.stop_attribute_data(keys=stop_keys)
        services = self._graph.graph['services']
        for service_id, data in services.items():
            data['routes'] = {route_id: self._graph.graph['routes'][route_id] for route_id in
                              self._graph.graph['service_to_route_map'][service_id]}
        d = {'stops': dict_support.dataframe_to_dict(stops.T),
             'services': services}
        if self.minimal_transfer_times:
            d['minimal_transfer_times'] = self.minimal_transfer_times
        return {'schedule': d, 'vehicles': {'vehicle_types': self.vehicle_types, 'vehicles': self.vehicles}}

    def write_to_json(self, output_dir):
        """
        Writes Schedule to a single JSON file with stops, services, vehicles and minimum transfer times (if applicable)
        :param output_dir: output directory
        :return:
        """
        persistence.ensure_dir(output_dir)
        logging.info(f'Saving Schedule to JSON in {output_dir}')
        with open(os.path.join(output_dir, 'schedule.json'), 'w') as outfile:
            json.dump(self.to_json(), outfile)
        self.write_extras(output_dir)

    def write_to_geojson(self, output_dir, epsg):
        """
        Writes Schedule graph to nodes and edges geojson files.
        :param output_dir: output directory
        :param epsg: projection if the geometry is to be reprojected, defaults to own projection
        :return:
        """
        persistence.ensure_dir(output_dir)
        _gdfs = self.to_geodataframe()
        if epsg is not None:
            _gdfs['nodes'] = _gdfs['nodes'].to_crs(epsg)
            _gdfs['links'] = _gdfs['links'].to_crs(epsg)
        logging.info(f'Saving Schedule to GeoJSON in {output_dir}')
        gngeojson.save_geodataframe(_gdfs['nodes'], 'schedule_nodes', output_dir)
        gngeojson.save_geodataframe(_gdfs['links'], 'schedule_links', output_dir)
        gngeojson.save_geodataframe(_gdfs['nodes']['geometry'], 'schedule_nodes_geometry_only', output_dir)
        gngeojson.save_geodataframe(_gdfs['links']['geometry'], 'schedule_links_geometry_only', output_dir)
        self.write_extras(output_dir)

    def to_gtfs(self, gtfs_day, mode_to_route_type: dict = None):
        """
        Transforms Schedule in to GTFS-like format. It's not full GTFS as it only represents one day, misses a lot
         of optional data and does not include `agency.txt` required file. Produces 'stops', 'routes', 'trips',
         'stop_times', 'calendar' tables.
        :param gtfs_day: day used for GTFS when creating the network in YYYYMMDD format
        :param mode_to_route_type: PT modes in Route objects to route type code by default uses
        https://developers.google.com/transit/gtfs/reference#routestxt
        {
            "tram": 0, "subway": 1, "rail": 2, "bus": 3, "ferry": 4, "cablecar": 5, "gondola": 6, "funicular": 7
        }
        Reference for extended mode types:
        https://developers.google.com/transit/gtfs/reference/extended-route-types

        :return: Dictionary, keys are the names of the tables e.g. `stops` for the `stops.txt` file, values are
            pandas.DataFrame tables.
        """
        stops = self.stop_attribute_data(
            keys=['id', 'name', 'lat', 'lon', 'stop_code', 'stop_desc', 'zone_id', 'stop_url', 'location_type',
                  'parent_station', 'stop_timezone', 'wheelchair_boarding', 'level_id', 'platform_code'])
        stops = stops.rename(columns={'id': 'stop_id', 'name': 'stop_name', 'lat': 'stop_lat', 'lon': 'stop_lon'})

        routes = self.route_attribute_data(
            keys=['id', 'route_short_name', 'route_long_name', 'mode', 'agency_id', 'route_desc', 'route_url',
                  'route_type', 'route_color', 'route_text_color', 'route_sort_order', 'continuous_pickup',
                  'continuous_drop_off'])
        if mode_to_route_type is None:
            mode_to_route_type = {
                "tram": 0, "subway": 1, "rail": 2, "bus": 3, "ferry": 4, "cablecar": 5, "gondola": 6, "funicular": 7
            }
        routes.loc[routes['route_type'].isna(), 'route_type'] = routes.loc[routes['route_type'].isna(), 'mode'].map(
            mode_to_route_type)
        routes['route_id'] = routes['id'].map(self._graph.graph['route_to_service_map'])
        routes = routes.drop(['mode', 'id'], axis=1)
        routes = routes.groupby('route_id').first().reset_index()

        trips = self.route_attribute_data(keys=['id', 'ordered_stops', 'arrival_offsets', 'departure_offsets'])
        trips = trips.merge(self.route_trips_to_dataframe(), left_on='id', right_on='route_id')
        trips['route_id'] = trips['service_id']

        # expand the frame for stops and offsets to get stop times
        trips['stop_sequence'] = trips['ordered_stops'].apply(lambda x: list(range(len(x))))
        trips['departure_offsets'] = trips['departure_offsets'].apply(lambda x: list(map(use_schedule.get_offset, x)))
        trips['arrival_offsets'] = trips['arrival_offsets'].apply(lambda x: list(map(use_schedule.get_offset, x)))
        stop_times = DataFrame({
            col: np.repeat(trips[col].values, trips['ordered_stops'].str.len())
            for col in {'trip_id', 'trip_departure_time'}}
        ).assign(stop_id=np.concatenate(trips['ordered_stops'].values),
                 stop_sequence=np.concatenate(trips['stop_sequence'].values),
                 departure_time=np.concatenate(trips['departure_offsets'].values),
                 arrival_time=np.concatenate(trips['arrival_offsets'].values))
        stop_times['arrival_time'] = (stop_times['trip_departure_time'] + stop_times['arrival_time']).dt.strftime(
            '%H:%M:%S')
        stop_times['departure_time'] = (stop_times['trip_departure_time'] + stop_times['departure_time']).dt.strftime(
            '%H:%M:%S')
        stop_times = stop_times.drop(['trip_departure_time'], axis=1)
        for col in ['stop_headsign', 'pickup_type', 'drop_off_type', 'continuous_pickup', 'continuous_drop_off',
                    'shape_dist_traveled', 'timepoint']:
            stop_times[col] = float('nan')

        # finish off trips frame
        trips = trips[['route_id', 'service_id', 'trip_id']]
        for col in ['trip_headsign', 'trip_short_name', 'direction_id', 'block_id', 'shape_id', 'wheelchair_accessible',
                    'bikes_allowed']:
            trips[col] = float('nan')

        calendar = DataFrame(routes['route_id'])
        for col in ['monday', 'tuesday', 'wednesday', 'thursday', 'friday', 'saturday', 'sunday']:
            calendar[col] = 1
        calendar['start_date'] = gtfs_day
        calendar['end_date'] = gtfs_day
        return {'stops': stops, 'routes': routes, 'trips': trips, 'stop_times': stop_times, 'calendar': calendar}

    def write_to_csv(self, output_dir, gtfs_day='19700101', file_extention='csv'):
        """
        Writes 'stops', 'routes', 'trips', 'stop_times', 'calendar' tables to CSV files
        :param output_dir: folder to output csv or txt files
        :param gtfs_day: day used for GTFS when creating the network in YYYYMMDD format defaults to 19700101
        :param file_extention: csv by default, or txt
        :return: None
        """
        persistence.ensure_dir(output_dir)
        logging.info(f'Saving Schedule to GTFS {file_extention} in {output_dir}')
        for table, df in self.to_gtfs(gtfs_day).items():
            file_path = os.path.join(output_dir, f'{table}.{file_extention}')
            logging.info(f'Saving {file_path}')
            df.to_csv(file_path)
        self.write_extras(output_dir)

    def write_to_gtfs(self, output_dir, gtfs_day='19700101'):
        """
        Writes 'stops', 'routes', 'trips', 'stop_times', 'calendar' tables to CSV files
        :param output_dir: folder to output txt files
        :param gtfs_day: day used for GTFS when creating the network in YYYYMMDD format defaults to 19700101
        :return: None
        """
        self.write_to_csv(output_dir, gtfs_day=gtfs_day, file_extention='txt')


def verify_graph_schema(graph):
    if not isinstance(graph, nx.DiGraph):
        raise ScheduleElementGraphSchemaError(
            f'Object of type {type(graph)} passed. The graph for a schedule element needs '
            f'to be a networkx.DiGraph')

    required_stop_attributes = {'x', 'y', 'id', 'epsg'}
    for node, node_attribs in graph.nodes(data=True):
        if not required_stop_attributes.issubset(set(node_attribs.keys())):
            missing_attribs = required_stop_attributes - set(node_attribs.keys())
            raise ScheduleElementGraphSchemaError(f'Node/Stop {node} is missing the following attributes: '
                                                  f'{missing_attribs}')

    required_route_attributes = {'arrival_offsets', 'ordered_stops', 'route_short_name', 'mode', 'departure_offsets',
                                 'trips'}
    if 'routes' not in graph.graph:
        raise ScheduleElementGraphSchemaError('Graph is missing `routes` attribute')
    else:
        for route_id, route_dict in graph.graph['routes'].items():
            if not required_route_attributes.issubset(set(route_dict.keys())):
                missing_attribs = required_route_attributes - set(route_dict.keys())
                raise ScheduleElementGraphSchemaError(f'Route {route_id} is missing the following attributes: '
                                                      f'{missing_attribs}')

    required_service_attributes = {'id'}
    if 'services' not in graph.graph:
        raise ScheduleElementGraphSchemaError('Graph is missing `services` attribute')
    else:
        for service_id, service_dict in graph.graph['services'].items():
            if not required_service_attributes.issubset(set(service_dict.keys())):
                missing_attribs = required_service_attributes - set(service_dict.keys())
                raise ScheduleElementGraphSchemaError(f'Service {service_id} is missing the following attributes: '
                                                      f'{missing_attribs}')


def read_vehicle_types(yml):
    """
    :param yml: path to .yml file based on example vehicles config in `genet/configs/vehicles/vehicle_definitions.yml`
        or a bytes stream of that file
    :return:
    """
    if persistence.is_yml(yml):
        yml = io.open(yml, mode='r')
    return yaml.load(yml, Loader=yaml.FullLoader)['VEHICLE_TYPES']<|MERGE_RESOLUTION|>--- conflicted
+++ resolved
@@ -8,11 +8,7 @@
 from collections import defaultdict
 from copy import deepcopy
 from datetime import datetime
-<<<<<<< HEAD
 from typing import Union, Dict, List, Set, Tuple
-=======
-from typing import Union, Dict, List
->>>>>>> fbf4a3a3
 
 import dictdiffer
 import networkx as nx
@@ -26,17 +22,9 @@
 import genet.modify.schedule as mod_schedule
 import genet.outputs_handler.geojson as gngeojson
 import genet.outputs_handler.matsim_xml_writer as matsim_xml_writer
-<<<<<<< HEAD
 import genet.use.schedule as use_schedule
 import genet.utils.dict_support as dict_support
 import genet.outputs_handler.sanitiser as sanitiser
-=======
-
-import genet.use.schedule as use_schedule
-import genet.utils.dict_support as dict_support
-import genet.outputs_handler.sanitiser as sanitiser
-
->>>>>>> fbf4a3a3
 import genet.utils.graph_operations as graph_operations
 import genet.utils.parallel as parallel
 import genet.utils.persistence as persistence
