from abc import abstractmethod
from typing import Union, Dict, List, Set, Tuple
from pyproj import Transformer, Geod
import networkx as nx
import numpy as np
import logging
import os
import io
import yaml
import pkgutil
import json
from datetime import datetime
from pandas import DataFrame, Series
from copy import deepcopy
from collections import defaultdict
import itertools
import dictdiffer
from s2sphere import CellId
import genet.utils.plot as plot
import genet.utils.spatial as spatial
import genet.utils.dict_support as dict_support
import genet.outputs_handler.matsim_xml_writer as matsim_xml_writer
import genet.outputs_handler.geojson as gngeojson
import genet.utils.persistence as persistence
import genet.utils.graph_operations as graph_operations
import genet.utils.parallel as parallel
import genet.modify.schedule as mod_schedule
import genet.modify.change_log as change_log
import genet.use.schedule as use_schedule
import genet.validate.schedule_validation as schedule_validation
from genet.exceptions import ScheduleElementGraphSchemaError, RouteInitialisationError, ServiceInitialisationError, \
    UndefinedCoordinateSystemError, ServiceIndexError, RouteIndexError, StopIndexError, ConflictingStopData, \
    InconsistentVehicleModeError

# number of decimal places to consider when comparing lat lons
SPATIAL_TOLERANCE = 8


class ScheduleElement:
    """
    Base class for Route, Service and Schedule
    """

    def __init__(self):
        # check if in graph first
        if 'crs' in self._graph.graph:
            self.epsg = self._graph.graph['crs']['init']
        else:
            self.epsg = self.find_epsg()
            self._graph.graph['crs'] = {'init': self.epsg}

    def _surrender_to_graph(self):
        d = deepcopy(self.__dict__)
        return d

    def _get_service_from_graph(self, service_id):
        if service_id in self._graph.graph['services']:
            return Service(_graph=self._graph, **self._graph.graph['services'][service_id])
        else:
            raise ServiceIndexError(f'Service with index {service_id} not found')

    def _get_route_from_graph(self, route_id):
        if route_id in self._graph.graph['routes']:
            return Route(_graph=self._graph, **self._graph.graph['routes'][route_id])
        else:
            raise RouteIndexError(f'Route with index {route_id} not found')

    def _stop_ids_in_graph(self, stop_ids: List[str]):
        return set(stop_ids).issubset(set(self._graph.nodes))

    def _route_ids_in_graph(self, route_ids: List[str]):
        return set(route_ids).issubset(set(self._graph.graph['routes'].keys()))

    def _service_ids_in_graph(self, service_ids: List[str]):
        return set(service_ids).issubset(set(self._graph.graph['services'].keys()))

    def change_log(self):
        return self._graph.graph['change_log']

    @abstractmethod
    def reference_nodes(self):
        pass

    def route_reference_nodes(self, route_id):
        """
        Method to extract nodes for a route straight from the graph, equivalent to route_object.reference_nodes() but
        faster if used from a higher order object like Service or Schedule
        :return: graph nodes for the route with ID: route_id - not ordered
        """
        return {node for node, node_routes in self._graph.nodes(data='routes') if route_id in node_routes}

    def service_reference_nodes(self, service_id):
        """
        Method to extract nodes for a service straight from the graph, equivalent to service_object.reference_nodes()
        but faster if used from a higher order object: Schedule
        :return: graph nodes for the service with ID: service_id - not ordered
        """
        return {node for node, node_services in self._graph.nodes(data='services') if service_id in node_services}

    @abstractmethod
    def reference_edges(self):
        pass

    def route_reference_edges(self, route_id):
        """
        Method to extract edges for a route straight from the graph, equivalent to route_object.reference_edges() but
        faster if used from a higher order object like Service or Schedule
        :return: graph edges for the route with ID: route_id
        """
        return {(u, v) for u, v, edge_routes in self._graph.edges(data='routes') if route_id in edge_routes}

    def service_reference_edges(self, service_id):
        """
        Method to extract nodes for a service straight from the graph, equivalent to service_object.reference_edges()
        but faster if used from a higher order object: Schedule
        :return: graph edges for the service with ID: service_id
        """
        return {(u, v) for u, v, edge_services in self._graph.edges(data='services') if service_id in edge_services}

    def _remove_routes_from_nodes(self, nodes: Set[str], route_ids: Set[str]):
        for node in nodes:
            self._graph.nodes[node]['routes'] = self._graph.nodes[node]['routes'] - route_ids

    def _remove_routes_from_edges(self, edges: Set[Tuple[str, str]], route_ids: Set[str]):
        for u, v in edges:
            self._graph[u][v]['routes'] = self._graph[u][v]['routes'] - route_ids

    def _add_routes_to_nodes(self, nodes: Set[str], route_ids: Set[str]):
        for node in nodes:
            self._graph.nodes[node]['routes'] = self._graph.nodes[node]['routes'] | route_ids

    def _add_routes_to_edges(self, edges: Set[Tuple[str, str]], route_ids: Set[str]):
        for u, v in edges:
            self._graph[u][v]['routes'] = self._graph[u][v]['routes'] | route_ids

    def _remove_services_from_nodes(self, nodes: Set[str], service_ids: Set[str]):
        for node in nodes:
            self._graph.nodes[node]['services'] = self._graph.nodes[node]['services'] - service_ids

    def _remove_services_from_edges(self, edges: Set[Tuple[str, str]], service_ids: Set[str]):
        for u, v in edges:
            self._graph[u][v]['services'] = self._graph[u][v]['services'] - service_ids

    def _add_services_to_nodes(self, nodes: Set[str], service_ids: Set[str]):
        for node in nodes:
            self._graph.nodes[node]['services'] = self._graph.nodes[node]['services'] | service_ids

    def _add_services_to_edges(self, edges: Set[Tuple[str, str]], service_ids: Set[str]):
        for u, v in edges:
            self._graph[u][v]['services'] = self._graph[u][v]['services'] | service_ids

    def _generate_services_on_nodes(self, nodes: Set[str]):
        for node in nodes:
            self._graph.nodes[node]['services'] = {self._graph.graph['route_to_service_map'][r_id] for r_id in
                                                   self._graph.nodes[node]['routes']}

    def _generate_services_on_edges(self, edges: Set[Tuple[str, str]]):
        for u, v in edges:
            self._graph[u][v]['services'] = {self._graph.graph['route_to_service_map'][r_id] for r_id in
                                             self._graph[u][v]['routes']}

    def stop(self, stop_id):
        stop_data = {k: v for k, v in dict(self._graph.nodes[stop_id]).items() if k not in {'routes', 'services'}}
        return Stop(**stop_data)

    def stops(self):
        """
        Iterable returns stops in the Schedule Element
        :return:
        """
        for s in self.reference_nodes():
            yield self.stop(s)

    @abstractmethod
    def routes(self):
        pass

    @abstractmethod
    def modes(self):
        pass

    def mode_graph_map(self):
        mode_map = {mode: set() for mode in self.modes()}
        for route in self.routes():
            mode_map[route.mode] = mode_map[route.mode] | {(u, v) for u, v in route.reference_edges()}
        return mode_map

    def graph(self):
        return nx.DiGraph(nx.edge_subgraph(self._graph, self.reference_edges()))

    def subgraph(self, edges):
        return nx.DiGraph(nx.edge_subgraph(self.graph(), edges))

    def stop_to_service_ids_map(self):
        return dict(self.graph().nodes(data='services'))

    def stop_to_route_ids_map(self):
        return dict(self.graph().nodes(data='routes'))

    def reproject(self, new_epsg, processes=1):
        """
        Changes projection of the element to new_epsg
        :param new_epsg: 'epsg:1234'
        :return:
        """
        if self.epsg != new_epsg:
            g = self.graph()

            reprojected_node_attribs = parallel.multiprocess_wrap(
                data=dict(g.nodes(data=True)),
                split=parallel.split_dict,
                apply=mod_schedule.reproj_stops,
                combine=parallel.combine_dict,
                processes=processes,
                new_epsg=new_epsg
            )
            nx.set_node_attributes(self._graph, reprojected_node_attribs)
            self.epsg = new_epsg

    def find_epsg(self):
        if 'crs' in self._graph.graph:
            return self._graph.graph['crs']['init']
        else:
            epsg = list({d for k, d in dict(self._graph.nodes(data='epsg', default='')).items()} - {''})
            if epsg:
                if len(epsg) == 1:
                    return epsg[0]
                else:
                    return epsg
        return None


class Stop:
    """
    A transit stop that features in a Route object

    Required Parameters
    ----------
    :param id: unique identifier
    :param x: x coordinate or lat if using 'epsg:4326'
    :param y: y coordinate or lon if using 'epsg:4326'
    :param epsg: 'epsg:12345'

    Optional Parameters
    ----------
    :param transformer: pyproj.Transformer.from_crs(epsg, 'epsg:4326', always_xy=True) optional but makes things MUCH
    faster if you're reading through a lot of stops in the same projection, all stops are mapped back to 'epsg:4326'
    and indexed with s2sphere
    :param name: human readable name for the stop
    :param kwargs: additional attributes
    """

    def __init__(self, id: Union[str, int], x: Union[str, int, float], y: Union[str, int, float], epsg: str,
                 transformer: Transformer = None, name: str = '', **kwargs):
        self.id = id
        self.x = float(x)
        self.y = float(y)
        self.epsg = epsg
        self.name = name

        if ('lat' in kwargs) and ('lon' in kwargs):
            self.lat, self.lon = kwargs['lat'], kwargs['lon']
        else:
            if self.epsg == 'epsg:4326':
                self.lon, self.lat = float(x), float(y)
            else:
                if transformer is None:
                    transformer = Transformer.from_crs(self.epsg, 'epsg:4326', always_xy=True)
                self.lon, self.lat = spatial.change_proj(x, y, transformer)
        if 's2_id' in kwargs:
            self.s2_id = kwargs['s2_id']
        else:
            self.s2_id = spatial.generate_index_s2(lat=self.lat, lng=self.lon)

        if kwargs:
            self.add_additional_attributes(kwargs)

    def __eq__(self, other):
        return (self._round_lat() == other._round_lat()) and (self._round_lon() == other._round_lon())

    def __hash__(self):
        return hash((self.id, self._round_lat(), self._round_lon()))

    def __repr__(self):
        return "<{} instance at {}: in {}>".format(
            self.__class__.__name__,
            id(self),
            self.epsg)

    def __str__(self):
        return self.info()

    def _round_lat(self):
        return round(self.lat, SPATIAL_TOLERANCE)

    def _round_lon(self):
        return round(self.lon, SPATIAL_TOLERANCE)

    def print(self):
        print(self.info())

    def info(self):
        if self.has_linkRefId():
            return '{} ID: {}\nProjection: {}\nLat, Lon: {}, {}\nlinkRefId: {}'.format(
                self.__class__.__name__, self.id, self.epsg, self._round_lat(), self._round_lon(), self.linkRefId)
        else:
            return '{} ID: {}\nProjection: {}\nLat, Lon: {}, {}'.format(
                self.__class__.__name__, self.id, self.epsg, self._round_lat(), self._round_lon())

    def reproject(self, new_epsg, transformer: Transformer = None):
        """
        Changes projection of a stop. If doing many stops, it's much quicker to pass the transformer as well as epsg.
        :param new_epsg: 'epsg:12345'
        :param transformer:
        :return:
        """
        if transformer is None:
            transformer = Transformer.from_crs(self.epsg, new_epsg, always_xy=True)
        self.x, self.y = spatial.change_proj(self.x, self.y, transformer)
        self.epsg = new_epsg

    def add_additional_attributes(self, attribs: dict):
        """
        adds attributes defined by keys of the attribs dictionary with values of the corresponding values
        ignores keys: 'id', 'x', 'y'
        :param attribs: the additional attributes {attrribute_name: attribute_value}
        :return:
        """
        for k, v in attribs.items():
            if k not in self.__dict__ or (not self.__dict__[k]):
                setattr(self, k, v)

    def additional_attribute(self, attrib_name):
        return self.__dict__[attrib_name]

    def is_exact(self, other):
        same_id = self.id == other.id
        same_lat = (round(self.lat, SPATIAL_TOLERANCE) == round(other.lat, SPATIAL_TOLERANCE))
        same_lon = (round(self.lon, SPATIAL_TOLERANCE) == round(other.lon, SPATIAL_TOLERANCE))
        return same_id and same_lat and same_lon

    def isin_exact(self, stops: list):
        for other in stops:
            if self.is_exact(other):
                return True
        return False

    def has_linkRefId(self):
        return 'linkRefId' in self.__dict__

    def has_attrib(self, attrib_name):
        return attrib_name in self.__dict__

    def has_id(self):
        return self.id


class Route(ScheduleElement):
    """
    A Route is an object which contains information about the trips, times and offsets, mode and name of the route which
    forms a part of a Service.

    Required Parameters
    ----------
    :param route_short_name: route's short name
    :param mode: mode
    :param trips: dictionary with keys: 'trip_id', 'trip_departure_time', 'vehicle_id'. Each value is a list
        e.g. : {'trip_id': ['trip_1', 'trip_2'],  - IDs of trips, unique within the Route
                'trip_departure_time': ['HH:MM:SS', 'HH:MM:SS'],  - departure time from first stop for each trip_id
                'vehicle_id': [veh_1, veh_2]} - vehicle IDs for each trip_id, don't need to be unique
                    (i.e. vehicles can be shared between trips, but it's up to you to make this physically possible)
    :param arrival_offsets: list of 'HH:MM:SS' temporal offsets for each of the stops_mapping
    :param departure_offsets: list of 'HH:MM:SS' temporal offsets for each of the stops_mapping

    Optional Parameters (note, not providing some of the parameters may result in the object failing validation)
    ----------
    :param stops: ordered list of Stop class objects or Stop IDs already present in a Schedule, if generating a Route
        to add
    :param route_long_name: optional, verbose name for the route if exists
    :param route: optional, network link_ids traversed by the vehicles in this Route instance
    :param id: optional, unique identifier for the route if available, if not given, will be generated
    :param await_departure: optional, list of bools of length stops param, whether to await departure at each stop
    :param kwargs: additional attributes
    """

    def __init__(self, route_short_name: str, mode: str, trips: Dict[str, List[str]], arrival_offsets: List[str],
                 departure_offsets: List[str], route: list = None, route_long_name: str = '', id: str = '',
                 await_departure: list = None, stops: List[Union[Stop, str]] = None, **kwargs):
        self.route_short_name = route_short_name
        self.mode = mode
        self.trips = trips
        self.arrival_offsets = arrival_offsets
        self.departure_offsets = departure_offsets
        self.route_long_name = route_long_name
        self.id = id
        ordered_stops = None
        _graph = None
        if route is None:
            self.route = []
        else:
            self.route = route
        if await_departure is None:
            self.await_departure = []
        else:
            self.await_departure = await_departure
        if kwargs:
            if 'ordered_stops' in kwargs:
                ordered_stops = kwargs.pop('ordered_stops')
            if '_graph' in kwargs:
                _graph = kwargs.pop('_graph')
            self.add_additional_attributes(kwargs)

        if ordered_stops is not None:
            if _graph is not None:
                # check graph type and schema
                verify_graph_schema(_graph)
                self._graph = _graph
            else:
                raise RouteInitialisationError('When passing `ordered_stops` you are expected to pass `_graph` too. '
                                               'You may prefer to pass a list of Stop objects to `stops` instead')
            # check all stops in _graph
            if not self._stop_ids_in_graph(ordered_stops):
                raise RouteInitialisationError('Some stop IDs passed in `ordered_stops` are missing from the _graph '
                                               'object passed')
            self.ordered_stops = ordered_stops
        elif stops is not None:
            try:
                self.ordered_stops = [stop.id for stop in stops]
            except AttributeError:
                self.ordered_stops = stops
            self._graph = self._build_graph(stops=stops)
        else:
            raise RouteInitialisationError('You need to either pass `ordered_stops` with a valid `_graph` or '
                                           'a list of Stop objects to `stops`')
        super().__init__()

    def __eq__(self, other):
        same_route_name = self.route_short_name == other.route_short_name
        same_mode = self.mode.lower() == other.mode.lower()
        same_stops = list(self.stops()) == list(other.stops())
        return same_route_name and same_mode and same_stops

    def __repr__(self):
        return "<{} instance at {}: with {} stops and {} trips>".format(
            self.__class__.__name__,
            id(self),
            len(self.ordered_stops),
            len(self.trips['trip_id']))

    def __str__(self):
        return self.info()

    def _build_graph(self, stops: List[Stop]):
        route_graph = nx.DiGraph(name='Route graph')
        try:
            route_nodes = [(stop.id, stop.__dict__) for stop in stops]
            stop_edges = [(from_stop.id, to_stop.id) for from_stop, to_stop in zip(stops[:-1], stops[1:])]
        except AttributeError:
            route_nodes = [(stop, {}) for stop in stops]
            stop_edges = [(from_stop, to_stop) for from_stop, to_stop in zip(stops[:-1], stops[1:])]
        route_graph.add_nodes_from(route_nodes, routes={self.id})
        route_graph.add_edges_from(stop_edges, routes={self.id})
        route_graph.graph['routes'] = {self.id: self._surrender_to_graph()}
        route_graph.graph['services'] = {}
        route_graph.graph['change_log'] = change_log.ChangeLog()
        return route_graph

    def add_additional_attributes(self, attribs: dict):
        """
        adds attributes defined by keys of the attribs dictionary with values of the corresponding values
        :param attribs: the additional attributes {attribute_name: attribute_value}
        :return:
        """
        for k, v in attribs.items():
            if k not in self.__dict__:
                setattr(self, k, v)

    def reference_nodes(self):
        return self.route_reference_nodes(self.id)

    def reference_edges(self):
        return self.route_reference_edges(self.id)

    def modes(self):
        return {self.mode}

    def vehicles(self):
        return set(self.trips['vehicle_id'])

    def _index_unique(self, idx):
        return idx not in self._graph.graph['routes']

    def reindex(self, new_id):
        """
        Changes the current index of the object to `new_id`
        :param new_id: desired value of the new index
        :return:
        """
        if not self._index_unique(new_id):
            raise RouteIndexError(f'Route of index {new_id} already exists')
        if self.id != new_id:
            # change data on graph
            nodes = self.reference_nodes()
            self._remove_routes_from_nodes(nodes=nodes, route_ids={self.id})
            self._add_routes_to_nodes(nodes=nodes, route_ids={new_id})
            edges = self.reference_edges()
            self._remove_routes_from_edges(edges=edges, route_ids={self.id})
            self._add_routes_to_edges(edges=edges, route_ids={new_id})
            self._graph.graph['routes'][new_id] = self._graph.graph['routes'][self.id]
            self._graph.graph['routes'][new_id]['id'] = new_id
            del self._graph.graph['routes'][self.id]

            if 'route_to_service_map' in self._graph.graph:
                # if route is tied to a service, update the indexing
                corresponding_service_id = self._graph.graph['route_to_service_map'][self.id]
                self._graph.graph['service_to_route_map'][corresponding_service_id] = list(
                    set(self._graph.graph['service_to_route_map'][corresponding_service_id]) - {self.id} | {new_id})
                self._graph.graph['route_to_service_map'][new_id] = corresponding_service_id
                del self._graph.graph['route_to_service_map'][self.id]

            self._graph.graph['change_log'].modify(
                object_type='route', old_id=self.id, new_id=new_id,
                old_attributes={'id': self.id}, new_attributes={'id': new_id}
            )
            logging.info(f'Reindexed Route from {self.id} to {new_id}')
            self.id = new_id

    def print(self):
        print(self.info())

    def info(self):
        return '{} ID: {}\nName: {}\nNumber of stops: {}\nNumber of trips: {}'.format(
            self.__class__.__name__, self.id, self.route_short_name, len(self.ordered_stops),
            len(self.trips['trip_id']))

    def plot(self, show=True, save=False, output_dir=''):
        if self.ordered_stops:
            return plot.plot_graph(
                nx.MultiGraph(self.graph()),
                filename='route_{}_graph'.format(self.id),
                show=show,
                save=save,
                output_dir=output_dir,
                e_c='#EC7063'
            )

    def stops(self):
        """
        Iterable returns Stop objects in the Route in order of travel
        :return:
        """
        for s in self.ordered_stops:
            yield self.stop(s)

    def route(self, route_id):
        """
        Attempting to extract route from route given an id should yield itself unless index doesnt match
        :param route_id:
        :return:
        """
        if route_id == self.id:
            return self
        else:
            raise IndexError(f"{route_id} does not match Route's id: {self.id}")

    def routes(self):
        """
        This iterator is on the same level as the object and yields itself
        """
        yield self

    def route_trips_with_stops_to_dataframe(self, gtfs_day='19700101'):
        """
        Generates a DataFrame holding all the trips, their movements from stop to stop (in datetime with given GTFS day,
        if specified in `gtfs_day`) and vehicle IDs, next to the route ID and service ID.
        :param gtfs_day: day used for GTFS when creating the network in YYYYMMDD format defaults to 19700101
        :return:
        """
        df = None
        _df = DataFrame({
            'departure_time':
                [use_schedule.get_offset(self.departure_offsets[i]) for i in range(len(self.ordered_stops) - 1)],
            'arrival_time':
                [use_schedule.get_offset(self.arrival_offsets[i]) for i in range(1, len(self.ordered_stops))],
            'from_stop': self.ordered_stops[:-1],
            'to_stop': self.ordered_stops[1:]
        })
        for trip_id, trip_dep_time, veh_id in zip(self.trips['trip_id'], self.trips['trip_departure_time'],
                                                  self.trips['vehicle_id']):
            trip_df = _df.copy()
            trip_df['trip'] = trip_id
            trip_df['vehicle_id'] = veh_id
            trip_dep_time = use_schedule.sanitise_time(trip_dep_time, gtfs_day=gtfs_day)
            trip_df['departure_time'] = trip_dep_time + trip_df['departure_time']
            trip_df['arrival_time'] = trip_dep_time + trip_df['arrival_time']
            if df is None:
                df = trip_df
            else:
                df = df.append(trip_df)
        df['route'] = self.id
        df['route_name'] = self.route_short_name.replace("\\", "_").replace("/", "_")
        df['mode'] = self.mode
        df['from_stop_name'] = df['from_stop'].apply(lambda x: self.stop(x).name.replace("\\", "_").replace("/", "_"))
        df['to_stop_name'] = df['to_stop'].apply(lambda x: self.stop(x).name.replace("\\", "_").replace("/", "_"))
        df = df.reset_index(drop=True)
        return df

    def is_exact(self, other):
        same_route_name = self.route_short_name == other.route_short_name
        same_mode = self.mode.lower() == other.mode.lower()
        same_stops = list(self.stops()) == list(other.stops())
        same_trips = self.trips == other.trips
        same_arrival_offsets = self.arrival_offsets == other.arrival_offsets
        same_departure_offsets = self.departure_offsets == other.departure_offsets

        statement = same_route_name and same_mode and same_stops and same_trips and same_arrival_offsets \
                    and same_departure_offsets  # noqa: E127
        return statement

    def isin_exact(self, routes: list):
        for other in routes:
            if self.is_exact(other):
                return True
        return False

    def crowfly_distance(self):
        distance = 0
        for prev_stop, next_stop in zip(self.ordered_stops[:-1], self.ordered_stops[1:]):
            # todo replace by accessing graph nodes
            distance += spatial.distance_between_s2cellids(self.stop(prev_stop).s2_id, self.stop(next_stop).s2_id)
        return distance

    def is_strongly_connected(self):
        if nx.number_strongly_connected_components(self.graph()) == 1:
            return True
        return False

    def has_self_loops(self):
        """
        means that there are two consecutive stops that are the same
        :return:
        """
        return list(nx.nodes_with_selfloops(self.graph()))

    def has_more_than_one_stop(self):
        if len(self.ordered_stops) > 1:
            return True
        return False

    def has_network_route(self):
        return self.route

    def has_correctly_ordered_route(self):
        if self.has_network_route():
            # todo replace by accessing graph nodes
            stops_linkrefids = [stop.linkRefId for stop in self.stops() if stop.has_linkRefId()]
            if len(stops_linkrefids) != len(self.ordered_stops):
                logging.warning('Not all stops reference network link ids.')
                return False
            # consecutive stops can snap to the same link but it only needs to be mentioned once
            stops_linkrefids = [stops_linkrefids[0]] + [stops_linkrefids[i] for i in range(1, len(stops_linkrefids)) if
                                                        stops_linkrefids[i - 1] != stops_linkrefids[i]]
            for link_id in self.route:
                if link_id == stops_linkrefids[0]:
                    stops_linkrefids = stops_linkrefids[1:]
            if not stops_linkrefids:
                return True
        return False

    def has_valid_offsets(self):
        if not self.arrival_offsets or not self.departure_offsets:
            return False
        elif len(self.arrival_offsets) != len(self.ordered_stops) or len(self.departure_offsets) != len(
                self.ordered_stops):
            return False
        for arr_offset, dep_offset in zip(self.arrival_offsets, self.departure_offsets):
            dt_arr_offset = datetime.strptime(arr_offset, '%H:%M:%S')
            dt_dep_offset = datetime.strptime(dep_offset, '%H:%M:%S')
            if dt_arr_offset > dt_dep_offset:
                return False
        for next_arr_offset, prev_dep_offset in zip(self.arrival_offsets[1:], self.departure_offsets[:-1]):
            dt_next_arr_offset = datetime.strptime(next_arr_offset, '%H:%M:%S')
            dt_prev_dep_offset = datetime.strptime(prev_dep_offset, '%H:%M:%S')
            if dt_next_arr_offset < dt_prev_dep_offset:
                return False
        return True

    def has_id(self):
        return self.id

    def is_valid_route(self, return_reason=False):
        invalid_stages = []
        valid = True

        if not self.has_more_than_one_stop():
            valid = False
            invalid_stages.append('not_has_more_than_one_stop')

        if not bool(self.has_correctly_ordered_route()):
            valid = False
            invalid_stages.append('not_has_correctly_ordered_route')

        if not bool(self.has_valid_offsets()):
            valid = False
            invalid_stages.append('not_has_valid_offsets')

        if bool(self.has_self_loops()):
            valid = False
            invalid_stages.append('has_self_loops')

        if return_reason:
            return valid, invalid_stages
        return valid


class Service(ScheduleElement):
    """
    A Service is an object containing unique routes pertaining to the same public transit service

    Required Parameters
    ----------
    :param id: unique identifier for the service

    Optional Parameters (note, not providing some of the parameters may result in the object failing validation)
    ----------
    :param routes: list of Route objects, if the Routes are not uniquely indexed, they will be re-indexed
    :param name: string, name for the service, if not provided, will inherit the first non-trivial name from routes
    :param kwargs: additional attributes
    """

    def __init__(self, id: str, routes: List[Route] = None, name: str = '', **kwargs):
        self.id = id
        # a service inherits a name from the first route in the list (all route names are still accessible via each
        # route object
        self.name = str(name)
        _graph = None
        if not self.name and routes:
            for route in routes:
                if route.route_short_name:
                    self.name = str(route.route_short_name)
                    break
        if kwargs:
            if '_graph' in kwargs:
                _graph = kwargs.pop('_graph')
            self.add_additional_attributes(kwargs)

        if _graph is not None:
            # check graph type and schema
            verify_graph_schema(_graph)
            self._graph = _graph
        elif routes is not None:
            # re-index if not unique ids
            self._graph = self._build_graph(self._ensure_unique_routes(routes))
        else:
            raise ServiceInitialisationError('You need to pass either a valid `_graph` or a list of Route objects to '
                                             '`routes`')
        super().__init__()

    def __eq__(self, other):
        return self.id == other.id

    def __repr__(self):
        return "<{} instance at {}: with {} routes>".format(
            self.__class__.__name__,
            id(self),
            len(self))

    def __getitem__(self, route_id):
        return self._get_route_from_graph(route_id)

    def __str__(self):
        return self.info()

    def __len__(self):
        return len(list(self.route_ids()))

    def _build_graph(self, routes):
        _id = self.id
        nodes = {}
        edges = {}
        graph_routes = {}
        service_graph = nx.DiGraph(name='Service graph')
        service_graph.graph['change_log'] = change_log.ChangeLog()
        for route in routes:
            g = route.graph()
            nodes = dict_support.merge_complex_dictionaries(dict(g.nodes(data=True)), nodes)
            edges = dict_support.combine_edge_data_lists(list(g.edges(data=True)), edges)
            graph_routes = dict_support.merge_complex_dictionaries(g.graph['routes'], graph_routes)
            service_graph.graph['change_log'] = service_graph.graph['change_log'].merge_logs(
                g.graph['change_log']
            )

        service_graph.add_nodes_from(nodes, services={_id})
        service_graph.add_edges_from(edges, services={_id})
        nx.set_node_attributes(service_graph, nodes)
        service_graph.graph['routes'] = deepcopy(graph_routes)
        service_graph.graph['services'] = {_id: self._surrender_to_graph()}
        service_graph.graph['route_to_service_map'] = {route.id: _id for route in routes}
        service_graph.graph['service_to_route_map'] = {_id: [route.id for route in routes]}
        return service_graph

    def add_additional_attributes(self, attribs: dict):
        """
        adds attributes defined by keys of the attribs dictionary with values of the corresponding values
        :param attribs: the additional attributes {attribute_name: attribute_value}
        :return:
        """
        for k, v in attribs.items():
            if k not in self.__dict__:
                setattr(self, k, v)

    def _ensure_unique_routes(self, routes: List[Route]):
        unique_routes = []
        route_ids = []
        for route in routes:
            idx = route.id
            if (not idx) or (idx in route_ids):
                new_id = self.id + f'_{len(unique_routes)}'
                route.reindex(new_id)
                logging.warning(f'Route has been re-indexed from {idx} tp {new_id} due to an ID clash')
                idx = new_id
            route_ids.append(idx)
            unique_routes.append(route)
        return unique_routes

    def reference_nodes(self):
        return self.service_reference_nodes(self.id)

    def reference_edges(self):
        return self.service_reference_edges(self.id)

    def split_by_direction(self):
        """
        Divide the routes of the Service by direction e.g. North- and Southbound. Depending on the mode,
        typically a Service will have either 1 or 2 directions. Some Services will have more, especially ones that
        are loops.
        :return: Dictionary with directions as keys and lists of routes which head in that direction as values. E.g.:
        {
            North-East Bound: ['route_1', 'route_2'],
            South-West Bound: ['route_3', 'route_4']
        }
        """
        geodesic = Geod(ellps='WGS84')
        route_direction_map = {}
        for route_id in self.route_ids():
            ordered_stops = self._graph.graph['routes'][route_id]['ordered_stops']
            start_stop = self.stop(ordered_stops[0])
            end_stop = self.stop(ordered_stops[-1])
            if start_stop == end_stop:
                # just check which way it's heading
                end_stop = self.stop(ordered_stops[1])
            azimuth = geodesic.inv(
                lats1=start_stop.lat,
                lons1=start_stop.lon,
                lats2=end_stop.lat,
                lons2=end_stop.lon)[0]
            route_direction_map[route_id] = spatial.map_azimuth_to_name(azimuth)
        res = defaultdict(list)
        for key, val in sorted(route_direction_map.items()):
            res[val].append(key)
        return dict(res)

    def split_graph(self):
        """
        Divide the routes and the graph of the Service by share of Service's graph. Most services with have one or two
        outputs, but some will have more. The results of this method may vary from `split_by_direction`. The output
        graph edges in the list will be independent of each other (the edges will be independent, but they may share
        nodes), sometimes producing more than two sets.
        The method is not symmetric, if the Routes in a Service are listed in a different order this may lead to some
        graph groups merging (in a desired way).
        :return: tuple (routes, graph_groups) where routes is a list of sets with grouped route IDs and graph_groups
            is a list of the same length as routes, each item is a set of graph edges and corresponds to the item in
            routes list in that same index
        """

        def route_overlap_condition(graph_edge_group):
            edges_in_common = bool(graph_edge_group & route_edges)
            if edges_in_common:
                return edges_in_common
            else:
                from_nodes = {i[0] for i in route_edges}
                to_nodes = {i[1] for i in route_edges}
                shares_from_node = (from_nodes - to_nodes) & {i[0] for i in graph_edge_group}
                shares_to_node = (to_nodes - from_nodes) & {i[1] for i in graph_edge_group}
                return bool(shares_from_node) & bool(shares_to_node)

        def route_overlap_mask():
            return [route_overlap_condition(graph_edge_group) for graph_edge_group in graph_edges]

        def merge_multiple_overlaps():
            merged_route_group = {route_id}
            merged_graph_edges = route_edges
            overlap_routes = list(itertools.compress(routes, overlap_mask))
            overlap_graph_edges = list(itertools.compress(graph_edges, overlap_mask))
            for r, e in zip(overlap_routes, overlap_graph_edges):
                merged_route_group |= r
                merged_graph_edges |= e
                routes.remove(r)
                graph_edges.remove(e)
            routes.append(merged_route_group)
            graph_edges.append(merged_graph_edges)

        routes = []
        graph_edges = []
        for route_id in self.route_ids():
            route_edges = set(self.route_reference_edges(route_id))
            overlap_mask = route_overlap_mask()
            route_overlap = sum(overlap_mask)
            if route_overlap == 0:
                routes.append({route_id})
                graph_edges.append(route_edges)
            elif route_overlap == 1:
                for routes_group, graph_edge_group in zip(list(itertools.compress(routes, overlap_mask)),
                                                          list(itertools.compress(graph_edges, overlap_mask))):
                    routes_group.add(route_id)
                    graph_edge_group |= route_edges
            else:
                logging.warning(f'Graph of route: `{route_id}` overlaps with multiple current graph groups. This will '
                                f'result in merging of those groups. This is usually desirable but check results to '
                                f'ensure expected behaviour.')
                merge_multiple_overlaps()
        return routes, graph_edges

    def modes(self):
        return {r.mode for r in self.routes()}

    def vehicles(self):
        return set().union(*[r_dat['trips']['vehicle_id'] for r_id, r_dat in self.graph().graph['routes'].items()])

    def _index_unique(self, idx):
        return idx not in self._graph.graph['services']

    def reindex(self, new_id):
        """
        Changes the current index of the object to `new_id`
        :param new_id: desired value of the new index
        :return:
        """
        if not self._index_unique(new_id):
            raise ServiceIndexError(f'Service of index {new_id} already exists')
        if self.id != new_id:
            # change data on graph
            nodes = self.reference_nodes()
            self._remove_services_from_nodes(nodes=nodes, service_ids={self.id})
            self._add_services_to_nodes(nodes=nodes, service_ids={new_id})
            edges = self.reference_edges()
            self._remove_services_from_edges(edges=edges, service_ids={self.id})
            self._add_services_to_edges(edges=edges, service_ids={new_id})
            self._graph.graph['services'][new_id] = self._graph.graph['services'][self.id]
            self._graph.graph['services'][new_id]['id'] = new_id
            del self._graph.graph['services'][self.id]

            # if service has routes tied to it, update the indexing
            for r_id in self.route_ids():
                self._graph.graph['route_to_service_map'][r_id] = new_id
            self._graph.graph['service_to_route_map'][new_id] = self._graph.graph['service_to_route_map'][self.id]
            del self._graph.graph['service_to_route_map'][self.id]

            self._graph.graph['change_log'].modify(
                object_type='service', old_id=self.id, new_id=new_id,
                old_attributes={'id': self.id}, new_attributes={'id': new_id}
            )
            logging.info(f'Reindexed Service from {self.id} to {new_id}')
            self.id = new_id

    def print(self):
        print(self.info())

    def info(self):
        return '{} ID: {}\nName: {}\nNumber of routes: {}\nNumber of stops: {}'.format(
            self.__class__.__name__, self.id, self.name, len(self), len(self.reference_nodes()))

    def plot(self, show=True, save=False, output_dir=''):
        if self.reference_nodes():
            return plot.plot_graph(
                nx.MultiGraph(self.graph()),
                filename='service_{}_graph'.format(self.id),
                show=show,
                save=save,
                output_dir=output_dir,
                e_c='#EC7063'
            )

    def route_trips_with_stops_to_dataframe(self, gtfs_day='19700101'):
        """
        Generates a DataFrame holding all the trips, their movements from stop to stop (in datetime with given GTFS day,
        if specified in `gtfs_day`) and vehicle IDs, next to the route ID and service ID.
        :param gtfs_day: day used for GTFS when creating the network in YYYYMMDD format defaults to 19700101
        :return:
        """
        df = None
        for route in self.routes():
            _df = route.route_trips_with_stops_to_dataframe(gtfs_day=gtfs_day)
            if df is None:
                df = _df
            else:
                df = df.append(_df)
        df['service'] = self.id
        df['service_name'] = self.name.replace("\\", "_").replace("/", "_")
        df = df.reset_index(drop=True)
        return df

    def route(self, route_id):
        """
        Extract particular route from a Service given index
        :param route_id:
        :return:
        """
        return self._get_route_from_graph(route_id)

    def route_ids(self):
        """
        Iterator for the Route IDs in the Service
        """
        for route_id in self._graph.graph['service_to_route_map'][self.id]:
            yield route_id

    def routes(self):
        """
        Iterator for the Route objects in the Service
        """
        for route_id in self.route_ids():
            yield self._get_route_from_graph(route_id)

    def is_exact(self, other):
        return (self.id == other.id) and (set(self.route_ids()) == set(other.route_ids()))

    def isin_exact(self, services: list):
        for other in services:
            if self.is_exact(other):
                return True
        return False

    def is_strongly_connected(self):
        if nx.number_strongly_connected_components(self.graph()) == 1:
            return True
        return False

    def has_self_loops(self):
        return list(nx.nodes_with_selfloops(self.graph()))

    def validity_of_routes(self):
        return [route.is_valid_route() for route in self.routes()]

    def has_valid_routes(self):
        return all(self.validity_of_routes())

    def invalid_routes(self):
        return [route for route in self.routes() if not route.is_valid_route()]

    def has_id(self):
        return self.id

    def is_valid_service(self, return_reason=False):
        invalid_stages = []
        valid = True

        if not self.has_valid_routes():
            valid = False
            invalid_stages.append('not_has_valid_routes')

        if return_reason:
            return valid, invalid_stages
        return valid


class Schedule(ScheduleElement):
    """
    Class to provide methods and structure for transit schedules

    Optional Parameters
    ----------
    :param epsg: 'epsg:12345', projection for the schedule (each stop has its own epsg)
    :param services: list of Service class objects
    :param _graph: Schedule graph, used for re-instantiating the object, passed without `services`
    :param vehicles: dictionary of vehicle IDs from Route objects, mapping them to vehicle types in vehicle_types.
        Looks like this: {veh_id : {'type': 'bus'}}
        Defaults to None and generates itself from the vehicles IDs in Routes, maps to the mode of the Route.
        Checks if those modes are defined in the vehicle_types.
    :param vehicle_types: yml file based on `genet/configs/vehicles/vehicle_definitions.yml` or dictionary of vehicle
        types and their specification. Indexed by the vehicle type that vehicles in the `vehicles` attribute are
         referring to.
            {'bus' : {
                'capacity': {'seats': {'persons': '70'}, 'standingRoom': {'persons': '0'}},
                'length': {'meter': '18.0'},
                'width': {'meter': '2.5'},
                'accessTime': {'secondsPerPerson': '0.5'},
                'egressTime': {'secondsPerPerson': '0.5'},
                'doorOperation': {'mode': 'serial'},
                'passengerCarEquivalents': {'pce': '2.8'}}}
        Defaults to reading `genet/configs/vehicles/vehicle_definitions.yml`
    """

    def __init__(self, epsg: str = '', services: List[Service] = None, _graph: nx.DiGraph = None, vehicles=None,
                 vehicle_types: Union[str, dict] = pkgutil.get_data(__name__, os.path.join("configs", "vehicles",
                                                                                           "vehicle_definitions.yml"))):
        if isinstance(vehicle_types, dict):
            self.vehicle_types = vehicle_types
        else:
            self.vehicle_types = read_vehicle_types(vehicle_types)

        if _graph is not None:
            # check graph type and schema
            verify_graph_schema(_graph)
            self._graph = _graph
            if epsg == '':
                try:
                    epsg = self._graph.graph['crs']['init']
                except KeyError:
                    raise UndefinedCoordinateSystemError(
                        'You need to specify the coordinate system for the schedule')
        else:
            if epsg == '':
                raise UndefinedCoordinateSystemError('You need to specify the coordinate system for the schedule')
            used_service_indices = []
            used_route_indices = set()
            if services is not None:
                for service in services:
                    idx = service.id
                    route_ids = set(service.route_ids())
                    if idx in used_service_indices:
                        i = 0
                        new_idx = idx
                        while new_idx in used_service_indices:
                            new_idx = f'{idx}_{i}'
                            i += 1
                        service.reindex(new_idx)
                        logging.warning(f'Service has been re-indexed from {idx} to {new_idx} due to an ID clash')
                        idx = new_idx
                    clashing_route_ids = route_ids & used_route_indices
                    for r_id in clashing_route_ids:
                        # Services index their routes uniquely within themselves
                        service.route(r_id).reindex(f'{idx}_{r_id}')
                    used_route_indices |= set(service.route_ids())
                    used_service_indices.append(idx)
            else:
                services = []
            self._graph = self._build_graph(services)
        self.init_epsg = epsg
        self.transformer = Transformer.from_crs(epsg, 'epsg:4326', always_xy=True)
        self.minimal_transfer_times = {}
        if vehicles is None:
            self.vehicles = {}
            self.generate_vehicles()
        else:
            self.vehicles = vehicles
        self.validate_vehicle_definitions()
        super().__init__()

    def __nonzero__(self):
        return self.services()

    def __getitem__(self, service_id):
        return self._get_service_from_graph(service_id)

    def __contains__(self, service_id):
        return service_id in self._graph.graph['services']

    def __repr__(self):
        return "<{} instance at {}: with {} services>".format(
            self.__class__.__name__,
            id(self),
            len(self))

    def __str__(self):
        return self.info()

    def __len__(self):
        return len(self.service_ids())

    def _build_graph(self, services):
        nodes = {}
        edges = {}
        graph_routes = {}
        graph_services = {}
        schedule_graph = nx.DiGraph(name='Schedule graph')
        schedule_graph.graph['route_to_service_map'] = {}
        schedule_graph.graph['service_to_route_map'] = {}
        schedule_graph.graph['change_log'] = change_log.ChangeLog()

        for service in services:
            g = service.graph()
            nodes = dict_support.merge_complex_dictionaries(dict(g.nodes(data=True)), nodes)
            edges = dict_support.combine_edge_data_lists(list(g.edges(data=True)), edges)
            graph_routes = dict_support.merge_complex_dictionaries(g.graph['routes'], graph_routes)
            graph_services = dict_support.merge_complex_dictionaries(g.graph['services'], graph_services)
            schedule_graph.graph['route_to_service_map'] = {**schedule_graph.graph['route_to_service_map'],
                                                            **g.graph['route_to_service_map']}
            schedule_graph.graph['service_to_route_map'] = {**schedule_graph.graph['service_to_route_map'],
                                                            **g.graph['service_to_route_map']}
            schedule_graph.graph['change_log'] = schedule_graph.graph['change_log'].merge_logs(
                g.graph['change_log']
            )
            # TODO check for clashing stop ids overwriting data

        schedule_graph.add_nodes_from(nodes)
        schedule_graph.add_edges_from(edges)
        nx.set_node_attributes(schedule_graph, nodes)
        schedule_graph.graph['routes'] = graph_routes
        schedule_graph.graph['services'] = graph_services
        return schedule_graph

    def generate_vehicles(self, overwrite=False):
        """
        Generate vehicles for the Schedule. Returns dictionary of vehicle IDs from Route objects, mapping them to
        vehicle types in vehicle_types. Looks like this:
            {veh_id : {'type': 'bus'}}
        Generates itself from the vehicles IDs which exist in Routes, maps to the mode of the Route.
        :param overwrite: False by default. If False, does not overwrite the types of vehicles currently in the schedule
            If True, generates completely new vehicle types for all vehicles in the schedule based on Route modes
        :return:
        """
        if self:
            # generate vehicles using Services and Routes upon init
            df = self.route_trips_to_dataframe()[['route_id', 'vehicle_id']]
            df['type'] = df.apply(
                lambda x: self._graph.graph['routes'][x['route_id']]['mode'], axis=1)
            df = df.drop(columns='route_id')
            # check mode consistency
            vehicles_to_modes = df.groupby('vehicle_id').apply(lambda x: list(x['type'].unique()))
            if (vehicles_to_modes.str.len() > 1).any():
                # there are vehicles which are shared across routes with different modes
                raise InconsistentVehicleModeError('Modal inconsistencies found while generating vehicles for Schedule.'
                                                   ' Vehicles and modes in question: '
                                                   f'{vehicles_to_modes[(vehicles_to_modes.str.len() > 1)].to_dict()}')
            df = df.set_index('vehicle_id')
            if overwrite:
                self.vehicles = df.T.to_dict()
                self.validate_vehicle_definitions()
            else:
                self.vehicles = {**df.T.to_dict(), **self.vehicles}

    def route_trips_to_dataframe(self, gtfs_day='19700101'):
        """
        Generates a DataFrame holding all the trips IDs, their departure times (in datetime with given GTFS day,
        if specified in `gtfs_day`) and vehicle IDs, next to the route ID and service ID.
        Check out also `route_trips_with_stops_to_dataframe` for a more complex version - all trips are expanded
        over all of their stops, giving scheduled timestamps of each trips expected to arrive and leave the stop.
        :param gtfs_day: day used for GTFS when creating the network in YYYYMMDD format defaults to 19700101
        :return:
        """
        df = self.route_attribute_data(
            keys=[{'trips': 'trip_id'}, {'trips': 'trip_departure_time'}, {'trips': 'vehicle_id'}],
            index_name='route_id')
        df = df.reset_index()
        df['service_id'] = df['route_id'].apply(lambda x: self._graph.graph['route_to_service_map'][x])
        df = df.rename(columns={'trips::trip_id': 'trip_id', 'trips::trip_departure_time': 'trip_departure_time',
                                'trips::vehicle_id': 'vehicle_id'})
        df = DataFrame({
            col: np.repeat(df[col].values, df['trip_id'].str.len())
            for col in set(df.columns) - {'trip_id', 'trip_departure_time', 'vehicle_id'}}
        ).assign(trip_id=np.concatenate(df['trip_id'].values),
                 trip_departure_time=np.concatenate(df['trip_departure_time'].values),
                 vehicle_id=np.concatenate(df['vehicle_id'].values))
        df['trip_departure_time'] = df['trip_departure_time'].apply(lambda x: use_schedule.sanitise_time(x, gtfs_day))
        return df

    def set_route_trips_dataframe(self, df):
        """
        Option to replace trips data currently stored under routes by an updated `route_trips_to_dataframe`.
        Need not be exhaustive in terms of routes. I.e. trips for some of the routes can be omitted if no changes are
        required. Needs to be exhaustive in terms of trips. I.e. if there are changes to a route, all of the trips
        required to be in that trip need to be present, it overwrites route.trips attribute.
        :param df: DataFrame generated by `route_trips_to_dataframe` (or of the same format)
        :return:
        """
        # convert route trips dataframe to apply dictionary shape and give to apply to routes method
        df['trip_departure_time'] = df['trip_departure_time'].dt.strftime('%H:%M:%S')
        df = df.groupby('route_id').apply(
            lambda x: Series({'trips': {k: x[k].to_list() for k in ['trip_id', 'trip_departure_time', 'vehicle_id']}}))
        self.apply_attributes_to_routes(df.T.to_dict())

    def overlapping_vehicle_ids(self, vehicles):
        return set(self.vehicles.keys()) & set(vehicles.keys())

    def overlapping_vehicle_types(self, vehicle_types):
        return set(self.vehicle_types.keys()) & set(vehicle_types.keys())

    def update_vehicles(self, vehicles, vehicle_types, overwrite=True):
        """
        Updates vehicles and vehicle types
        :param vehicles: vehicles to add
        :param vehicle_types: vehicle types to add
        :param overwrite: defaults to True
            If True: overwrites overlapping vehicle types data currently in the Schedule, adds vehicles as they are,
                overwriting in case of clash
            If False: adds vehicles and vehicle types that do not clash with those already stored in the Schedule
        :return:
        """
        # check for vehicle ID overlap
        clashing_vehicles = self.overlapping_vehicle_ids(vehicles=vehicles)
        if clashing_vehicles:
            logging.warning(f'The following vehicles clash: {clashing_vehicles}')
            if overwrite:
                logging.warning('Overwrite is on. Vehicles listed above will be overwritten.')
            else:
                logging.warning('Overwrite is off. Clashing vehicles will remain as they are. '
                                'All others will be added.')
        # check for vehicle type overlap
        clashing_vehicle_types = self.overlapping_vehicle_types(vehicle_types=vehicle_types)
        if clashing_vehicle_types:
            logging.warning(f'The following vehicle types clash: {clashing_vehicle_types}')
            if overwrite:
                logging.warning('Overwrite is on. Vehicle types listed above will be overwritten.')
            else:
                logging.warning('Overwrite is off. Clashing vehicle types will remain as they are. '
                                'All others will be added.')

        if overwrite:
            self.vehicles = {**self.vehicles, **vehicles}
            self.vehicle_types = {**self.vehicle_types, **vehicle_types}
        else:
            self.vehicles = {**vehicles, **self.vehicles}
            self.vehicle_types = {**vehicle_types, **self.vehicle_types}

        self.validate_vehicle_definitions()
        return clashing_vehicles, clashing_vehicle_types

    def validate_vehicle_definitions(self):
        """
        Checks if modes mapped to vehicle IDs in vehicles attribute of Schedule are defined in the vehicle_types.
        :return: returns True if the vehicle types in the `vehicles` attribute exist in the `vehicle_types` attribute.
            But useful even just for the logging messages.
        """
        df_vehicles = graph_operations.build_attribute_dataframe(iterator=self.vehicles.items(), keys=['type'])
        if set(df_vehicles['type']).issubset(set(self.vehicle_types.keys())):
            return True
        else:
            missing_vehicle_types = set(df_vehicles['type']) - set(self.vehicle_types.keys())
            logging.warning('The following vehicle types are missing from the `vehicle_types` attribute: '
                            f'{missing_vehicle_types}')
            logging.warning('Vehicles affected by missing vehicle types: '
                            f"{df_vehicles[df_vehicles['type'].isin(missing_vehicle_types)].T.to_dict()}")
        return False

    def reference_nodes(self):
        return set(self._graph.nodes())

    def reference_edges(self):
        return set(self._graph.edges())

    def modes(self):
        return set(self.route_attribute_data(keys='mode')['mode'].unique())

    def mode_to_routes_map(self):
        df = self.route_attribute_data(keys=['mode'], index_name='route_id').reset_index()
        return df.groupby('mode')['route_id'].apply(list).to_dict()

    def mode_graph_map(self):
        mode_map = {}
        mode_to_routes_map = self.mode_to_routes_map()
        for mode, route_ids in mode_to_routes_map.items():
            mode_map[mode] = set(graph_operations.extract_on_attributes(
                iterator=[((u, v), data) for u, v, data in self._graph.edges(data=True)],
                conditions={'routes': route_ids}))
        return mode_map

    def reindex(self, new_id):
        if isinstance(self, Schedule):
            raise NotImplementedError('Schedule is not currently an indexed object')

    def add(self, other, overwrite=True):
        """
        Adds another Schedule. They have to be separable! I.e. the keys in services cannot overlap with the ones
        already present (TODO: add merging complicated schedules, parallels to the merging gtfs work)
        :param other: the other Schedule object to add
        :param overwrite: defaults to True
            If True: overwrites overlapping vehicle types data currently in the Schedule, adds vehicles as they are,
                overwriting in case of clash
            If False: adds vehicles and vehicle types from other that do not clash with those already stored in the
            Schedule
        :return:
        """
        if not self.is_separable_from(other):
            # have left and right indicies
            raise NotImplementedError('This method only supports adding non overlapping services.')
        elif self.epsg != other.epsg:
            other.reproject(self.epsg)

        self._graph.graph['services'] = dict_support.merge_complex_dictionaries(
            other._graph.graph['services'], self._graph.graph['services'])
        self._graph.graph['routes'] = dict_support.merge_complex_dictionaries(
            other._graph.graph['routes'], self._graph.graph['routes'])
        route_to_service_map = {**self._graph.graph['route_to_service_map'],
                                **other._graph.graph['route_to_service_map']}
        service_to_route_map = {**self._graph.graph['service_to_route_map'],
                                **other._graph.graph['service_to_route_map']}
        self.minimal_transfer_times = {**other.minimal_transfer_times, **self.minimal_transfer_times}
        # todo assuming separate schedules, with non conflicting ids, nodes and edges
        self._graph.update(other._graph)
        self._graph.graph['route_to_service_map'] = route_to_service_map
        self._graph.graph['service_to_route_map'] = service_to_route_map

        # merge change_log DataFrames
        self._graph.graph['change_log'] = self.change_log().merge_logs(other.change_log())

        # merge vehicles
        self.update_vehicles(other.vehicles, other.vehicle_types, overwrite=overwrite)

    def is_separable_from(self, other):
        unique_service_ids = set(other.service_ids()) & set(self.service_ids()) == set()
        unique_route_ids = set(other.route_ids()) & set(self.route_ids()) == set()
        unique_nodes = other.reference_nodes() & self.reference_nodes() == set()
        unique_edges = other.reference_edges() & self.reference_edges() == set()
        return unique_service_ids and unique_route_ids and unique_nodes and unique_edges

    def print(self):
        print(self.info())

    def info(self):
        return 'Schedule:\nNumber of services: {}\nNumber of routes: {}\nNumber of stops: {}'.format(
            self.__len__(), self.number_of_routes(), len(self.reference_nodes()))

    def graph(self):
        return self._graph

    def reproject(self, new_epsg, processes=1):
        """
        Changes projection of the element to new_epsg
        :param new_epsg: 'epsg:1234'
        :param processes: integer number of processes to split stops data to be processed in parallel
        :return:
        """
        ScheduleElement.reproject(self, new_epsg, processes=processes)
        self._graph.graph['crs'] = {'init': new_epsg}

    def find_epsg(self):
        return self.init_epsg

    def plot(self, show=True, save=False, output_dir=''):
        return plot.plot_graph(
            nx.MultiGraph(self.graph()),
            filename='schedule_graph',
            show=show,
            save=save,
            output_dir=output_dir,
            e_c='#EC7063'
        )

    def route_trips_with_stops_to_dataframe(self, gtfs_day='19700101'):
        """
        Generates a DataFrame holding all the trips, their movements from stop to stop (in datetime with given GTFS day,
        if specified in `gtfs_day`) and vehicle IDs, next to the route ID and service ID.
        Check out also `route_trips_to_dataframe` for a simplified version (trips, their departure times and vehicles
        only)
        :param gtfs_day: day used for GTFS when creating the network in YYYYMMDD format defaults to 19700101
        :return:
        """
        df = self.route_attribute_data(
            keys=['route_short_name', 'mode', 'trips', 'arrival_offsets', 'departure_offsets', 'ordered_stops', 'id'])
        df = df.rename(columns={'id': 'route', 'route_short_name': 'route_name'})
        df['route_name'] = df['route_name'].apply(lambda x: x.replace("\\", "_").replace("/", "_"))
        df['service'] = df['route'].apply(lambda x: self._graph.graph['route_to_service_map'][x])
        df['service_name'] = df['service'].apply(
            lambda x: self._graph.graph['services'][x]['name'].replace("\\", "_").replace("/", "_"))
        df['ordered_stops'] = df['ordered_stops'].apply(lambda x: list(zip(x[:-1], x[1:])))
        df['departure_offsets'] = df['departure_offsets'].apply(lambda x: list(map(use_schedule.get_offset, x[:-1])))
        df['arrival_offsets'] = df['arrival_offsets'].apply(lambda x: list(map(use_schedule.get_offset, x[1:])))

        # expand the frame stop to stop and extract offsets for arrival and departure from these stops
        stop_cols = np.concatenate(df['ordered_stops'].values)
        dep_offset_cols = np.concatenate(df['departure_offsets'].values)
        arr_offset_cols = np.concatenate(df['arrival_offsets'].values)
        df = DataFrame({
            col: np.repeat(df[col].values, df['ordered_stops'].str.len())
            for col in set(df.columns) - {'ordered_stops', 'arrival_offsets', 'departure_offsets'}}
        ).assign(from_stop=stop_cols[:, 0],
                 to_stop=stop_cols[:, 1],
                 departure_time=dep_offset_cols,
                 arrival_time=arr_offset_cols)

        df['from_stop_name'] = df['from_stop'].apply(
            lambda x: self._graph.nodes[x]['name'].replace("\\", "_").replace("/", "_"))
        df['to_stop_name'] = df['to_stop'].apply(
            lambda x: self._graph.nodes[x]['name'].replace("\\", "_").replace("/", "_"))

        # expand the frame on all the trips each route makes
        trips = np.concatenate(
            df['trips'].apply(
                lambda x: [(trip_id, use_schedule.sanitise_time(trip_dep_time, gtfs_day), veh_id) for
                           trip_id, trip_dep_time, veh_id in
                           zip(x['trip_id'], x['trip_departure_time'], x['vehicle_id'])]).values)
        df = DataFrame({
            col: np.repeat(df[col].values, df['trips'].str['trip_id'].str.len())
            for col in set(df.columns) - {'trips'}}
        ).assign(trip=trips[:, 0],
                 trip_dep_time=trips[:, 1],
                 vehicle_id=trips[:, 2]).sort_values(by=['route', 'trip', 'departure_time']).reset_index(drop=True)

        df['departure_time'] = df['trip_dep_time'] + df['departure_time']
        df['arrival_time'] = df['trip_dep_time'] + df['arrival_time']
        df = df.drop('trip_dep_time', axis=1)
        return df

    def service_to_route_map(self):
        return self._graph.graph['service_to_route_map']

    def route_to_service_map(self):
        return self._graph.graph['route_to_service_map']

    def service_ids(self):
        """
        Returns list of service ids in the Schedule
        """
        return list(self._graph.graph['services'].keys())

    def has_service(self, service_id):
        """
        Returns True if a service with ID `service_id` exists in the Schedule, False otherwise
        """
        return service_id in self.service_ids()

    def services(self):
        """
        Iterator for Service objects in the Services of the Schedule
        """
        for service_id in self.service_ids():
            yield self._get_service_from_graph(service_id)

    def route(self, route_id):
        """
        Gives the Route objects under route_id
        :param route_id: string
        :return:
        """
        return self._get_route_from_graph(route_id)

    def route_ids(self):
        """
        Returns list of route ids in the Schedule
        """
        return list(self._graph.graph['routes'].keys())

    def has_route(self, route_id):
        """
        Returns True if a route with ID `route_id` exists in the Schedule, False otherwise
        """
        return route_id in self._graph.graph['routes'].keys()

    def routes(self):
        """
        Iterator for Route objects in the Services of the Schedule
        """
        for route_id in self.route_ids():
            yield self._get_route_from_graph(route_id)

    def number_of_routes(self):
        return len(self._graph.graph['routes'])

    def has_stop(self, stop_id):
        """
        Returns True if a stop with ID `stop_id` exists in the Schedule, False otherwise
        """
        return self._graph.has_node(stop_id)

    def service_attribute_summary(self, data=False):
        """
        Parses through data stored for Services in the Schedule and gives a summary tree.
        If data is True, shows also up to 5 unique values stored under such keys.
        :param data: bool, False by default
        :return:
        """
        root = graph_operations.get_attribute_schema(self._graph.graph['services'].items(), data=data)
        graph_operations.render_tree(root, data)

    def route_attribute_summary(self, data=False):
        """
        Parses through data stored for Routes in the Schedule and gives a summary tree.
        If data is True, shows also up to 5 unique values stored under such keys.
        :param data: bool, False by default
        :return:
        """
        root = graph_operations.get_attribute_schema(self._graph.graph['routes'].items(), data=data)
        graph_operations.render_tree(root, data)

    def stop_attribute_summary(self, data=False):
        """
        Parses through data stored for Stops in the Schedule and gives a summary tree.
        If data is True, shows also up to 5 unique values stored under such keys.
        :param data: bool, False by default
        :return:
        """
        root = graph_operations.get_attribute_schema(self._graph.nodes(data=True), data=data)
        graph_operations.render_tree(root, data)

    def service_attribute_data(self, keys: Union[list, str], index_name: str = None):
        """
        Generates a pandas.DataFrame object indexed by Service IDs, with attribute data stored for Services under `key`
        :param keys: list of either a string e.g. 'name', or if accessing nested information, a dictionary
            e.g. {'attributes': {'osm:way:name': 'text'}}
        :param index_name: optional, gives the index_name to dataframes index
        :return: pandas.DataFrame
        """
        return graph_operations.build_attribute_dataframe(
            iterator=self._graph.graph['services'].items(), keys=keys, index_name=index_name)

    def route_attribute_data(self, keys: Union[list, str], index_name: str = None):
        """
        Generates a pandas.DataFrame object indexed by Route IDs, with attribute data stored for Routes under `key`
        :param keys: list of either a string e.g. 'mode', or if accessing nested information, a dictionary
            e.g. {'attributes': {'osm:way:name': 'text'}}
        :param index_name: optional, gives the index_name to dataframes index
        :return: pandas.DataFrame
        """
        return graph_operations.build_attribute_dataframe(
            iterator=self._graph.graph['routes'].items(), keys=keys, index_name=index_name)

    def stop_attribute_data(self, keys: Union[list, str], index_name: str = None):
        """
        Generates a pandas.DataFrame object indexed by Stop IDs, with attribute data stored for Stops under `key`
        :param keys: list of either a string e.g. 'x', or if accessing nested information, a dictionary
            e.g. {'attributes': {'osm:way:name': 'text'}}
        :param index_name: optional, gives the index_name to dataframes index
        :return: pandas.DataFrame
        """
        return graph_operations.build_attribute_dataframe(
            iterator=self._graph.nodes(data=True), keys=keys, index_name=index_name)

    def extract_service_ids_on_attributes(self, conditions: Union[list, dict], how=any, mixed_dtypes=True):
        """
        Extracts IDs of Services stored in the Schedule based on values of their attributes.
        Fails silently, assumes not all Services have those attributes. In the case were the attributes stored are
        a list or set, like in the case of a simplified network (there will be a mix of objects that are sets and not)
        an intersection of values satisfying condition(s) is considered in case of iterable value, if not empty, it is
        deemed successful by default. To disable this behaviour set mixed_dtypes to False.
        :param conditions: {'attribute_key': 'target_value'} or nested
        {'attribute_key': {'another_key': {'yet_another_key': 'target_value'}}}, where 'target_value' could be

            - single value, string, int, float, where the edge_data[key] == value
                (if mixed_dtypes==True and in case of set/list edge_data[key], value is in edge_data[key])

            - list or set of single values as above, where edge_data[key] in [value1, value2]
                (if mixed_dtypes==True and in case of set/list edge_data[key],
                set(edge_data[key]) & set([value1, value2]) is non-empty)

            - for int or float values, two-tuple bound (lower_bound, upper_bound) where
              lower_bound <= edge_data[key] <= upper_bound
                (if mixed_dtypes==True and in case of set/list edge_data[key], at least one item in
                edge_data[key] satisfies lower_bound <= item <= upper_bound)

            - function that returns a boolean given the value e.g.

            def below_exclusive_upper_bound(value):
                return value < 100

                (if mixed_dtypes==True and in case of set/list edge_data[key], at least one item in
                edge_data[key] returns True after applying function)

        :param how : {all, any}, default any

        The level of rigour used to match conditions

            * all: means all conditions need to be met
            * any: means at least one condition needs to be met

        :param mixed_dtypes: True by default, used if values under dictionary keys queried are single values or lists of
        values e.g. as in simplified networks.
        :return: list of ids in the schedule satisfying conditions
        """
        return graph_operations.extract_on_attributes(
            self._graph.graph['services'].items(), conditions=conditions, how=how, mixed_dtypes=mixed_dtypes)

    def extract_route_ids_on_attributes(self, conditions: Union[list, dict], how=any, mixed_dtypes=True):
        """
        Extracts IDs of Routes stored in the Schedule based on values of their attributes.
        Fails silently, assumes not all Routes have those attributes. In the case were the attributes stored are
        a list or set, like in the case of a simplified network (there will be a mix of objects that are sets and not)
        an intersection of values satisfying condition(s) is considered in case of iterable value, if not empty, it is
        deemed successful by default. To disable this behaviour set mixed_dtypes to False.
        :param conditions: {'attribute_key': 'target_value'} or nested
        {'attribute_key': {'another_key': {'yet_another_key': 'target_value'}}}, where 'target_value' could be

            - single value, string, int, float, where the edge_data[key] == value
                (if mixed_dtypes==True and in case of set/list edge_data[key], value is in edge_data[key])

            - list or set of single values as above, where edge_data[key] in [value1, value2]
                (if mixed_dtypes==True and in case of set/list edge_data[key],
                set(edge_data[key]) & set([value1, value2]) is non-empty)

            - for int or float values, two-tuple bound (lower_bound, upper_bound) where
              lower_bound <= edge_data[key] <= upper_bound
                (if mixed_dtypes==True and in case of set/list edge_data[key], at least one item in
                edge_data[key] satisfies lower_bound <= item <= upper_bound)

            - function that returns a boolean given the value e.g.

            def below_exclusive_upper_bound(value):
                return value < 100

                (if mixed_dtypes==True and in case of set/list edge_data[key], at least one item in
                edge_data[key] returns True after applying function)

        :param how : {all, any}, default any

        The level of rigour used to match conditions

            * all: means all conditions need to be met
            * any: means at least one condition needs to be met

        :param mixed_dtypes: True by default, used if values under dictionary keys queried are single values or lists of
        values e.g. as in simplified networks.
        :return: list of ids in the schedule satisfying conditions
        """
        return graph_operations.extract_on_attributes(
            self._graph.graph['routes'].items(), conditions=conditions, how=how, mixed_dtypes=mixed_dtypes)

    def extract_stop_ids_on_attributes(self, conditions: Union[list, dict], how=any, mixed_dtypes=True):
        """
        Extracts IDs of Stops stored in the Schedule based on values of their attributes.
        Fails silently, assumes not all Routes have those attributes. In the case were the attributes stored are
        a list or set, like in the case of a simplified network (there will be a mix of objects that are sets and not)
        an intersection of values satisfying condition(s) is considered in case of iterable value, if not empty, it is
        deemed successful by default. To disable this behaviour set mixed_dtypes to False.
        :param conditions: {'attribute_key': 'target_value'} or nested
        {'attribute_key': {'another_key': {'yet_another_key': 'target_value'}}}, where 'target_value' could be

            - single value, string, int, float, where the edge_data[key] == value
                (if mixed_dtypes==True and in case of set/list edge_data[key], value is in edge_data[key])

            - list or set of single values as above, where edge_data[key] in [value1, value2]
                (if mixed_dtypes==True and in case of set/list edge_data[key],
                set(edge_data[key]) & set([value1, value2]) is non-empty)

            - for int or float values, two-tuple bound (lower_bound, upper_bound) where
              lower_bound <= edge_data[key] <= upper_bound
                (if mixed_dtypes==True and in case of set/list edge_data[key], at least one item in
                edge_data[key] satisfies lower_bound <= item <= upper_bound)

            - function that returns a boolean given the value e.g.

            def below_exclusive_upper_bound(value):
                return value < 100

                (if mixed_dtypes==True and in case of set/list edge_data[key], at least one item in
                edge_data[key] returns True after applying function)

        :param how : {all, any}, default any

        The level of rigour used to match conditions

            * all: means all conditions need to be met
            * any: means at least one condition needs to be met

        :param mixed_dtypes: True by default, used if values under dictionary keys queried are single values or lists of
        values e.g. as in simplified networks.
        :return: list of ids in the schedule satisfying conditions
        """
        return graph_operations.extract_on_attributes(
            self._graph.nodes(data=True), conditions=conditions, how=how, mixed_dtypes=mixed_dtypes)

    def services_on_modal_condition(self, modes: Union[str, list]):
        """
        Finds Service IDs which hold Routes with modes or singular mode given in `modes`.
        Note that a Service can have Routes with different modes.
        :param modes: string mode e.g. 'bus' or a list of such modes e.g. ['bus', 'rail']
        :return: list of Service IDs
        """
        route_ids = self.routes_on_modal_condition(modes=modes)
        return list({self._graph.graph['route_to_service_map'][r_id] for r_id in route_ids})

    def routes_on_modal_condition(self, modes: Union[str, list]):
        """
        Finds Route IDs with modes or singular mode given in `modes`
        :param modes: string mode e.g. 'bus' or a list of such modes e.g. ['bus', 'rail']
        :return: list of Route IDs
        """
        conditions = {'mode': modes}
        return self.extract_route_ids_on_attributes(conditions=conditions)

    def stops_on_modal_condition(self, modes: Union[str, list]):
        """
        Finds Stop IDs used by Routes with modes or singular mode given in `modes`
        :param modes: string mode e.g. 'bus' or a list of such modes e.g. ['bus', 'rail']
        :return: list of Stop IDs
        """
        route_ids = self.routes_on_modal_condition(modes=modes)
        return self.extract_stop_ids_on_attributes(conditions={'routes': route_ids})

    def services_on_spatial_condition(self, region_input, how='intersect'):
        """
        Returns Service IDs which intersect region_input, by default, or are contained within region_input if
        how='contain'
        :param region_input:
        :param how:
            - 'intersect' default, will return IDs of the Services whose at least one Stop intersects the
            region_input
            - 'contain' will return IDs of the Services whose all of the Stops are contained within the region_input
        :return: Service IDs
        """
        if how == 'intersect':
            stops_intersecting = self.stops_on_spatial_condition(region_input)
            return list({item for sublist in [self._graph.nodes[x]['services'] for x in stops_intersecting] for item in
                         sublist})
        elif how == 'within':
            routes_contained = set(self.routes_on_spatial_condition(region_input, how='within'))
            return [service_id for service_id, route_ids in self._graph.graph['service_to_route_map'].items() if
                    set(route_ids).issubset(routes_contained)]
        else:
            raise NotImplementedError('Only `intersect` and `within` options for `how` param.')

    def routes_on_spatial_condition(self, region_input, how='intersect'):
        """
        Returns Route IDs which intersect region_input, by default, or are contained within region_input if
        how='contain'
        :param region_input:
            - path to a geojson file, can have multiple features
            - string with comma separated hex tokens of Google's S2 geometry, a region can be covered with cells and
             the tokens string copied using http://s2.sidewalklabs.com/regioncoverer/
             e.g. '89c25985,89c25987,89c2598c,89c25994,89c25999ffc,89c2599b,89c259ec,89c259f4,89c25a1c,89c25a24'
            - shapely.geometry object, e.g. Polygon or a shapely.geometry.GeometryCollection of such objects
        :param how:
            - 'intersect' default, will return IDs of the Routes whose at least one Stop intersects the
            region_input
            - 'contain' will return IDs of the Routes whose all of the Stops are contained within the region_input
        :return: Route IDs
        """
        stops_intersecting = set(self.stops_on_spatial_condition(region_input))
        if how == 'intersect':
            return list(
                {item for sublist in [self._graph.nodes[x]['routes'] for x in stops_intersecting] for item in sublist})
        elif how == 'within':
            return self.extract_route_ids_on_attributes(
                conditions={'ordered_stops': lambda x: set(x).issubset(stops_intersecting)}, mixed_dtypes=False)
        else:
            raise NotImplementedError('Only `intersect` and `within` options for `how` param.')

    def stops_on_spatial_condition(self, region_input):
        """
        Returns Stop IDs which intersect region_input
        :param region_input:
            - path to a geojson file, can have multiple features
            - string with comma separated hex tokens of Google's S2 geometry, a region can be covered with cells and
             the tokens string copied using http://s2.sidewalklabs.com/regioncoverer/
             e.g. '89c25985,89c25987,89c2598c,89c25994,89c25999ffc,89c2599b,89c259ec,89c259f4,89c25a1c,89c25a24'
            - shapely.geometry object, e.g. Polygon or a shapely.geometry.GeometryCollection of such objects
        :return: Stop IDs
        """
        if isinstance(region_input, str):
            if persistence.is_geojson(region_input):
                return self._find_stops_on_geojson(region_input)
            else:
                # is assumed to be hex
                return self._find_stops_on_s2_geometry(region_input)
        else:
            # assumed to be a shapely.geometry input
            return self._find_stops_on_shapely_geometry(region_input)

    def _find_stops_on_geojson(self, geojson_input):
        shapely_input = spatial.read_geojson_to_shapely(geojson_input)
        return self._find_stops_on_shapely_geometry(shapely_input)

    def _find_stops_on_shapely_geometry(self, shapely_input):
        stops_gdf = self.to_geodataframe()['nodes'].to_crs("epsg:4326")
        return list(stops_gdf[stops_gdf.intersects(shapely_input)].index)

    def _find_stops_on_s2_geometry(self, s2_input):
        cell_union = spatial.s2_hex_to_cell_union(s2_input)
        return [_id for _id, s2_id in self._graph.nodes(data='s2_id') if cell_union.intersects(CellId(s2_id))]

    def _verify_no_id_change(self, new_attributes):
        id_changes = [id for id, change_dict in new_attributes.items() if
                      ('id' in change_dict) and (change_dict['id'] != id)]
        if len(id_changes) != 0:
            raise NotImplementedError('Changing id can only be done via the `reindex` method')

    def apply_attributes_to_services(self, new_attributes: dict):
        """
        Adds, or changes if already present, the attributes in new_attributes. Doesn't replace the dictionary
        stored for the Services presently, so no data is lost, unless it is being overwritten. Changing IDs this way
        with result in an error. Use Service's `reindex` method instead.
        :param new_attributes: keys are Service IDs and values are dictionaries of data to add/replace if present
        :return:
        """
        self._verify_no_id_change(new_attributes)
        services = list(new_attributes.keys())
        old_attribs = [deepcopy(self._graph.graph['services'][service]) for service in services]
        new_attribs = [{**self._graph.graph['services'][service], **new_attributes[service]} for service in services]

        self._graph.graph['change_log'] = self.change_log().modify_bunch('service', services, old_attribs, services,
                                                                         new_attribs)

        for service, new_service_attribs in zip(services, new_attribs):
            self._graph.graph['services'][service] = new_service_attribs
        logging.info(f'Changed Service attributes for {len(services)} services')

    def apply_attributes_to_routes(self, new_attributes: dict):
        """
        Adds, or changes if already present, the attributes in new_attributes. Doesn't replace the dictionary
        stored for the Routes presently, so no data is lost, unless it is being overwritten. Changing IDs this way
        with result in an error. Use Route's `reindex` method instead.
        :param new_attributes: keys are Route IDs and values are dictionaries of data to add/replace if present
        :return:
        """
        self._verify_no_id_change(new_attributes)
        # check for stop changes
        stop_changes = {id for id, change_dict in new_attributes.items() if ('ordered_stops' in change_dict) and (
                change_dict['ordered_stops'] != self._graph.graph['routes'][id]['ordered_stops'])}
        if stop_changes:
            logging.warning(f'Stop ID changes detected for Routes: {stop_changes}')
            nodes = {n for id in stop_changes for n in self.route_reference_nodes(id)}
            edges = {e for id in stop_changes for e in self.route_reference_edges(id)}
            self._remove_routes_from_nodes(nodes=nodes, route_ids=stop_changes)
            self._remove_routes_from_edges(edges=edges, route_ids=stop_changes)
            all_new_nodes = set()
            all_new_edges = set()
            for id in stop_changes:
                new_nodes = set(new_attributes[id]['ordered_stops'])
                all_new_nodes |= new_nodes
                new_edges = {(u, v) for u, v in
                             zip(new_attributes[id]['ordered_stops'][:-1], new_attributes[id]['ordered_stops'][1:])}
                all_new_edges |= new_edges
                self._add_routes_to_nodes(nodes=new_nodes, route_ids={id})
                self._add_routes_to_edges(
                    edges=new_edges,
                    route_ids={id})
            self._generate_services_on_nodes(all_new_nodes | nodes)
            self._generate_services_on_edges(all_new_edges | edges)

        routes = list(new_attributes.keys())
        old_attribs = [deepcopy(self._graph.graph['routes'][route]) for route in routes]
        new_attribs = [{**self._graph.graph['routes'][route], **new_attributes[route]} for route in routes]

        self._graph.graph['change_log'] = self.change_log().modify_bunch('route', routes, old_attribs, routes,
                                                                         new_attribs)

        for route, new_route_attribs in zip(routes, new_attribs):
            self._graph.graph['routes'][route] = new_route_attribs
        logging.info(f'Changed Route attributes for {len(routes)} routes')

    def apply_attributes_to_stops(self, new_attributes: dict):
        """
        Adds, or changes if already present, the attributes in new_attributes. Doesn't replace the dictionary
        stored for the Stops presently, so no data is lost, unless it is being overwritten. Changing IDs this way
        with result in an error. Use Stop's `reindex` method instead.
        :param new_attributes: keys are Stop IDs and values are dictionaries of data to add/replace if present
        :return:
        """
        self._verify_no_id_change(new_attributes)
        stops = list(new_attributes.keys())
        old_attribs = [deepcopy(self._graph.nodes[stop]) for stop in stops]
        new_attribs = [{**self._graph.nodes[stop], **new_attributes[stop]} for stop in stops]

        self._graph.graph['change_log'] = self.change_log().modify_bunch('stop', stops, old_attribs, stops, new_attribs)

        nx.set_node_attributes(self._graph, dict(zip(stops, new_attribs)))
        logging.info(f'Changed Stop attributes for {len(stops)} stops')

    def apply_function_to_services(self, function, location: str):
        """
        Applies a function or mapping to Services within the Schedule. Fails silently, if the keys referred to by the
        function are not present, they will not be considered. The function will only be applied where it is possible.
        :param function: function, a callable, of Service attributes dictionary returning a value that should be stored
            under `location` or a dictionary mapping - in the case of a dictionary all values stored under `location`
            will be mapped to new values given by the mapping, if they are present.
        :param location: where to save the results: string defining the key in the Service attributes dictionary
        :return:
        """
        new_attributes = graph_operations.apply_to_attributes(self._graph.graph['services'].items(), function, location)
        self.apply_attributes_to_services(new_attributes)

    def apply_function_to_routes(self, function, location: str):
        """
        Applies a function or mapping to Routes within the Schedule. Fails silently, if the keys referred to by the
        function are not present, they will not be considered. The function will only be applied where it is possible.
        :param function: function, a callable, of Route attributes dictionary returning a value that should be stored
            under `location` or a dictionary mapping - in the case of a dictionary all values stored under `location`
            will be mapped to new values given by the mapping, if they are present.
        :param location: where to save the results: string defining the key in the Route attributes dictionary
        :return:
        """
        new_attributes = graph_operations.apply_to_attributes(self._graph.graph['routes'].items(), function, location)
        self.apply_attributes_to_routes(new_attributes)

    def apply_function_to_stops(self, function, location: str):
        """
        Applies a function or mapping to Stops within the Schedule. Fails silently, if the keys referred to by the
        function are not present, they will not be considered. The function will only be applied where it is possible.
        :param function: function, a callable, of Stop attributes dictionary returning a value that should be stored
            under `location` or a dictionary mapping - in the case of a dictionary all values stored under `location`
            will be mapped to new values given by the mapping, if they are present.
        :param location: where to save the results: string defining the key in the Stop attributes dictionary
        :return:
        """
        new_attributes = graph_operations.apply_to_attributes(self._graph.nodes(data=True), function, location)
        self.apply_attributes_to_stops(new_attributes)

    def _compare_stops_data(self, g):
        stop_data_in_g = {k: {_k: _v for _k, _v in v.items() if _k not in {'routes', 'services'}} for k, v in
                          dict(g.nodes(data=True)).items()}
        stops_without_data = []
        stops_with_conflicting_data = []

        for stop, data in stop_data_in_g.items():
            if stop in self._graph.nodes():
                schedule_stop_data = {_k: _v for _k, _v in dict(self._graph.nodes[stop]).items() if
                                      _k not in {'routes', 'services'}}
                if (not data) and (not schedule_stop_data):
                    stops_without_data.append(stop)
                if data:
                    diff = list(dictdiffer.diff(data, schedule_stop_data))
                    # look for 'change' diffs as that has potential to overwrite/loose data
                    if [event for event in diff if event[0] == 'change']:
                        stops_with_conflicting_data.append(stop)
            elif not data:
                stops_without_data.append(stop)
        return stops_without_data, stops_with_conflicting_data

    def add_service(self, service: Service, force=False):
        """
        Adds a service to Schedule.
        :param service: genet.Service object, must have index unique w.r.t. Services already in the Schedule
        :param force: force the add, even if the stops in the Service have data conflicting with the stops of the same
            IDs that are already in the Schedule. This will force the Service to be added, the stops data of currently
            in the Schedule will persist. If you want to change the data for stops use `apply_attributes_to_stops` or
            `apply_function_to_stops`.
        :return:
        """
        if self.has_service(service.id):
            raise ServiceIndexError(f'Service with ID `{service.id}` already exists in the Schedule.')
        for route in service.routes():
            if self.has_route(route.id):
                logging.warning(f'Route with ID `{route.id}` within this Service `{service.id}` already exists in the '
                                f'Schedule. This Route will be reindexed to `{service.id}_{route.id}`')
                route.reindex(f'{service.id}_{route.id}')

        g = service.graph()
        stops_without_data, stops_with_conflicting_data = self._compare_stops_data(g)
        if stops_without_data:
            logging.warning(f'The following stops are missing data: {stops_without_data}')
        if stops_with_conflicting_data:
            if force:
                logging.warning(f'The following stops will inherit the data currently stored under those Stop IDs in '
                                f'the Schedule: {stops_with_conflicting_data}.')
            else:
                raise ConflictingStopData("The following stops would inherit data currently stored under those "
                                          f"Stop IDs in the Schedule: {stops_with_conflicting_data}. Use `force=True` "
                                          "to continue with this operation in this manner. If you want to change the "
                                          "data for stops use `apply_attributes_to_stops` or "
                                          "`apply_function_to_stops`.")
        nodes = dict_support.merge_complex_dictionaries(
            dict(g.nodes(data=True)), dict(self._graph.nodes(data=True)))
        edges = dict_support.combine_edge_data_lists(
            list(g.edges(data=True)), list(self._graph.edges(data=True)))
        graph_routes = dict_support.merge_complex_dictionaries(
            g.graph['routes'], self._graph.graph['routes'])
        graph_services = dict_support.merge_complex_dictionaries(
            g.graph['services'], self._graph.graph['services'])
        self._graph.graph['route_to_service_map'] = {**self._graph.graph['route_to_service_map'],
                                                     **g.graph['route_to_service_map']}
        self._graph.graph['service_to_route_map'] = {**self._graph.graph['service_to_route_map'],
                                                     **g.graph['service_to_route_map']}

        self._graph.add_nodes_from(nodes)
        self._graph.add_edges_from(edges)
        nx.set_node_attributes(self._graph, nodes)
        self._graph.graph['routes'] = graph_routes
        self._graph.graph['services'] = graph_services

        service_data = self._graph.graph['services'][service.id]
        route_ids = list(service.route_ids())
        self._graph.graph['change_log'].add(object_type='service', object_id=service.id, object_attributes=service_data)
        logging.info(f'Added Service with index `{service.id}`, data={service_data} and Routes: {route_ids}')
        service._graph = self._graph
        self.generate_vehicles(overwrite=False)
        return service

    def remove_service(self, service_id):
        """
        Removes Service under index `service_id`
        :param service_id:
        :return:
        """
        if not self.has_service(service_id):
            raise ServiceIndexError(f'Service with ID `{service_id}` does not exist in the Schedule. '
                                    "Cannot remove a Service that isn't present.")
        service = self[service_id]
        service_data = self._graph.graph['services'][service_id]
        route_ids = set(self._graph.graph['service_to_route_map'][service_id])
        ref_nodes = service.reference_nodes()
        ref_edges = service.reference_edges()
        self._remove_routes_from_nodes(nodes=ref_nodes, route_ids=route_ids)
        self._remove_services_from_nodes(nodes=ref_nodes, service_ids={service_id})
        self._remove_routes_from_edges(edges=ref_edges, route_ids=route_ids)
        self._remove_services_from_edges(edges=ref_edges, service_ids={service_id})

        del self._graph.graph['services'][service_id]
        del self._graph.graph['service_to_route_map'][service_id]
        for r_id in route_ids:
            del self._graph.graph['route_to_service_map'][r_id]
            del self._graph.graph['routes'][r_id]
        self._graph.graph['change_log'].remove(object_type='service', object_id=service_id,
                                               object_attributes=service_data)

        # update vehicles
        old_vehicles = deepcopy(self.vehicles)
        self.vehicles = {}
        self.generate_vehicles()
        self.vehicles = {**self.vehicles, **{k: v for k, v in old_vehicles.items() if k in self.vehicles}}
        logging.info(f'Removed Service with index `{service_id}`, data={service_data} and Routes: {route_ids}')

    def add_route(self, service_id, route: Route, force=False):
        """
        Adds route to a service already in the Schedule.
        :param service_id: service id in the Schedule to add the route to
        :param route: Route object to add
        :param force: force the add, even if the stops in the Route have data conflicting with the stops of the same
            IDs that are already in the Schedule. This will force the Route to be added, the stops data of currently
            in the Schedule will persist. If you want to change the data for stops use `apply_attributes_to_stops` or
            `apply_function_to_stops`.
        :return:
        """
        if not self.has_service(service_id):
            raise ServiceIndexError(f'Service with ID `{service_id}` does not exist in the Schedule. '
                                    'You must add a Route to an existing Service, or add a new Service')
        if self.has_route(route.id):
            service = self[service_id]
            logging.warning(f'Route with ID `{route.id}` within already exists in the Schedule. '
                            f'This Route will be reindexed to `{service_id}_{len(service)+1}`')
            route.reindex(f'{service_id}_{len(service)+1}')

        g = route.graph()
        stops_without_data, stops_with_conflicting_data = self._compare_stops_data(g)
        if stops_without_data:
            logging.warning(f'The following stops are missing data: {stops_without_data}')
        if stops_with_conflicting_data:
            if force:
                logging.warning(f'The following stops will inherit the data currently stored under those Stop IDs in '
                                f'the Schedule: {stops_with_conflicting_data}.')
            else:
                raise ConflictingStopData("The following stops would inherit data currently stored under those "
                                          f"Stop IDs in the Schedule: {stops_with_conflicting_data}. Use `force=True` "
                                          "to continue with this operation in this manner. If you want to change the "
                                          "data for stops use `apply_attributes_to_stops` or "
                                          "`apply_function_to_stops`.")
        nx.set_edge_attributes(g, {edge: {'services': {service_id}} for edge in set(g.edges())})
        nx.set_node_attributes(g, {node: {'services': {service_id}} for node in set(g.nodes())})
        nodes = dict_support.merge_complex_dictionaries(
            dict(g.nodes(data=True)), dict(self._graph.nodes(data=True)))
        edges = dict_support.combine_edge_data_lists(
            list(g.edges(data=True)), list(self._graph.edges(data=True)))
        graph_routes = dict_support.merge_complex_dictionaries(
            g.graph['routes'], self._graph.graph['routes'])
        self._graph.graph['route_to_service_map'][route.id] = service_id
        self._graph.graph['service_to_route_map'][service_id].append(route.id)

        self._graph.add_nodes_from(nodes)
        self._graph.add_edges_from(edges)
        nx.set_node_attributes(self._graph, nodes)
        self._graph.graph['routes'] = graph_routes

        route_data = self._graph.graph['routes'][route.id]
        self._graph.graph['change_log'].add(object_type='route', object_id=route.id, object_attributes=route_data)
        logging.info(f'Added Route with index `{route.id}`, data={route_data} to Service `{service_id}` within the '
                     f'Schedule')
        route._graph = self._graph
        self.generate_vehicles(overwrite=False)
        return route

    def remove_route(self, route_id):
        """
        Removes Route under index `route_id`
        :param route_id:
        :return:
        """
        if not self.has_route(route_id):
            raise RouteIndexError(f'Route with ID `{route_id}` does not exist in the Schedule. '
                                  "Cannot remove a Route that isn't present.")
        route = self.route(route_id)
        route_data = self._graph.graph['routes'][route_id]
        service_id = self._graph.graph['route_to_service_map'][route_id]

        for stop in route.reference_nodes():
            self._graph.nodes[stop]['routes'] = self._graph.nodes[stop]['routes'] - {route_id}
            if (not self._graph.nodes[stop]['routes']) or (
                    self._graph.nodes[stop]['routes'] & set(self._graph.graph['service_to_route_map'])):
                self._graph.nodes[stop]['services'] = self._graph.nodes[stop]['services'] - {service_id}
        for u, v in route.reference_edges():
            self._graph[u][v]['routes'] = self._graph[u][v]['routes'] - {route_id}
            if (not self._graph[u][v]['routes']) or (
                    set(self._graph[u][v]['routes']) & set(self._graph.graph['service_to_route_map'])):
                self._graph[u][v]['services'] = self._graph[u][v]['services'] - {service_id}

        self._graph.graph['service_to_route_map'][service_id].remove(route_id)
        del self._graph.graph['route_to_service_map'][route_id]
        del self._graph.graph['routes'][route_id]
        self._graph.graph['change_log'].remove(object_type='route', object_id=route_id, object_attributes=route_data)

        # update vehicles
        old_vehicles = deepcopy(self.vehicles)
        self.vehicles = {}
        self.generate_vehicles()
        self.vehicles = {**self.vehicles, **{k: v for k, v in old_vehicles.items() if k in self.vehicles}}
        logging.info(f'Removed Route with index `{route_id}`, data={route_data}. '
                     f'It was linked to Service `{service_id}`.')

    def remove_stop(self, stop_id):
        """
        Removes Stop under index `stop_id`
        :param stop_id:
        :return:
        """
        if not self.has_stop(stop_id):
            raise StopIndexError(f'Stop with ID `{stop_id}` does not exist in the Schedule. '
                                 "Cannot remove a Stop that isn't present.")

        stop_data = self._graph.nodes[stop_id]
        routes_affected = stop_data.pop('routes')
        services_affected = stop_data.pop('services')
        self._graph.remove_node(stop_id)
        # remove from minimal transfer times if relevant
        self.minimal_transfer_times = {(from_s, to_s): time for (from_s, to_s), time in
                                       self.minimal_transfer_times.items() if
                                       (stop_id != from_s and stop_id != to_s)}
        self._graph.graph['change_log'].remove(object_type='stop', object_id=stop_id, object_attributes=stop_data)
        logging.info(f'Removed Stop with index `{stop_id}`, data={stop_data}. '
                     f'Routes affected: {routes_affected}. Services affected: {services_affected}.')

    def remove_unsused_stops(self):
        stops_to_remove = set()
        for stop, data in self._graph.nodes(data='routes'):
            if not data:
                stops_to_remove.add(stop)
        # but leave those stops that have transfers
        stops_to_remove = stops_to_remove - {stop for from_to_tuple in self.minimal_transfer_times.keys() for stop in
                                             from_to_tuple}
        for stop in stops_to_remove:
            self.remove_stop(stop)
        logging.info(f'Removed Stops with indecies `{stops_to_remove}` which were not used by any Routes or part of '
                     f'minimal transfer times.')

    def is_strongly_connected(self):
        if nx.number_strongly_connected_components(self.graph()) == 1:
            return True
        return False

    def has_self_loops(self):
        return list(nx.nodes_with_selfloops(self.graph()))

    def validity_of_services(self):
        return [service.is_valid_service() for service in self.services()]

    def has_valid_services(self):
        return all(self.validity_of_services())

    def invalid_services(self):
        return [service for service in self.services() if not service.is_valid_service()]

    def is_valid_schedule(self, return_reason=False):
        invalid_stages = []
        valid = True

        if not self.has_valid_services():
            valid = False
            invalid_stages.append('not_has_valid_services')

        if return_reason:
            return valid, invalid_stages
        return valid

    def generate_validation_report(self):
        return schedule_validation.generate_validation_report(schedule=self)

    def generate_standard_outputs(self, output_dir, gtfs_day='19700101', include_shp_files=False):
        """
        Generates geojsons that can be used for generating standard kepler visualisations.
        These can also be used for validating network for example inspecting link capacity, freespeed, number of lanes,
        the shape of modal subgraphs.
        :param output_dir: path to folder where to save resulting geojsons
        :param gtfs_day: day in format YYYYMMDD for the network's schedule for consistency in visualisations,
        defaults to 1970/01/01 otherwise
        :return: None
        """
        gngeojson.generate_standard_outputs_for_schedule(self, output_dir, gtfs_day, include_shp_files)
        logging.info('Finished generating standard outputs. Zipping folder.')
        persistence.zip_folder(output_dir)

<<<<<<< HEAD
    def read_matsim_schedule(self, path_to_schedule, path_to_vehicles=''):
        services, minimal_transfer_times, transit_stop_id_mapping = matsim_reader.read_schedule(
            path_to_schedule, self.epsg)
        if path_to_vehicles:
            vehicles, vehicle_types = matsim_reader.read_vehicles(path_to_vehicles)
            matsim_schedule = self.__class__(
                services=services, epsg=self.epsg, vehicles=vehicles, vehicle_types=vehicle_types)
        else:
            matsim_schedule = self.__class__(services=services, epsg=self.epsg)
        matsim_schedule.minimal_transfer_times = minimal_transfer_times
        extra_stops = {stop: transit_stop_id_mapping[stop] for stop in
                       set(transit_stop_id_mapping) - set(matsim_schedule.graph().nodes())}
        for k in extra_stops.keys():
            extra_stops[k] = Stop(**extra_stops[k]).__dict__
            extra_stops[k]['routes'] = set()
            extra_stops[k]['services'] = set()
        matsim_schedule._graph.add_nodes_from(extra_stops)
        nx.set_node_attributes(matsim_schedule._graph, extra_stops)
        self.add(matsim_schedule)
=======
    def write_to_matsim(self, output_dir):
        persistence.ensure_dir(output_dir)
        matsim_xml_writer.write_matsim_schedule(output_dir, self)
        matsim_xml_writer.write_vehicles(output_dir, self.vehicles, self.vehicle_types)
        self.write_extras(output_dir)

    def write_extras(self, output_dir):
        self.change_log().export(os.path.join(output_dir, 'schedule_change_log.csv'))
>>>>>>> d5c29ed9

    def to_geodataframe(self):
        """
        Generates GeoDataFrames of the Schedule graph in Schedule's crs
        :return: dict with keys 'nodes' and 'links', values are the GeoDataFrames corresponding to nodes and edges
        """
        return gngeojson.generate_geodataframes(self._graph)

    def to_json(self):
        stop_keys = {d.name for d in graph_operations.get_attribute_schema(self._graph.nodes(data=True)).children}
        stop_keys = stop_keys - {'routes', 'services', 'additional_attributes', 'epsg'}
        stops = self.stop_attribute_data(keys=stop_keys)
        services = self._graph.graph['services']
        for service_id, data in services.items():
            data['routes'] = {route_id: self._graph.graph['routes'][route_id] for route_id in
                              self._graph.graph['service_to_route_map'][service_id]}
        d = {'stops': stops.T.to_dict(), 'services': services}
        if self.minimal_transfer_times:
            d['minimal_transfer_times'] = self.minimal_transfer_times
        return {'schedule': d, 'vehicles': {'vehicle_types': self.vehicle_types, 'vehicles': self.vehicles}}

    def write_to_json(self, output_dir):
        """
        Writes Schedule to a single JSON file with stops, services, vehicles and minimum transfer times (if applicable)
        :param output_dir: output directory
        :return:
        """
        persistence.ensure_dir(output_dir)
        logging.info(f'Saving Schedule to JSON in {output_dir}')
        with open(os.path.join(output_dir, 'schedule.json'), 'w') as outfile:
            json.dump(self.to_json(), outfile)
        self.write_extras(output_dir)

    def write_to_geojson(self, output_dir, epsg):
        """
        Writes Schedule graph to nodes and edges geojson files.
        :param output_dir: output directory
        :param epsg: projection if the geometry is to be reprojected, defaults to own projection
        :return:
        """
        persistence.ensure_dir(output_dir)
        _gdfs = self.to_geodataframe()
        if epsg is not None:
            _gdfs['nodes'] = _gdfs['nodes'].to_crs(epsg)
            _gdfs['links'] = _gdfs['links'].to_crs(epsg)
        logging.info(f'Saving Schedule to GeoJSON in {output_dir}')
        gngeojson.save_geodataframe(_gdfs['nodes'], 'schedule_nodes', output_dir)
        gngeojson.save_geodataframe(_gdfs['links'], 'schedule_links', output_dir)
        gngeojson.save_geodataframe(_gdfs['nodes']['geometry'], 'schedule_nodes_geometry_only', output_dir)
        gngeojson.save_geodataframe(_gdfs['links']['geometry'], 'schedule_links_geometry_only', output_dir)
        self.write_extras(output_dir)

    def to_gtfs(self, gtfs_day, mode_to_route_type: dict = None):
        """
        Transforms Schedule in to GTFS-like format. It's not full GTFS as it only represents one day, misses a lot
         of optional data and does not include `agency.txt` required file. Produces 'stops', 'routes', 'trips',
         'stop_times', 'calendar' tables.
        :param gtfs_day: day used for GTFS when creating the network in YYYYMMDD format
        :param mode_to_route_type: PT modes in Route objects to route type code by default uses
        https://developers.google.com/transit/gtfs/reference#routestxt
        {
            "tram": 0, "subway": 1, "rail": 2, "bus": 3, "ferry": 4, "cablecar": 5, "gondola": 6, "funicular": 7
        }
        Reference for extended mode types:
        https://developers.google.com/transit/gtfs/reference/extended-route-types

        :return: Dictionary, keys are the names of the tables e.g. `stops` for the `stops.txt` file, values are
            pandas.DataFrame tables.
        """
        stops = self.stop_attribute_data(
            keys=['id', 'name', 'lat', 'lon', 'stop_code', 'stop_desc', 'zone_id', 'stop_url', 'location_type',
                  'parent_station', 'stop_timezone', 'wheelchair_boarding', 'level_id', 'platform_code'])
        stops = stops.rename(columns={'id': 'stop_id', 'name': 'stop_name', 'lat': 'stop_lat', 'lon': 'stop_lon'})

        routes = self.route_attribute_data(
            keys=['id', 'route_short_name', 'route_long_name', 'mode', 'agency_id', 'route_desc', 'route_url',
                  'route_type', 'route_color', 'route_text_color', 'route_sort_order', 'continuous_pickup',
                  'continuous_drop_off'])
        if mode_to_route_type is None:
            mode_to_route_type = {
                "tram": 0, "subway": 1, "rail": 2, "bus": 3, "ferry": 4, "cablecar": 5, "gondola": 6, "funicular": 7
            }
        routes.loc[routes['route_type'].isna(), 'route_type'] = routes.loc[routes['route_type'].isna(), 'mode'].map(
            mode_to_route_type)
        routes['route_id'] = routes['id'].map(self._graph.graph['route_to_service_map'])
        routes = routes.drop(['mode', 'id'], axis=1)
        routes = routes.groupby('route_id').first().reset_index()

        trips = self.route_attribute_data(keys=['id', 'ordered_stops', 'arrival_offsets', 'departure_offsets'])
        trips = trips.merge(self.route_trips_to_dataframe(), left_on='id', right_on='route_id')
        trips['route_id'] = trips['service_id']

        # expand the frame for stops and offsets to get stop times
        trips['stop_sequence'] = trips['ordered_stops'].apply(lambda x: list(range(len(x))))
        trips['departure_offsets'] = trips['departure_offsets'].apply(lambda x: list(map(use_schedule.get_offset, x)))
        trips['arrival_offsets'] = trips['arrival_offsets'].apply(lambda x: list(map(use_schedule.get_offset, x)))
        stop_times = DataFrame({
            col: np.repeat(trips[col].values, trips['ordered_stops'].str.len())
            for col in {'trip_id', 'trip_departure_time'}}
        ).assign(stop_id=np.concatenate(trips['ordered_stops'].values),
                 stop_sequence=np.concatenate(trips['stop_sequence'].values),
                 departure_time=np.concatenate(trips['departure_offsets'].values),
                 arrival_time=np.concatenate(trips['arrival_offsets'].values))
        stop_times['arrival_time'] = (stop_times['trip_departure_time'] + stop_times['arrival_time']).dt.strftime(
            '%H:%M:%S')
        stop_times['departure_time'] = (stop_times['trip_departure_time'] + stop_times['departure_time']).dt.strftime(
            '%H:%M:%S')
        stop_times = stop_times.drop(['trip_departure_time'], axis=1)
        for col in ['stop_headsign', 'pickup_type', 'drop_off_type', 'continuous_pickup', 'continuous_drop_off',
                    'shape_dist_traveled', 'timepoint']:
            stop_times[col] = float('nan')

        # finish off trips frame
        trips = trips[['route_id', 'service_id', 'trip_id']]
        for col in ['trip_headsign', 'trip_short_name', 'direction_id', 'block_id', 'shape_id', 'wheelchair_accessible',
                    'bikes_allowed']:
            trips[col] = float('nan')

        calendar = DataFrame(routes['route_id'])
        for col in ['monday', 'tuesday', 'wednesday', 'thursday', 'friday', 'saturday', 'sunday']:
            calendar[col] = 1
        calendar['start_date'] = gtfs_day
        calendar['end_date'] = gtfs_day
        return {'stops': stops, 'routes': routes, 'trips': trips, 'stop_times': stop_times, 'calendar': calendar}

    def write_to_csv(self, output_dir, gtfs_day='19700101', file_extention='csv'):
        """
        Writes 'stops', 'routes', 'trips', 'stop_times', 'calendar' tables to CSV files
        :param output_dir: folder to output csv or txt files
        :param gtfs_day: day used for GTFS when creating the network in YYYYMMDD format defaults to 19700101
        :param file_extention: csv by default, or txt
        :return: None
        """
        persistence.ensure_dir(output_dir)
        logging.info(f'Saving Schedule to GTFS {file_extention} in {output_dir}')
        for table, df in self.to_gtfs(gtfs_day).items():
            file_path = os.path.join(output_dir, f'{table}.{file_extention}')
            logging.info(f'Saving {file_path}')
            df.to_csv(file_path)
        self.write_extras(output_dir)

    def write_to_gtfs(self, output_dir, gtfs_day='19700101'):
        """
        Writes 'stops', 'routes', 'trips', 'stop_times', 'calendar' tables to CSV files
        :param output_dir: folder to output txt files
        :param gtfs_day: day used for GTFS when creating the network in YYYYMMDD format defaults to 19700101
        :return: None
        """
        self.write_to_csv(output_dir, gtfs_day=gtfs_day, file_extention='txt')


def verify_graph_schema(graph):
    if not isinstance(graph, nx.DiGraph):
        raise ScheduleElementGraphSchemaError(
            f'Object of type {type(graph)} passed. The graph for a schedule element needs '
            f'to be a networkx.DiGraph')

    required_stop_attributes = {'x', 'y', 'id', 'epsg'}
    for node, node_attribs in graph.nodes(data=True):
        if not required_stop_attributes.issubset(set(node_attribs.keys())):
            missing_attribs = required_stop_attributes - set(node_attribs.keys())
            raise ScheduleElementGraphSchemaError(f'Node/Stop {node} is missing the following attributes: '
                                                  f'{missing_attribs}')

    required_route_attributes = {'arrival_offsets', 'ordered_stops', 'route_short_name', 'mode', 'departure_offsets',
                                 'trips'}
    if 'routes' not in graph.graph:
        raise ScheduleElementGraphSchemaError('Graph is missing `routes` attribute')
    else:
        for route_id, route_dict in graph.graph['routes'].items():
            if not required_route_attributes.issubset(set(route_dict.keys())):
                missing_attribs = required_route_attributes - set(route_dict.keys())
                raise ScheduleElementGraphSchemaError(f'Route {route_id} is missing the following attributes: '
                                                      f'{missing_attribs}')

    required_service_attributes = {'id'}
    if 'services' not in graph.graph:
        raise ScheduleElementGraphSchemaError('Graph is missing `services` attribute')
    else:
        for service_id, service_dict in graph.graph['services'].items():
            if not required_service_attributes.issubset(set(service_dict.keys())):
                missing_attribs = required_service_attributes - set(service_dict.keys())
                raise ScheduleElementGraphSchemaError(f'Service {service_id} is missing the following attributes: '
                                                      f'{missing_attribs}')


def read_vehicle_types(yml):
    """
    :param yml: path to .yml file based on example vehicles config in `genet/configs/vehicles/vehicle_definitions.yml`
        or a bytes stream of that file
    :return:
    """
    if persistence.is_yml(yml):
        yml = io.open(yml, mode='r')
    return yaml.load(yml, Loader=yaml.FullLoader)['VEHICLE_TYPES']<|MERGE_RESOLUTION|>--- conflicted
+++ resolved
@@ -2274,27 +2274,6 @@
         logging.info('Finished generating standard outputs. Zipping folder.')
         persistence.zip_folder(output_dir)
 
-<<<<<<< HEAD
-    def read_matsim_schedule(self, path_to_schedule, path_to_vehicles=''):
-        services, minimal_transfer_times, transit_stop_id_mapping = matsim_reader.read_schedule(
-            path_to_schedule, self.epsg)
-        if path_to_vehicles:
-            vehicles, vehicle_types = matsim_reader.read_vehicles(path_to_vehicles)
-            matsim_schedule = self.__class__(
-                services=services, epsg=self.epsg, vehicles=vehicles, vehicle_types=vehicle_types)
-        else:
-            matsim_schedule = self.__class__(services=services, epsg=self.epsg)
-        matsim_schedule.minimal_transfer_times = minimal_transfer_times
-        extra_stops = {stop: transit_stop_id_mapping[stop] for stop in
-                       set(transit_stop_id_mapping) - set(matsim_schedule.graph().nodes())}
-        for k in extra_stops.keys():
-            extra_stops[k] = Stop(**extra_stops[k]).__dict__
-            extra_stops[k]['routes'] = set()
-            extra_stops[k]['services'] = set()
-        matsim_schedule._graph.add_nodes_from(extra_stops)
-        nx.set_node_attributes(matsim_schedule._graph, extra_stops)
-        self.add(matsim_schedule)
-=======
     def write_to_matsim(self, output_dir):
         persistence.ensure_dir(output_dir)
         matsim_xml_writer.write_matsim_schedule(output_dir, self)
@@ -2303,7 +2282,6 @@
 
     def write_extras(self, output_dir):
         self.change_log().export(os.path.join(output_dir, 'schedule_change_log.csv'))
->>>>>>> d5c29ed9
 
     def to_geodataframe(self):
         """
